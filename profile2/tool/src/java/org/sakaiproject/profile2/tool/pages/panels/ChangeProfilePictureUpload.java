--- conflicted
+++ resolved
@@ -60,16 +60,12 @@
 	
 	@SpringBean(name="org.sakaiproject.profile2.logic.ProfileWallLogic")
 	private ProfileWallLogic wallLogic;
-<<<<<<< HEAD
     
     @SpringBean(name = "org.sakaiproject.profile2.logic.ProfilePreferencesLogic")
     protected ProfilePreferencesLogic preferencesLogic;
 
     private static final Logger log = LoggerFactory.getLogger(ChangeProfilePictureUpload.class);
     
-=======
-
->>>>>>> 6dc4315e
     private FeedbackPanel feedback;
 
     /**
