--- conflicted
+++ resolved
@@ -681,13 +681,18 @@
 	font-size: 20px !important;
 }
 
-<<<<<<< HEAD
+#revise\:closeDateSpan #revise\:closeDate, #revise\:openDateSpan #revise\:openDate {
+	width: auto;
+	margin-left: 10px;
+}
+
 
 /* SAKAITWTR-116: The following block fixes absurdly wide date picker fields. */
 .openDate, .closeDate {
     width: 220px !important;
 }
 .openDateSpan {
+    display: block;
     margin-top: 10px !important;
 }
 .openDateSpan label {
@@ -698,13 +703,5 @@
 }
 .closeDate {
     margin-left: 13px !important;
-=======
-#revise\:closeDateSpan #revise\:closeDate, #revise\:openDateSpan #revise\:openDate {
-	width: auto;
-	margin-left: 10px;
-}
-
-.openDateSpan {
-	display: block;
->>>>>>> 1ab3330b
-}+}
+
