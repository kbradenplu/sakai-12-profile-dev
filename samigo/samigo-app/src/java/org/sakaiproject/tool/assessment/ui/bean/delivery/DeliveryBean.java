--- conflicted
+++ resolved
@@ -955,14 +955,8 @@
         sb.append(publishedAssessment.getPublishedAssessmentId()).append("\n");
         sb.append("         - Assessment Title       : ").append(publishedAssessment.getTitle()).append("\n");
         sb.append("         - Assessment Site ID     : ").append(publishedAssessment.getOwnerSiteId());
-<<<<<<< HEAD
         tempSettings.setAssessmentAccessControl(publishedAssessment);
-=======
-        //This must NPE - DH
-        //settings.setAssessmentAccessControl(publishedAssessment);
-        tempSettings.setAssessmentAccessControl(publishedAssessment);
-        this.settings = tempSettings;
->>>>>>> c2c1038b
+
       }
       log.warn(sb.toString());
       return tempSettings;
