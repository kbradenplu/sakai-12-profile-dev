--- conflicted
+++ resolved
@@ -2279,11 +2279,7 @@
 	        categoryDef.setDropHighest(category.getDropHighest());
 	        categoryDef.setKeepHighest(category.getKeepHighest());
 	        categoryDef.setAssignmentList(getAssignments(category.getGradebook().getUid(), category.getName()));
-<<<<<<< HEAD
-	        categoryDef.setExtraCredit(category.getIsCategory());
-=======
 	        categoryDef.setExtraCredit(category.isExtraCredit());
->>>>>>> 6017b1a4
 	    }
 
 	    return categoryDef;
