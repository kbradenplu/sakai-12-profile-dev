## login component

<nav id="mastLogin" class="Mrphs-loginNav">

    #if (!${loginTopLogin})

        #if (${userIsLoggedIn})
            #if ($viewAsStudentLink)
                #parse("/vm/morpheus/snippets/roleSwitch-snippet.vm")
            #end ## END of IF ($viewAsStudentLink)

            #if (${useBullhornAlerts})
            <div class="Mrphs-sitesNav__menuitem portal-bullhorns-buttons">
                <a id="Mrphs-academic-bullhorn" href="javascript:void(0);" title="${rloader.sit_academic_bullhorn_title}" aria-haspopup="true">
                    <span class="icon-sakai--academic-bullhorn"></span>
                </a>
                <a id="Mrphs-social-bullhorn" href="javascript:void(0);" title="${rloader.sit_social_bullhorn_title}" aria-haspopup="true">
                    <span class="icon-sakai--social-bullhorn"></span>
                </a>
            </div>
            #end
        #end

        #if ($quickLinks)
            <ul id="quickLinks" class="Mrphs-quickLinksNav">
                <li class="Mrphs-quickLinksNav__popup">
                    <a href="javascript:void(0);" class="js-toggle-quick-links-nav" title="${rloader.sit_quick_links_title}" aria-haspopup="true">
                        <i class="fa fa-th fa-external-link-square" aria-hidden="true"></i><span class="quicklinks-label">${rloader.sit_quick_links}</span>
                    </a>
                </li>

                <ul class="Mrphs-quickLinksNav__subnav is-hidden" role="menu">
                    <li id="quickLinks-header" class="Mrphs-quickLinksNav__submenuitem">
                        <span class="Mrphs-quickLinks-header--info">${quickLinksInfo}</span>
                        <a id="quickLinks-close" href="javascript:void(0);"><i class="fa fa-times" aria-hidden="true"></i></a>
                    </li>
                    <div id="selectQuickLink">
                        <div class="tab-box">
                            #foreach($quickLink in $quickLinks)
                                <li class="Mrphs-quickLinksNav__submenuitem">
                                    <a role="menuitem" href="${quickLink.url}" title="$quickLink.title" target="_blank">
                                        #if(${quickLink.iconType} == "image")
                                            <span id="quicklink-icon" style="background-image:url(${quickLink.imageURI})"></span>
                                        #elseif (${quickLink.iconType} == "icon")
                                            <span id="quicklink-icon" class="${quickLink.iconClass}"></span>
                                        #end
                                        <span class="Mrphs-quickLinks__submenuitem--title">${quickLink.name}</span>
                                    </a>
                                </li>
                            #end
                        </div>
                    </div>
                </ul>
            </ul>
        #end

        #if (${userIsLoggedIn})
            <div class="Mrphs-sitesNav__menuitem view-all-sites-btn">
                <a href="javascript:void(0);" title="${rloader.sit_allsites}" aria-haspopup="true">
                    <i class="fa fa-th all-sites-icon" aria-hidden="true"></i> <span class="all-sites-label">${rloader.sit_worksites}</span>
                </a>
            </div>
        #end

        <ul id="loginLinks" class="Mrphs-userNav">

                #foreach ( $site in $tabsSites.tabsSites )

                    #if (${site.isMyWorkspace})

                        <li class="Mrphs-userNav__popup js-toggle-user-nav">

                                #if (${displayUserloginInfo})

                                    #if (${tabsSites.mrphs_profileToolUrl})

                                        <div id="loginUser" class="has-avatar Mrphs-userNav__submenuitem--userlink #if (${site.isCurrentSite}) current-site #end">
                                            <a href="javascript:void(0);" class="Mrphs-userNav__drop-btn Mrphs-userNav__submenuitem--profilepicture" style="background-image:url(/direct/profile/${loginUserId}/image/thumb)" tabindex="-1"></a>
                                            <a href="javascript:void(0);" class="Mrphs-userNav__drop-btn Mrphs-userNav__submenuitem--username" aria-haspopup="true">${loginUserFirstName}</a>
                                        </div>

                                    #else

                                        <a id="loginUser" href="javascript:void(0);" class="Mrphs-userNav__drop-btn no-avatar Mrphs-userNav__submenuitem--userlink #if (${site.isCurrentSite}) current-site #end">
                                            <span class="Mrphs-userNav__submenuitem--username">${loginUserFirstName}</span>
                                            <span class="Mrphs-userNav__submenuitem--userid">${loginUserDispId}</span>
                                        </a>

                                    #end ## END of IF (${tabsSites.mrphs_profileToolUrl})

                                #end ## END of IF (${displayUserloginInfo})

                            <ul class="Mrphs-userNav__subnav is-hidden" role="menu">

                                <li class="Mrphs-userNav__submenuitem Mrphs-userData">
                                    <div class="Mrphs-userNav__submenuitem--profile-and-image">
                                        #if (${tabsSites.mrphs_profileToolUrl})
                                            <div class="has-avatar">
                                                <a role="menuitem" class="Mrphs-userNav__submenuitem--profilelink" href="${tabsSites.mrphs_profileToolUrl}">
                                                    <span class="Mrphs-userNav__submenuitem--profilepicture Mrphs-userNav__pic-changer" style="background-image:url(/direct/profile/${loginUserId}/image/thumb)" tabindex="-1"></span>
                                                </a>
                                            </div>
                                            <div class="Mrphs-userNav__submenuitem--profile">
                                                <a role="menuitem" href="${tabsSites.mrphs_profileToolUrl}">
                                                    <span>${rloader.sit_profile}</span>
                                                </a>
                                            </div>
                                        #end
                                    </div>
                                    <div class="Mrphs-userNav__submenuitem--fullname-and-id">
                                        <div class="Mrphs-userNav__submenuitem--fullname">
                                            ${loginUserDispName}
                                        </div>
                                        <div class="Mrphs-userNav__submenuitem--displayid">
                                            ${loginUserDispId}
                                        </div>
                                    </div>
                                </li>
<!--
				<li class="Mrphs-userNav__submenuitem Mrphs-userNav__submenuitem-indented">
                                    <a role="menuitem" href="javascript:;" id="Mrphs-userNav__submenuitem--connections">
                                        <span>${rloader.sit_connections}</span>
                                    </a>
                                </li>
<<<<<<< HEAD
-->
=======

                                    #if (${tabsSites.calendarToolUrl})
            
                                        <li class="Mrphs-userNav__submenuitem Mrphs-userNav__submenuitem-indented">
                                            <a role="menuitem" href="${tabsSites.calendarToolUrl}" class="Mrphs-userNav__submenuitem--calendar">
                                                <span>${rloader.sit_calendar}</span>
                                            </a>
                                        </li>
            
                                    #end ## END of IF (${tabsSites.calendarToolUrl})

>>>>>>> 1ab3330b
                                    #if (${tabsSites.prefsToolUrl})

                                        <li class="Mrphs-userNav__submenuitem Mrphs-userNav__submenuitem-indented">
                                            <a role="menuitem" href="${tabsSites.prefsToolUrl}" class="Mrphs-userNav__submenuitem--prefs">
                                                <span>${rloader.sit_preferences}</span>
                                            </a>
                                        </li>

                                    #end ## END of IF (${tabsSites.prefsToolUrl})

<<<<<<< HEAD
                                    #if (${tabsSites.worksiteToolUrl})

                                        #if ($allowAddSite)

                                            <!-- <li class="Mrphs-userNav__submenuitem Mrphs-userNav__submenuitem-indented">
                                                <a id="addNewSiteLink" role="menuitem" href="${tabsSites.mrphs_worksiteToolUrl}?panel=Shortcut&amp;sakai_action=doNew_site" class="Mrphs-userNav__submenuitem--newsite">
                                            <span>${rloader.sit_newsite}</span>
                                                </a>
                                            </li> -->

                                        #end ## END of IF ($allowAddSite)

                                    #end ## END of IF (${tabsSites.prefsToolUrl})

=======
>>>>>>> 1ab3330b
                                    #if (${tabsSites.tutorial})

                                        <li class="Mrphs-userNav__submenuitem Mrphs-userNav__submenuitem-indented">
                                            <a id="tutorialLink" role="menuitem" href="#" onclick="startTutorial({});" class="Mrphs-userNav__submenuitem--tutorial">
                                                <span>${rloader.sit_tutorial}</span>
                                            </a>
                                        </li>

                                    #end ## END of IF (${tabsSites.tutorial})

                            #end ## END of IF (${site.isMyWorkspace})

                        #end ## END of FOREACH ( $site in $tabsSites.tabsSites )

                            <li class="Mrphs-userNav__logout Mrphs-userNav__submenuitem-indented">
                                #parse("/vm/morpheus/snippets/loginImage-snippet.vm")
                            </li>

                        </ul>

            </li>

        </ul> <!-- end of nav#loginLinks-->

        ## parse("/vm/morpheus/snippets/loginImage-snippet.vm")
    #else ## ELSE of IF (!${loginTopLogin})

        #parse("/vm/morpheus/snippets/loginForm-snippet.vm")

    #end ## END of IF (!${loginTopLogin})

</nav><|MERGE_RESOLUTION|>--- conflicted
+++ resolved
@@ -122,9 +122,7 @@
                                         <span>${rloader.sit_connections}</span>
                                     </a>
                                 </li>
-<<<<<<< HEAD
 -->
-=======
 
                                     #if (${tabsSites.calendarToolUrl})
             
@@ -136,7 +134,6 @@
             
                                     #end ## END of IF (${tabsSites.calendarToolUrl})
 
->>>>>>> 1ab3330b
                                     #if (${tabsSites.prefsToolUrl})
 
                                         <li class="Mrphs-userNav__submenuitem Mrphs-userNav__submenuitem-indented">
@@ -147,7 +144,6 @@
 
                                     #end ## END of IF (${tabsSites.prefsToolUrl})
 
-<<<<<<< HEAD
                                     #if (${tabsSites.worksiteToolUrl})
 
                                         #if ($allowAddSite)
@@ -162,8 +158,6 @@
 
                                     #end ## END of IF (${tabsSites.prefsToolUrl})
 
-=======
->>>>>>> 1ab3330b
                                     #if (${tabsSites.tutorial})
 
                                         <li class="Mrphs-userNav__submenuitem Mrphs-userNav__submenuitem-indented">
