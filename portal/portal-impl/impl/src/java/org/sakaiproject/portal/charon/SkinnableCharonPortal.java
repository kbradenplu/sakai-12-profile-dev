/**********************************************************************************
 * $URL$
 * $Id$
 ***********************************************************************************
 *
 * Copyright (c) 2005, 2006, 2007, 2008 The Sakai Foundation
 *
 * Licensed under the Educational Community License, Version 2.0 (the "License");
 * you may not use this file except in compliance with the License.
 * You may obtain a copy of the License at
 *
 *       http://www.osedu.org/licenses/ECL-2.0
 *
 * Unless required by applicable law or agreed to in writing, software
 * distributed under the License is distributed on an "AS IS" BASIS,
 * WITHOUT WARRANTIES OR CONDITIONS OF ANY KIND, either express or implied.
 * See the License for the specific language governing permissions and
 * limitations under the License.
 *
 **********************************************************************************/
package org.sakaiproject.portal.charon;

import java.io.IOException;
import java.io.PrintWriter;
import java.util.ArrayList;
import java.util.Enumeration;
import java.util.HashMap;
import java.util.Iterator;
import java.util.List;
import java.util.Map;
import java.util.Properties;

import javax.servlet.ServletConfig;
import javax.servlet.ServletException;
import javax.servlet.http.Cookie;
import javax.servlet.http.HttpServlet;
import javax.servlet.http.HttpServletRequest;
import javax.servlet.http.HttpServletResponse;

import net.sourceforge.wurfl.core.Device;
<<<<<<< HEAD
import net.sourceforge.wurfl.core.DeviceNotDefinedException;
=======
>>>>>>> fccd22ec
import net.sourceforge.wurfl.core.WURFLHolder;
import net.sourceforge.wurfl.core.WURFLManager;

import org.apache.commons.lang.StringUtils;
import org.apache.commons.logging.Log;
import org.apache.commons.logging.LogFactory;
import org.sakaiproject.authz.cover.SecurityService;
import org.sakaiproject.component.cover.ServerConfigurationService;
import org.sakaiproject.entity.api.ResourceProperties;
import org.sakaiproject.exception.IdUnusedException;
import org.sakaiproject.exception.PermissionException;
import org.sakaiproject.portal.api.Editor;
import org.sakaiproject.portal.api.PageFilter;
import org.sakaiproject.portal.api.Portal;
import org.sakaiproject.portal.api.PortalHandler;
import org.sakaiproject.portal.api.PortalRenderContext;
import org.sakaiproject.portal.api.PortalRenderEngine;
import org.sakaiproject.portal.api.PortalService;
import org.sakaiproject.portal.api.PortalSiteHelper;
import org.sakaiproject.portal.api.SiteNeighbourhoodService;
import org.sakaiproject.portal.api.SiteView;
import org.sakaiproject.portal.api.StoredState;
import org.sakaiproject.portal.charon.handlers.AtomHandler;
import org.sakaiproject.portal.charon.handlers.DirectToolHandler;
import org.sakaiproject.portal.charon.handlers.ErrorDoneHandler;
import org.sakaiproject.portal.charon.handlers.ErrorReportHandler;
import org.sakaiproject.portal.charon.handlers.GalleryHandler;
import org.sakaiproject.portal.charon.handlers.GalleryResetHandler;
import org.sakaiproject.portal.charon.handlers.HelpHandler;
import org.sakaiproject.portal.charon.handlers.LoginHandler;
import org.sakaiproject.portal.charon.handlers.LogoutHandler;
import org.sakaiproject.portal.charon.handlers.NavLoginHandler;
import org.sakaiproject.portal.charon.handlers.OpmlHandler;
import org.sakaiproject.portal.charon.handlers.PDAHandler;
import org.sakaiproject.portal.charon.handlers.PageHandler;
import org.sakaiproject.portal.charon.handlers.PresenceHandler;
import org.sakaiproject.portal.charon.handlers.ReLoginHandler;
import org.sakaiproject.portal.charon.handlers.RoleSwitchHandler;
import org.sakaiproject.portal.charon.handlers.RoleSwitchOutHandler;
import org.sakaiproject.portal.charon.handlers.RssHandler;
import org.sakaiproject.portal.charon.handlers.SiteHandler;
import org.sakaiproject.portal.charon.handlers.SiteResetHandler;
import org.sakaiproject.portal.charon.handlers.StaticScriptsHandler;
import org.sakaiproject.portal.charon.handlers.StaticStylesHandler;
import org.sakaiproject.portal.charon.handlers.TimeoutDialogHandler;
import org.sakaiproject.portal.charon.handlers.ToolHandler;
import org.sakaiproject.portal.charon.handlers.ToolResetHandler;
import org.sakaiproject.portal.charon.handlers.WorksiteHandler;
import org.sakaiproject.portal.charon.handlers.WorksiteResetHandler;
import org.sakaiproject.portal.charon.handlers.XLoginHandler;
import org.sakaiproject.portal.charon.site.PortalSiteHelperImpl;
import org.sakaiproject.portal.render.api.RenderResult;
import org.sakaiproject.portal.render.cover.ToolRenderService;
import org.sakaiproject.portal.util.BrowserDetector;
import org.sakaiproject.portal.util.ErrorReporter;
import org.sakaiproject.portal.util.ToolURLManagerImpl;
import org.sakaiproject.portal.util.URLUtils;
import org.sakaiproject.site.api.Site;
import org.sakaiproject.site.api.SitePage;
import org.sakaiproject.site.api.ToolConfiguration;
import org.sakaiproject.site.cover.SiteService;
import org.sakaiproject.thread_local.cover.ThreadLocalManager;
import org.sakaiproject.tool.api.ActiveTool;
import org.sakaiproject.tool.api.Placement;
import org.sakaiproject.tool.api.Session;
import org.sakaiproject.tool.api.Tool;
import org.sakaiproject.tool.api.ToolException;
import org.sakaiproject.tool.api.ToolSession;
import org.sakaiproject.tool.api.ToolURL;
import org.sakaiproject.tool.cover.ActiveToolManager;
import org.sakaiproject.tool.cover.SessionManager;
import org.sakaiproject.tool.cover.ToolManager;
import org.sakaiproject.user.api.User;
import org.sakaiproject.user.api.UserNotDefinedException;
import org.sakaiproject.user.cover.UserDirectoryService;
import org.sakaiproject.util.BasicAuth;
import org.sakaiproject.util.EditorConfiguration;
import org.sakaiproject.util.ResourceLoader;
import org.sakaiproject.util.StringUtil;
import org.sakaiproject.util.Validator;
import org.sakaiproject.util.Web;

/**
 * <p/> Charon is the Sakai Site based portal.
 * </p>
 * 
 * @since Sakai 2.4
 * @version $Rev$
 * 
 */
@SuppressWarnings("deprecation")
public class SkinnableCharonPortal extends HttpServlet implements Portal
{
	/**
	 * 
	 */
	private static final long serialVersionUID = 2645929710236293089L;

	/**
	 * Our log (commons).
	 */
	private static Log M_log = LogFactory.getLog(SkinnableCharonPortal.class);

	/**
	 * messages.
	 */
	private static ResourceLoader rloader = new ResourceLoader("sitenav");

	/**
	 * Parameter value to indicate to look up a tool ID within a site
	 */
	protected static final String PARAM_SAKAI_SITE = "sakai.site";

	private BasicAuth basicAuth = null;

	private boolean enableDirect = false;

	private PortalService portalService;

	private static final String PADDING = "&nbsp;&nbsp;&nbsp;&nbsp;&nbsp;&nbsp;&nbsp;&nbsp;&nbsp;&nbsp;&nbsp;&nbsp;&nbsp;&nbsp;&nbsp;";

	private static final String INCLUDE_BOTTOM = "include-bottom";

	private static final String INCLUDE_LOGIN = "include-login";

	private static final String INCLUDE_TITLE = "include-title";

	private PortalSiteHelper siteHelper = null;


	// private HashMap<String, PortalHandler> handlerMap = new HashMap<String,
	// PortalHandler>();

	private GalleryHandler galleryHandler;
	
	private String gatewaySiteUrl;

	private WorksiteHandler worksiteHandler;

	private SiteHandler siteHandler;

	private String portalContext;

	private String PROP_PARENT_ID = SiteService.PROP_PARENT_ID;
	// 2.3 back port
	// public String String PROP_PARENT_ID = "sakai:parent-id";

	private String PROP_SHOW_SUBSITES  = SiteService.PROP_SHOW_SUBSITES ;
<<<<<<< HEAD
	
	private final String PROP_PDA_HTML_INCLUDE = "sakai:pdaHtmlInclude";
	
=======
>>>>>>> fccd22ec
	// 2.3 back port
	// public String PROP_SHOW_SUBSITES = "sakai:show-subsites";

	// http://wurfl.sourceforge.net/
	private boolean wurflLoaded = false;

	private WURFLHolder wurflHolder = null;
	private WURFLManager wurfl = null;
	/*
	public CapabilityMatrix cm = null;
	public UAManager uam = null;
	 */
	private boolean forceContainer = false;

	private String handlerPrefix;

	private PageFilter pageFilter = new PageFilter() {

		public List filter(List newPages, Site site)
		{
			return newPages;
		}

		public List<Map> filterPlacements(List<Map> l, Site site)
		{
			return l;
		}

	};


	public String getPortalContext()
	{
		return portalContext;
	}

	/**
	 * Shutdown the servlet.
	 */
	public void destroy()
	{
		M_log.info("destroy()");
		portalService.removePortal(this);

		super.destroy();
	}

	public void doError(HttpServletRequest req, HttpServletResponse res, Session session,
			int mode) throws ToolException, IOException
			{
		if (ThreadLocalManager.get(ATTR_ERROR) == null)
		{
			ThreadLocalManager.set(ATTR_ERROR, ATTR_ERROR);

			// send to the error site
			switch (mode)
			{
			case ERROR_SITE:
			{
				siteHandler.doSite(req, res, session, "!error", null, req
						.getContextPath()
						+ req.getServletPath());
				break;
			}
			case ERROR_GALLERY:
			{
				galleryHandler.doGallery(req, res, session, "!error", null, req
						.getContextPath()
						+ req.getServletPath());
				break;
			}
			case ERROR_WORKSITE:
			{
				worksiteHandler.doWorksite(req, res, session, "!error", null, req
						.getContextPath()
						+ req.getServletPath());
				break;
			}
			}
			return;
		}

		// error and we cannot use the error site...

		// form a context sensitive title
		String title = ServerConfigurationService.getString("ui.service") + " : Portal";

		// start the response
		PortalRenderContext rcontext = startPageContext("", title, null, req);

		showSession(rcontext, true);

		showSnoop(rcontext, true, getServletConfig(), req);

		sendResponse(rcontext, res, "error", null);
			}

	private void showSnoop(PortalRenderContext rcontext, boolean b,
			ServletConfig servletConfig, HttpServletRequest req)
	{
		Enumeration e = null;

		rcontext.put("snoopRequest", req.toString());

		if (servletConfig != null)
		{
			Map<String, Object> m = new HashMap<String, Object>();
			e = servletConfig.getInitParameterNames();

			if (e != null)
			{
				boolean first = true;
				while (e.hasMoreElements())
				{
					String param = (String) e.nextElement();
					m.put(param, servletConfig.getInitParameter(param));
				}
			}
			rcontext.put("snoopServletConfigParams", m);
		}
		rcontext.put("snoopRequest", req);

		e = req.getHeaderNames();
		if (e.hasMoreElements())
		{
			Map<String, Object> m = new HashMap<String, Object>();
			while (e.hasMoreElements())
			{
				String name = (String) e.nextElement();
				m.put(name, req.getHeader(name));
			}
			rcontext.put("snoopRequestHeaders", m);
		}

		e = req.getParameterNames();
		if (e.hasMoreElements())
		{
			Map<String, Object> m = new HashMap<String, Object>();
			while (e.hasMoreElements())
			{
				String name = (String) e.nextElement();
				m.put(name, req.getParameter(name));
			}
			rcontext.put("snoopRequestParamsSingle", m);
		}

		e = req.getParameterNames();
		if (e.hasMoreElements())
		{
			Map<String, Object> m = new HashMap<String, Object>();
			while (e.hasMoreElements())
			{
				String name = (String) e.nextElement();
				String[] vals = (String[]) req.getParameterValues(name);
				StringBuilder sb = new StringBuilder();
				if (vals != null)
				{
					sb.append(vals[0]);
					for (int i = 1; i < vals.length; i++)
						sb.append("           ").append(vals[i]);
				}
				m.put(name, sb.toString());
			}
			rcontext.put("snoopRequestParamsMulti", m);
		}

		e = req.getAttributeNames();
		if (e.hasMoreElements())
		{
			Map<String, Object> m = new HashMap<String, Object>();
			while (e.hasMoreElements())
			{
				String name = (String) e.nextElement();
				m.put(name, req.getAttribute(name));

			}
			rcontext.put("snoopRequestAttr", m);
		}
	}

	protected void doThrowableError(HttpServletRequest req, HttpServletResponse res,
			Throwable t)
	{
		ErrorReporter err = new ErrorReporter();
		err.report(req, res, t);
	}

	/*
	 * 
	 * 
	 * Include the children of a site
	 */

	// TODO: Extract to a provider

	public void includeSubSites(PortalRenderContext rcontext, HttpServletRequest req,
			Session session, String siteId, String toolContextPath, 
			String prefix, boolean resetTools) 
	// throws ToolException, IOException
	{
		if ( siteId == null || rcontext == null ) return;

		// Check the setting as to whether we are to do this
		String pref = ServerConfigurationService.getString("portal.includesubsites");
		if ( "never".equals(pref) ) return;

		Site site = null;
		try
		{
			site = siteHelper.getSiteVisit(siteId);
		}
		catch (Exception e)
		{
			return;
		}
		if ( site == null ) return;

<<<<<<< HEAD
=======



>>>>>>> fccd22ec
		ResourceProperties rp = site.getProperties();
		String showSub = rp.getProperty(PROP_SHOW_SUBSITES);
		// System.out.println("Checking subsite pref:"+site.getTitle()+" pref="+pref+" show="+showSub);
		if ( "false".equals(showSub) ) return;

		if ( "false".equals(pref) )
		{
			if ( ! "true".equals(showSub) ) return;
		}

		SiteView siteView = siteHelper.getSitesView(SiteView.View.SUB_SITES_VIEW,req, session, siteId);
		if ( siteView.isEmpty() ) return;

		siteView.setPrefix(prefix);
		siteView.setToolContextPath(toolContextPath);
		siteView.setResetTools(resetTools);

		if( !siteView.isEmpty() ) {
			rcontext.put("subSites", siteView.getRenderContextObject());
		}
	}

	/*
	 * Produce a portlet like view with the navigation all at the top with
	 * implicit reset
	 */
	public PortalRenderContext includePortal(HttpServletRequest req,
			HttpServletResponse res, Session session, String siteId, String toolId,
			String toolContextPath, String prefix, boolean doPages, boolean resetTools,
			boolean includeSummary, boolean expandSite) throws ToolException, IOException
			{

		String errorMessage = null;
		String sitePdaHtmlInclude = null;
		// find the site, for visiting
		Site site = null;
		try
		{
			site = siteHelper.getSiteVisit(siteId);
			sitePdaHtmlInclude = site.getProperties().getProperty(PROP_PDA_HTML_INCLUDE);
		}
		catch (IdUnusedException e)
		{
			errorMessage = "Unable to find site: " + siteId;
			siteId = null;
			toolId = null;
		}
		catch (PermissionException e)
		{
			if (session.getUserId() == null)
			{
				errorMessage = "No permission for anonymous user to view site: " + siteId;
			}
			else
			{
				errorMessage = "No permission to view site: " + siteId;
			}
			siteId = null;
			toolId = null; // Tool needs the site and needs it to be visitable
		}

		// Get the Tool Placement
		ToolConfiguration placement = null;
		if (site != null && toolId != null)
		{
			placement = SiteService.findTool(toolId);
			if (placement == null)
			{
				errorMessage = "Unable to find tool placement " + toolId;
				toolId = null;
			}

			boolean thisTool = siteHelper.allowTool(site, placement);
			if (!thisTool)
			{
				errorMessage = "No permission to view tool placement " + toolId;
				toolId = null;
				placement = null;
			}
		}


		// form a context sensitive title
		String title = ServerConfigurationService.getString("ui.service");
		if (site != null)
		{
			title = title + ":" + site.getTitle();
			if (placement != null) title = title + " : " + placement.getTitle();
		}

		// start the response
		String siteType = null;
		String siteSkin = null;
		if (site != null)
		{
			siteType = calcSiteType(siteId);
			siteSkin = site.getSkin();
		}

		PortalRenderContext rcontext = startPageContext(siteType, title, siteSkin, req);
		if (sitePdaHtmlInclude != null) rcontext.put("sitePdaHtmlInclude", sitePdaHtmlInclude);

		// Make the top Url where the "top" url is
		String portalTopUrl = Web.serverUrl(req)
		+ ServerConfigurationService.getString("portalPath") + "/";
		if (prefix != null) portalTopUrl = portalTopUrl + prefix + "/";

		rcontext.put("portalTopUrl", portalTopUrl);
		rcontext.put("loggedIn", Boolean.valueOf(session.getUserId() != null));

		if (placement != null)
		{
			Map m = includeTool(res, req, placement);
			if (m != null) rcontext.put("currentPlacement", m);
		}

		boolean loggedIn = session.getUserId() != null;

		if (site != null)
		{
			SiteView siteView = siteHelper.getSitesView(SiteView.View.CURRENT_SITE_VIEW, req, session, siteId );
			siteView.setPrefix(prefix);
			siteView.setResetTools(resetTools);
			siteView.setToolContextPath(toolContextPath);
			siteView.setIncludeSummary(includeSummary);
			siteView.setDoPages(doPages);
			if ( !siteView.isEmpty() ) {
				rcontext.put("currentSite", siteView.getRenderContextObject());
			}
		}

		//List l = siteHelper.convertSitesToMaps(req, mySites, prefix, siteId, myWorkspaceSiteId,
		//		includeSummary, expandSite, resetTools, doPages, toolContextPath,
		//		loggedIn);

		SiteView siteView = siteHelper.getSitesView(SiteView.View.ALL_SITES_VIEW, req, session, siteId );
		siteView.setPrefix(prefix);
		siteView.setResetTools(resetTools);
		siteView.setToolContextPath(toolContextPath);
		siteView.setIncludeSummary(includeSummary);
		siteView.setDoPages(doPages);
		siteView.setExpandSite(expandSite);

		rcontext.put("allSites", siteView.getRenderContextObject());

		includeLogin(rcontext, req, session);
		includeBottom(rcontext);

		return rcontext;
			}

	public boolean isPortletPlacement(Placement placement)
	{
		if (placement == null) return false;
		Tool t = placement.getTool();
		if (t == null) return false;
		Properties toolProps = t.getFinalConfig();
		if (toolProps == null) return false;
		String portletContext = toolProps
		.getProperty(PortalService.TOOL_PORTLET_CONTEXT_PATH);
		return (portletContext != null);
	}

	public Map includeTool(HttpServletResponse res, HttpServletRequest req,
			ToolConfiguration placement) throws IOException
			{

		// find the tool registered for this
		ActiveTool tool = ActiveToolManager.getActiveTool(placement.getToolId());
		if (tool == null)
		{
			// doError(req, res, session);
			return null;
		}

		// Get the Site - we could change the API call in the future to
		// pass site in, but that would break portals that extend Charon
		// so for now we simply look this up here.
		String siteId = placement.getSiteId();
		Site site = null;
		try
		{
			site = SiteService.getSiteVisit(siteId);
		}
		catch (IdUnusedException e)
		{
			site = null;
		}
		catch (PermissionException e)
		{
			site = null;
		}

		// FIXME: This does not look absolutely right,
		// this appears to say, reset all tools on the page since there
		// is no filtering of the tool that is bing reset, surely there
		// should be a check which tool is being reset, rather than all
		// tools on the page.
		// let the tool do some the work (include) (see note above)

		String toolUrl = ServerConfigurationService.getToolUrl() + "/"
		+ Web.escapeUrl(placement.getId()) + "/";
		String titleString = Web.escapeHtml(placement.getTitle());
		String toolId = Web.escapeHtml(placement.getToolId());

		// Reset the tool state if requested
		if ("true".equals(req.getParameter(portalService.getResetStateParam()))
				|| "true".equals(portalService.getResetState()))
		{
			Session s = SessionManager.getCurrentSession();
			ToolSession ts = s.getToolSession(placement.getId());
			ts.clearAttributes();
		}

		// emit title information

		// for the reset button
		boolean showResetButton = !"false".equals(placement.getConfig().getProperty(
				Portal.TOOLCONFIG_SHOW_RESET_BUTTON));

		String resetActionUrl = PortalStringUtil.replaceFirst(toolUrl, "/tool/",
		"/tool-reset/")
		+ "?panel=Main";

		// Reset is different for Portlets
		if (isPortletPlacement(placement))
		{
			resetActionUrl = Web.serverUrl(req)
			+ ServerConfigurationService.getString("portalPath")
			+ req.getPathInfo() + "?sakai.state.reset=true";
		}

		// for the help button
		// get the help document ID from the tool config (tool registration
		// usually).
		// The help document ID defaults to the tool ID
		boolean helpEnabledGlobally = ServerConfigurationService.getBoolean(
				"display.help.icon", true);
		boolean helpEnabledInTool = !"false".equals(placement.getConfig().getProperty(
				Portal.TOOLCONFIG_SHOW_HELP_BUTTON));
		boolean showHelpButton = helpEnabledGlobally && helpEnabledInTool;

		String helpActionUrl = "";
		if (showHelpButton)
		{
			String helpDocUrl = placement.getConfig().getProperty(
					Portal.TOOLCONFIG_HELP_DOCUMENT_URL);
			String helpDocId = placement.getConfig().getProperty(
					Portal.TOOLCONFIG_HELP_DOCUMENT_ID);
			if (helpDocUrl != null && helpDocUrl.length() > 0)
			{
				helpActionUrl = helpDocUrl;
			}
			else
			{
				if (helpDocId == null || helpDocId.length() == 0)
				{
					helpDocId = tool.getId();
				}
				helpActionUrl = ServerConfigurationService.getHelpUrl(helpDocId);
			}
		}

		Map<String, Object> toolMap = new HashMap<String, Object>();
		RenderResult result = ToolRenderService.render(this,placement, req, res,
				getServletContext());

		if (result.getJSR168HelpUrl() != null)
		{
			toolMap.put("toolJSR168Help", Web.serverUrl(req) + result.getJSR168HelpUrl());
		}

		// Must have site.upd to see the Edit button
		if (result.getJSR168EditUrl() != null && site != null)
		{
			if (SecurityService.unlock(SiteService.SECURE_UPDATE_SITE, site
					.getReference()))
			{
				String editUrl = Web.serverUrl(req) + result.getJSR168EditUrl();
				toolMap.put("toolJSR168Edit", editUrl);
				toolMap.put("toolJSR168EditEncode", URLUtils.encodeUrl(editUrl));
			}
		}

		toolMap.put("toolRenderResult", result);
		toolMap.put("hasRenderResult", Boolean.valueOf(true));
		toolMap.put("toolUrl", toolUrl);
		if (isPortletPlacement(placement))
		{
			// If the tool has requested it, pre-fetch render output.
			String doPreFetch  = placement.getConfig().getProperty(Portal.JSR_168_PRE_RENDER);
			if ( ! "false".equals(doPreFetch) ) 
			{
				boolean allowNeo = ServerConfigurationService.getBoolean("portal.allow.neo.portlet", true);
				Session s = SessionManager.getCurrentSession();
				ToolSession ts = s.getToolSession(placement.getId());
				ts.removeAttribute(SAKAI_PORTAL_BREADCRUMBS);
				ts.removeAttribute(SAKAI_PORTAL_SUPPRESSTITLE);
				if ( allowNeo ) {
					ts.setAttribute(SAKAI_PORTAL_ALLOW_NEO,"true");
					ts.setAttribute(SAKAI_PORTAL_HELP_ACTION,helpActionUrl);
					ts.setAttribute(SAKAI_PORTAL_RESET_ACTION,resetActionUrl);
				}
				try {
					result.getContent();
				} catch (Throwable t) {
					ErrorReporter err = new ErrorReporter();
					String str = err.reportFragment(req, res, t);
					result.setContent(str);
				}
				if ( allowNeo ) {
					Object bread = ts.getAttribute(SAKAI_PORTAL_BREADCRUMBS);
					if ( bread != null ) toolMap.put("breadcrumbs", bread);
					Object suppressTitle = ts.getAttribute(SAKAI_PORTAL_SUPPRESSTITLE);
					if ( "true".equals(suppressTitle) ) toolMap.put("suppressTitle", Boolean.TRUE);
				}
			}

			toolMap.put("toolPlacementIDJS", "_self");
			toolMap.put("isPortletPlacement", Boolean.TRUE);
		}
		else
		{
			toolMap.put("toolPlacementIDJS", Web.escapeJavascript("Main"
					+ placement.getId()));
		}
		toolMap.put("toolResetActionUrl", resetActionUrl);
		toolMap.put("toolResetActionUrlEncode", URLUtils.encodeUrl(resetActionUrl));
		toolMap.put("toolTitle", titleString);
		toolMap.put("toolTitleEncode", URLUtils.encodeUrl(titleString));
		toolMap.put("toolShowResetButton", Boolean.valueOf(showResetButton));
		toolMap.put("toolShowHelpButton", Boolean.valueOf(showHelpButton));
		toolMap.put("toolHelpActionUrl", helpActionUrl);
		toolMap.put("toolId", toolId);
		return toolMap;
			}


	private String getRequestHandler(HttpServletRequest req){
		setupWURFL();
		if ( wurflHolder == null || wurfl == null ) return null;
		
		
		Device device = wurfl.getDeviceForRequest(req);
		String deviceName = device.getId();

		// Not a device recognised by WURFL
		if ( deviceName == null || deviceName.length() < 1 || deviceName.startsWith("generic") ) { 
			return null;
		} else {
			//if this is a mobile device 
			String isMobile = device.getCapability("is_wireless_device");
			Boolean isMobileBool = Boolean.valueOf(isMobile);
			if (isMobileBool.booleanValue()) {
				return deviceName;
			}
			return null;
		}
	}

	private String getRequestHandler(HttpServletRequest req)
	{
		setupWURFL();
		if ( wurflHolder == null || wurfl == null ) return null;
		
		//check sakai.properties to see if auto redirect is enabled
		//defaults to true - if set to false, skip the PDA check
		if(!ServerConfigurationService.getBoolean("portal.pda.autoredirect", true)){
			return null;
		}
		
		//check if we have a cookie to force classic view, skip the PDA check
		Cookie c = findCookie(req, Portal.PORTAL_MODE_COOKIE_NAME);
		if ((c != null) && (c.getValue().equals(Portal.FORCE_CLASSIC_COOKIE_VALUE))) {
			return null;
		}
		
		Device device = null;
		try {
			device = wurfl.getDeviceForRequest(req);
		} catch (DeviceNotDefinedException e) {
			//this will be hit a lot, so its at debug level to reduce log traffic
			if (M_log.isDebugEnabled())
			{
				M_log.debug("Device '" + e.getDeviceId() + "' is not in WURFL");
			}
			return null;
		}
		
		String deviceName = device.getId();

		// Not a device recognized by WURFL
		if (StringUtils.isBlank(deviceName) || deviceName.startsWith("generic") ) { 
			return null;
		} else {
			//if this is a mobile device 
			String isMobile = device.getCapability("is_wireless_device");
			Boolean isMobileBool = Boolean.valueOf(isMobile);
			if (isMobileBool.booleanValue()) {
				Session session = SessionManager.getCurrentSession();
				session.setAttribute("is_wireless_device", Boolean.TRUE);
				return deviceName;
			}
			return null;
		}
		
	}


	/**
	 * Respond to navigation / access requests.
	 *
	 * @param req
	 *        The servlet request.
	 * @param res
	 *        The servlet response.
	 * @throws javax.servlet.ServletException.
	 * @throws java.io.IOException.
	 */
	protected void doGet(HttpServletRequest req, HttpServletResponse res)
	throws ServletException, IOException
	{

		int stat = PortalHandler.NEXT;
		try
		{
			basicAuth.doLogin(req);
			if (!ToolRenderService.preprocess(this,req, res, getServletContext()))
			{
				return;
			}

			// Check to see if the pre-process step has redirected us - if so,
			// our work is done here - we will likely come back again to finish
			// our
			// work.
			if (res.isCommitted())
			{
				return;
			}

			// get the Sakai session
			Session session = SessionManager.getCurrentSession();

			// recognize what to do from the path
			String option = req.getPathInfo();

			//FindBugs thinks this is not used but is passed to the portal handler
			String[] parts = {};

			if (option == null || "/".equals(option))
			{
				// Use the default handler prefix
				parts = new String[]{"", handlerPrefix};
			}
			else
			{
				//get the parts (the first will be "")
				parts = option.split("/");
			}


			Map<String, PortalHandler> handlerMap = portalService.getHandlerMap(this);

			PortalHandler ph;
<<<<<<< HEAD
			String requestHandler = getRequestHandler(req);

			// begin SAK-19089
			// if not logged in and accessing "/" and not from PDA, redirect to gatewaySiteUrl
			if ((gatewaySiteUrl != null) && (option == null || "/".equals(option)) 
					&& (requestHandler == null) && (session.getUserId() == null)) 
			{
				// redirect to gatewaySiteURL 
				res.sendRedirect(gatewaySiteUrl);
				return;
			}
			// end SAK-19089

			if (requestHandler != null){
				//Mobile access
				ph = handlerMap.get("pda");
				parts[1] = "pda";
			} else{
=======
			String requestHander =  getRequestHandler(req);

			if (requestHander!=null){
				//Mobile access
				ph = handlerMap.get("pda");
				parts[1] = "pda";
			}else{
>>>>>>> fccd22ec
				ph = handlerMap.get(parts[1]);
			}

			if (ph != null)
			{
				stat = ph.doGet(parts, req, res, session);
				if (res.isCommitted())
				{
					if (stat != PortalHandler.RESET_DONE)
					{
						portalService.setResetState(null);
					}
					return;
				}
			}
			if (stat == PortalHandler.NEXT)
			{

				List<PortalHandler> urlHandlers;
<<<<<<< HEAD
				for (Iterator<PortalHandler> i = handlerMap.values().iterator(); i.hasNext();)
=======
				for (Iterator<PortalHandler> i = handlerMap.values().iterator(); i
				.hasNext();)
>>>>>>> fccd22ec
				{
					ph = i.next();
					stat = ph.doGet(parts, req, res, session);
					if (res.isCommitted())
					{
						if (stat != PortalHandler.RESET_DONE)
						{
							portalService.setResetState(null);
						}
						return;
					}
					// this should be
					if (stat != PortalHandler.NEXT)
					{
						break;
					}
				}
			}
			if (stat == PortalHandler.NEXT)
			{
				doError(req, res, session, Portal.ERROR_SITE);
			}

		}
		catch (Throwable t)
		{
			doThrowableError(req, res, t);
		}

		// Make sure to clear any reset State at the end of the request unless
		// we *just* set it
		if (stat != PortalHandler.RESET_DONE)
		{
			portalService.setResetState(null);
		}
	}

	public void doLogin(HttpServletRequest req, HttpServletResponse res, Session session,
			String returnPath, boolean skipContainer) throws ToolException
			{
		try
		{
			if (basicAuth.doAuth(req, res))
			{
				// System.err.println("BASIC Auth Request Sent to the Browser
				// ");
				return;
			}
		}
		catch (IOException ioex)
		{
			throw new ToolException(ioex);

		}

		// setup for the helper if needed (Note: in session, not tool session,
		// special for Login helper)
		// Note: always set this if we are passed in a return path... a blank
		// return path is valid... to clean up from
		// possible abandened previous login attempt -ggolden
		if (returnPath != null)
		{
			// where to go after
			String returnUrl = Web.returnUrl(req, returnPath);
			if (req.getQueryString() != null )
				returnUrl += "?"+req.getQueryString();
			session.setAttribute(Tool.HELPER_DONE_URL, returnUrl);
		}

		ActiveTool tool = ActiveToolManager.getActiveTool("sakai.login");

		// to skip container auth for this one, forcing things to be handled
		// internaly, set the "extreme" login path

		String loginPath = (!forceContainer  && skipContainer ? "/xlogin" : "/relogin");

		String context = req.getContextPath() + req.getServletPath() + loginPath;
		tool.help(req, res, context, loginPath);
			}

	/**
	 * Process a logout
	 * 
	 * @param req
	 *        Request object
	 * @param res
	 *        Response object
	 * @param session
	 *        Current session
	 * @param returnPath
	 *        if not null, the path to use for the end-user browser redirect
	 *        after the logout is complete. Leave null to use the configured
	 *        logged out URL.
	 * @throws IOException
	 */
	public void doLogout(HttpServletRequest req, HttpServletResponse res,
			Session session, String returnPath) throws ToolException
<<<<<<< HEAD
	{
		
		// SAK-16370 to allow multiple logout urls
		String loggedOutUrl = null;
		String userType = UserDirectoryService.getCurrentUser().getType();
		if(userType == null) {		
			loggedOutUrl = ServerConfigurationService.getLoggedOutUrl();
		} else {
			loggedOutUrl = ServerConfigurationService.getString("loggedOutUrl." + userType, ServerConfigurationService.getLoggedOutUrl());
		}
		
=======
			{
		String loggedOutUrl = ServerConfigurationService.getLoggedOutUrl();
>>>>>>> fccd22ec
		if ( returnPath != null ) 
		{
			loggedOutUrl = loggedOutUrl + returnPath;
		}
		session.setAttribute(Tool.HELPER_DONE_URL, loggedOutUrl);

		ActiveTool tool = ActiveToolManager.getActiveTool("sakai.login");
		String context = req.getContextPath() + req.getServletPath() + "/logout";
		tool.help(req, res, context, "/logout");
			}

	/** Set up the WURFL objects - to use most classes will
	 *  extend the register method and call this setup.
	 */
	public void setupWURFL()
	{
		// Only do this once
		if ( wurflLoaded ) return;
		wurflLoaded = true;
		try {

			wurflHolder = (WURFLHolder) getServletContext().getAttribute("net.sourceforge.wurfl.core.WURFLHolder");
			if ( wurflHolder == null )
			{
				M_log.warn("WURFL Initialization failed - PDA support may be limited");
			}
			else
			{
				wurfl = wurflHolder.getWURFLManager();
				M_log.info("WURFL Initialization holder=" + wurflHolder + " manager=" + wurfl);

			}
		}
		catch (Exception e)
		{
			M_log.info("WURFL Initialization failed - PDA support may be limited "+e);
		}
	}

	// Read the Wireless Universal Resource File and determine the display size
	// http://wurfl.sourceforge.net/
	public void setupMobileDevice(HttpServletRequest req, PortalRenderContext rcontext)
	{
		setupWURFL();
		if ( wurflHolder == null || wurfl == null ) return;
		
		
<<<<<<< HEAD
		Device device = null;
		try {
			device = wurfl.getDeviceForRequest(req);
		} catch (DeviceNotDefinedException e) {
			//this will be hit a lot, so its at debug level to reduce log traffic
			M_log.debug("Device '" + e.getDeviceId() + "' is not in WURFL");
			return;
		}
		
		// Not a mobile device
		if ( device == null || device.getId().length() < 1 || device.getId().startsWith("generic") ) return;

		M_log.debug("device=" + device.getId() + " agent=" + req.getHeader("user-agent"));
=======
		Device device = wurfl.getDeviceForRequest(req);
		M_log.debug("device=" + device.getId() + " agent=" + req.getHeader("user-agent"));

		// Not a mobile device
		if ( device == null || device.getId().length() < 1 || device.getId().startsWith("generic") ) return;
>>>>>>> fccd22ec
		rcontext.put("wurflDevice",device.getId());

		// Check to see if we have too few columns of text
		String columns =  device.getCapability("columns");
		{
			int icol = -1;
			try { icol = Integer.parseInt(columns); } catch (Exception t) { icol = -1; }
			if ( icol > 1 && icol < 50 )
			{
				rcontext.put("wurflSmallDisplay",Boolean.TRUE);
				return;
			}
		}
		// Check if we have too few pixels
		String width = device.getCapability("resolution_width");
		if ( width != null && width.length() > 1 )
		{
			int iwidth = -1;
			try { iwidth = Integer.parseInt(width); } catch (Throwable t) { iwidth = -1; }
			if ( iwidth > 1 && iwidth < 400 )
			{
				rcontext.put("wurflSmallDisplay",Boolean.TRUE);
				return;
			}
		}
	}


	public PortalRenderContext startPageContext(String siteType, String title,
			String skin, HttpServletRequest request)
	{
		PortalRenderEngine rengine = portalService
		.getRenderEngine(portalContext, request);
		PortalRenderContext rcontext = rengine.newRenderContext(request);

		if (skin == null)
		{
			skin = ServerConfigurationService.getString("skin.default");
		}
		String skinRepo = ServerConfigurationService.getString("skin.repo");

		rcontext.put("pageSkinRepo", skinRepo);
		rcontext.put("pageSkin", skin);
		rcontext.put("pageTitle", Web.escapeHtml(title));
		rcontext.put("pageScriptPath", getScriptPath());
		rcontext.put("pageTop", Boolean.valueOf(true));
		rcontext.put("rloader", rloader);
		rcontext.put("browser", new BrowserDetector(request));

		Session s = SessionManager.getCurrentSession();
		rcontext.put("loggedIn", Boolean.valueOf(s.getUserId() != null));
		rcontext.put("userId", s.getUserId());
		rcontext.put("userEid", s.getUserEid());
<<<<<<< HEAD
		rcontext.put("loggedOutUrl",ServerConfigurationService.getLoggedOutUrl());
		rcontext.put("portalPath",ServerConfigurationService.getPortalUrl());
		rcontext.put("timeoutDialogEnabled",Boolean.valueOf(ServerConfigurationService.getBoolean("timeoutDialogEnabled", true)));
		rcontext.put("timeoutDialogWarningSeconds", Integer.valueOf(ServerConfigurationService.getInt("timeoutDialogWarningSeconds", 600)));
=======

>>>>>>> fccd22ec
		// rcontext.put("sitHelp", Web.escapeHtml(rb.getString("sit_help")));
		// rcontext.put("sitReset", Web.escapeHtml(rb.getString("sit_reset")));

		if (siteType != null && siteType.length() > 0)
		{
			siteType = "class=\"" + siteType + "\"";
		}
		else
		{
			siteType = "";
		}
		rcontext.put("pageSiteType", siteType);
		rcontext.put("toolParamResetState", portalService.getResetStateParam());

                // Get the tool header properties
                Properties props = toolHeaderProperties(skin);
                for(Object okey : props.keySet() ) 
                {
                        String key = (String) okey;
			String keyund = key.replace('.','_');
                        rcontext.put(keyund,props.getProperty(key));
                }

		// Copy the minimization preferences to the context
		String minStr = ServerConfigurationService.getString("portal.allow.minimize.tools","true");
		rcontext.put("portal_allow_minimize_tools",Boolean.valueOf( "true".equals(minStr) ) ) ;
		minStr = ServerConfigurationService.getString("portal.allow.minimize.navigation","false");
		rcontext.put("portal_allow_minimize_navigation",Boolean.valueOf( "true".equals(minStr) ) ) ;
		minStr = ServerConfigurationService.getString("portal.allow.auto.minimize","true");
		rcontext.put("portal_allow_auto_minimize",Boolean.valueOf( "true".equals(minStr) ) ) ;
		return rcontext;
	}

	/**
	 * Respond to data posting requests.
	 * 
	 * @param req
	 *        The servlet request.
	 * @param res
	 *        The servlet response.
	 * @throws ServletException
	 * @throws IOException
	 */
	protected void doPost(HttpServletRequest req, HttpServletResponse res)
	throws ServletException, IOException
	{
		int stat = PortalHandler.NEXT;
		try
		{
			basicAuth.doLogin(req);
			if (!ToolRenderService.preprocess(this,req, res, getServletContext()))
			{
				// System.err.println("POST FAILED, REDIRECT ?");
				return;
			}

			// Check to see if the pre-process step has redirected us - if so,
			// our work is done here - we will likely come back again to finish
			// our
			// work. T

			if (res.isCommitted())
			{
				return;
			}

			// get the Sakai session
			Session session = SessionManager.getCurrentSession();

			// recognize what to do from the path
			String option = req.getPathInfo();

			// if missing, we have a stray post
			if ((option == null) || ("/".equals(option)))
			{
				doError(req, res, session, ERROR_SITE);
				return;
			}

			// get the parts (the first will be "")
			String[] parts = option.split("/");


			Map<String, PortalHandler> handlerMap = portalService.getHandlerMap(this);

			PortalHandler ph;
<<<<<<< HEAD
			String requestHandler = getRequestHandler(req);
			// SAK-18955: do not use PDAHandler for relogin
			if ((! parts[1].equals("relogin")) && (requestHandler!=null)){
=======
			String requestHander =  getRequestHandler(req);
			if (requestHander!=null){
>>>>>>> fccd22ec
				//Mobile access
				ph = handlerMap.get("pda");
				parts[1] = "pda";
			}else{
				ph = handlerMap.get(parts[1]);
			}

			if (ph != null)
			{
				stat = ph.doPost(parts, req, res, session);
				if (res.isCommitted())
				{
					return;
				}
			}
			if (stat == PortalHandler.NEXT)
			{

				List<PortalHandler> urlHandlers;
<<<<<<< HEAD
				for (Iterator<PortalHandler> i = handlerMap.values().iterator(); i.hasNext();)
=======
				for (Iterator<PortalHandler> i = handlerMap.values().iterator(); i
				.hasNext();)
>>>>>>> fccd22ec
				{
					ph = i.next();
					stat = ph.doPost(parts, req, res, session);
					if (res.isCommitted())
					{
						return;
					}
					// this should be
					if (stat != PortalHandler.NEXT)
					{
						break;
					}

				}
			}
			if (stat == PortalHandler.NEXT)
			{
				doError(req, res, session, Portal.ERROR_SITE);
			}

		}
		catch (Throwable t)
		{
			doThrowableError(req, res, t);
		}
	}

	/*
	 * Checks to see which form of tool or page placement we have. The normal
	 * placement is a GUID. However when the parameter sakai.site is added to
	 * the request, the placement can be of the form sakai.resources. This
	 * routine determines which form of the placement id, and if this is the
	 * second type, performs the lookup and returns the GUID of the placement.
	 * If we cannot resolve the placement, we simply return the passed in
	 * placement ID. If we cannot visit the site, we send the user to login
	 * processing and return null to the caller.
	 */

	public String getPlacement(HttpServletRequest req, HttpServletResponse res,
			Session session, String placementId, boolean doPage) throws ToolException
			{
		String siteId = req.getParameter(PARAM_SAKAI_SITE);
		if (siteId == null) return placementId; // Standard placement

		// find the site, for visiting
		// Sites like the !gateway site allow visits by anonymous
		Site site = null;
		try
		{
			site = SiteService.getSiteVisit(siteId);
		}
		catch (IdUnusedException e)
		{
			return placementId; // cannot resolve placement
		}
		catch (PermissionException e)
		{
			// If we are not logged in, try again after we log in, otherwise
			// punt
			if (session.getUserId() == null)
			{
				doLogin(req, res, session, req.getPathInfo() + "?sakai.site="
						+ res.encodeURL(siteId), false);
				return null;
			}
			return placementId; // cannot resolve placement
		}

		if (site == null) return placementId;
		ToolConfiguration toolConfig = site.getToolForCommonId(placementId);
		if (toolConfig == null) return placementId;

		if (doPage)
		{
			return toolConfig.getPageId();
		}
		else
		{
			return toolConfig.getId();
		}

			}

<<<<<<< HEAD
	// NOTE: This code is duplicated in ToolPortal.java - make sure to change 
	// both places
	public Properties toolHeaderProperties(String skin)
	{
		return toolHeaderProperties(skin, null);
	}
	
	public Properties toolHeaderProperties(String skin, Placement placement) 
	{
		Properties retval = new Properties();
=======
	public void setupForward(HttpServletRequest req, HttpServletResponse res,
			Placement p, String skin) throws ToolException
			{
>>>>>>> fccd22ec
		// setup html information that the tool might need (skin, body on load,
		// js includes, etc).
		if (skin == null || skin.length() == 0)
			skin = ServerConfigurationService.getString("skin.default");
		String skinRepo = ServerConfigurationService.getString("skin.repo");
		String headCssToolBase = "<link href=\""
			+ skinRepo
			+ "/tool_base.css\" type=\"text/css\" rel=\"stylesheet\" media=\"all\" />\n";
		String headCssToolSkin = "<link href=\"" + skinRepo + "/" + skin
		+ "/tool.css\" type=\"text/css\" rel=\"stylesheet\" media=\"all\" />\n";
		String headCss = headCssToolBase + headCssToolSkin;
		
		Editor editor = portalService.getActiveEditor(placement);
		String preloadScript = editor.getPreloadScript() == null ? ""
				: "<script type=\"text/javascript\" language=\"JavaScript\">" + editor.getPreloadScript() + "</script>\n";
		String editorScript = editor.getEditorUrl() == null ? ""
				: "<script type=\"text/javascript\" language=\"JavaScript\" src=\"" + editor.getEditorUrl() + "\"></script>\n";
		String launchScript = editor.getLaunchUrl() == null ? ""
				: "<script type=\"text/javascript\" language=\"JavaScript\" src=\"" + editor.getLaunchUrl() + "\"></script>\n";
		
		StringBuilder headJs = new StringBuilder();
		headJs.append("<script type=\"text/javascript\" language=\"JavaScript\" src=\"/library/js/headscripts.js\"></script>\n");
		headJs.append("<script type=\"text/javascript\" language=\"JavaScript\">var sakai = sakai || {}; sakai.editor = sakai.editor || {}; \n");
		headJs.append("sakai.editor.collectionId = '" + portalService.getBrowserCollectionId(placement) + "';\n");
		headJs.append("sakai.editor.enableResourceSearch = " + EditorConfiguration.enableResourceSearch() + ";</script>\n");
		headJs.append(preloadScript);
		headJs.append(editorScript);
		headJs.append(launchScript);
		
		// TODO: Should we include jquery here?  See includeStandardHead.vm
		String head = headCss + headJs.toString();

		retval.setProperty("sakai.html.head", head);
		retval.setProperty("sakai.html.head.css", headCss);
		retval.setProperty("sakai.html.head.css.base", headCssToolBase);
		retval.setProperty("sakai.html.head.css.skin", headCssToolSkin);
		retval.setProperty("sakai.html.head.js", headJs.toString());

		return retval;
	}

	public void setupForward(HttpServletRequest req, HttpServletResponse res,
			Placement p, String skin) throws ToolException
        {
		// Get the tool header properties
		Properties props = toolHeaderProperties(skin, p);
		for(Object okey : props.keySet() ) 
		{
			String key = (String) okey;
			req.setAttribute(key,props.getProperty(key));
		}

		StringBuilder bodyonload = new StringBuilder();
		if (p != null)
		{
			String element = Web.escapeJavascript("Main" + p.getId());
			bodyonload.append("setMainFrameHeight('" + element + "');");
		}
		bodyonload.append("setFocus(focus_path);");
		req.setAttribute("sakai.html.body.onload", bodyonload.toString());

		portalService.getRenderEngine(portalContext, req).setupForward(req, res, p, skin);
			}

	/**
	 * Forward to the tool - but first setup JavaScript/CSS etc that the tool
	 * will render
	 */
	public void forwardTool(ActiveTool tool, HttpServletRequest req,
			HttpServletResponse res, Placement p, String skin, String toolContextPath,
			String toolPathInfo) throws ToolException
			{

		// if there is a stored request state, and path, extract that from the
		// session and reinstance it

		// let the tool do the the work (forward)
		if (enableDirect)
		{
			StoredState ss = portalService.getStoredState();
			if (ss == null || !toolContextPath.equals(ss.getToolContextPath()))
			{
				setupForward(req, res, p, skin);
				req.setAttribute(ToolURL.MANAGER, new ToolURLManagerImpl(res));
				tool.forward(req, res, p, toolContextPath, toolPathInfo);
			}
			else
			{
				M_log.debug("Restoring StoredState [" + ss + "]");
				HttpServletRequest sreq = ss.getRequest(req);
				Placement splacement = ss.getPlacement();
				String stoolContext = ss.getToolContextPath();
				String stoolPathInfo = ss.getToolPathInfo();
				ActiveTool stool = ActiveToolManager.getActiveTool(p.getToolId());
				String sskin = ss.getSkin();
				setupForward(sreq, res, splacement, sskin);
				req.setAttribute(ToolURL.MANAGER, new ToolURLManagerImpl(res));
				stool.forward(sreq, res, splacement, stoolContext, stoolPathInfo);
				// this is correct as we have checked the context path of the
				// tool
				portalService.setStoredState(null);
			}
		}
		else
		{
			setupForward(req, res, p, skin);
			req.setAttribute(ToolURL.MANAGER, new ToolURLManagerImpl(res));
			tool.forward(req, res, p, toolContextPath, toolPathInfo);
		}

			}

	public void forwardPortal(ActiveTool tool, HttpServletRequest req,
			HttpServletResponse res, ToolConfiguration p, String skin,
			String toolContextPath, String toolPathInfo) throws ToolException,
			IOException
<<<<<<< HEAD
	{
		String portalPath = ServerConfigurationService.getString("portalPath", "/portal");
=======
			{
>>>>>>> fccd22ec

		// if there is a stored request state, and path, extract that from the
		// session and reinstance it

		// generate the forward to the tool page placement
		String portalPlacementUrl = portalPath + getPortalPageUrl(p);
		res.sendRedirect(portalPlacementUrl);
		return;
<<<<<<< HEAD
	}
=======

			}
>>>>>>> fccd22ec

	public String getPortalPageUrl(ToolConfiguration p)
	{
		SitePage sitePage = p.getContainingPage();
		String page = getSiteHelper().lookupPageToAlias(p.getSiteId(), sitePage);
		if (page == null)
		{
			// Fall back to default of using the page Id.
			page = p.getPageId();
		}
		return "/site/" + p.getSiteId() + "/page/" + page;
	}

	protected String getScriptPath()
	{
		return "/library/js/";
	}

	/**
	 * Access the Servlet's information display.
	 * 
	 * @return servlet information.
	 */
	public String getServletInfo()
	{
		return "Sakai Charon Portal";
	}

	public void includeBottom(PortalRenderContext rcontext)
	{
		if (rcontext.uses(INCLUDE_BOTTOM))
		{
			rcontext.put("pagepopup", false);

			String copyright = ServerConfigurationService
			.getString("bottom.copyrighttext");
			String service = ServerConfigurationService.getString("ui.service", "Sakai");
			String serviceVersion = ServerConfigurationService.getString(
					"version.service", "?");
			String sakaiVersion = ServerConfigurationService.getString("version.sakai",
			"?");
			String kernelVersion = ServerConfigurationService.getString("version.kernel",
			"?");
			String server = ServerConfigurationService.getServerId();
			String[] bottomNav = ServerConfigurationService.getStrings("bottomnav");
			String[] poweredByUrl = ServerConfigurationService.getStrings("powered.url");
			String[] poweredByImage = ServerConfigurationService
			.getStrings("powered.img");
			String[] poweredByAltText = ServerConfigurationService
			.getStrings("powered.alt");

			{
				List<Object> l = new ArrayList<Object>();
				if ((bottomNav != null) && (bottomNav.length > 0))
				{
					for (int i = 0; i < bottomNav.length; i++)
					{
						l.add(bottomNav[i]);
					}
				}
				rcontext.put("bottomNav", l);
			}

                        rcontext.put("neoChat", 
				ServerConfigurationService.getBoolean("portal.neochat", true));
                        rcontext.put("neoAvatar", 
				ServerConfigurationService.getBoolean("portal.neoavatar", true));

			// rcontext.put("bottomNavSitNewWindow",
			// Web.escapeHtml(rb.getString("site_newwindow")));

			if ((poweredByUrl != null) && (poweredByImage != null)
					&& (poweredByAltText != null)
					&& (poweredByUrl.length == poweredByImage.length)
					&& (poweredByUrl.length == poweredByAltText.length))
			{
				{
					List<Object> l = new ArrayList<Object>();
					for (int i = 0; i < poweredByUrl.length; i++)
					{
						Map<String, Object> m = new HashMap<String, Object>();
						m.put("poweredByUrl", poweredByUrl[i]);
						m.put("poweredByImage", poweredByImage[i]);
						m.put("poweredByAltText", poweredByAltText[i]);
						l.add(m);
					}
					rcontext.put("bottomNavPoweredBy", l);

				}
			}
			else
			{
				List<Object> l = new ArrayList<Object>();
				Map<String, Object> m = new HashMap<String, Object>();
				m.put("poweredByUrl", "http://sakaiproject.org");
				m.put("poweredByImage", "/library/image/sakai_powered.gif");
				m.put("poweredByAltText", "Powered by Sakai");
				l.add(m);
				rcontext.put("bottomNavPoweredBy", l);
			}

			rcontext.put("bottomNavService", service);
			rcontext.put("bottomNavCopyright", copyright);
			rcontext.put("bottomNavServiceVersion", serviceVersion);
			rcontext.put("bottomNavSakaiVersion", sakaiVersion);
			rcontext.put("bottomNavKernelVersion", kernelVersion);
			rcontext.put("bottomNavServer", server);
		}
	}

	public void includeLogin(PortalRenderContext rcontext, HttpServletRequest req,
			Session session)
	{
		if (rcontext.uses(INCLUDE_LOGIN))
		{

			// for the main login/out link
			String logInOutUrl = Web.serverUrl(req);
			String message = null;
			String image1 = null;

			// for a possible second link
			String logInOutUrl2 = null;
			String message2 = null;
			String image2 = null;

			// for showing user display name and id next to logout (SAK-10492)
			String loginUserDispName = null;
			String loginUserDispId = null;
			boolean displayUserloginInfo = ServerConfigurationService.
			getBoolean("display.userlogin.info", false);

			// check for the top.login (where the login fields are present
			// instead
			// of a login link, but ignore it if container.login is set
			boolean topLogin = Boolean.TRUE.toString().equalsIgnoreCase(
					ServerConfigurationService.getString("top.login"));
			boolean containerLogin = Boolean.TRUE.toString().equalsIgnoreCase(
					ServerConfigurationService.getString("container.login"));
			if (containerLogin) topLogin = false;

			// if not logged in they get login
			if (session.getUserId() == null)
			{
				// we don't need any of this if we are doing top login
				if (!topLogin)
				{
					logInOutUrl += ServerConfigurationService.getString("portalPath")
					+ "/login";

					// let the login url be overridden by configuration
					String overrideLoginUrl = StringUtil
					.trimToNull(ServerConfigurationService.getString("login.url"));
					if (overrideLoginUrl != null) logInOutUrl = overrideLoginUrl;

					// check for a login text override
					message = StringUtil.trimToNull(ServerConfigurationService
							.getString("login.text"));
					if (message == null) message = rloader.getString("log.login");

					// check for an image for the login
					image1 = StringUtil.trimToNull(ServerConfigurationService
							.getString("login.icon"));

					// check for a possible second, xlogin link
					if (Boolean.TRUE.toString().equalsIgnoreCase(
							ServerConfigurationService.getString("xlogin.enabled")))
					{
						// get the text and image as configured
						message2 = StringUtil.trimToNull(ServerConfigurationService
								.getString("xlogin.text"));
						image2 = StringUtil.trimToNull(ServerConfigurationService
								.getString("xlogin.icon"));
						logInOutUrl2 = ServerConfigurationService.getString("portalPath")
						+ "/xlogin";
					}
				}
			}

			// if logged in they get logout
			else
			{
				logInOutUrl += ServerConfigurationService.getString("portalPath")
				+ "/logout";

				// get current user display id and name
				if (displayUserloginInfo)
				{
					User thisUser = UserDirectoryService.getCurrentUser();
					loginUserDispId = Validator.escapeHtml(thisUser.getDisplayId());
					loginUserDispName = Validator.escapeHtml(thisUser.getDisplayName());
				}

				// check for a logout text override
				message = StringUtil.trimToNull(ServerConfigurationService
						.getString("logout.text"));
				if (message == null) message = rloader.getString("sit_log");

				// check for an image for the logout
				image1 = StringUtil.trimToNull(ServerConfigurationService
						.getString("logout.icon"));

				// since we are doing logout, cancel top.login
				topLogin = false;
			}
			rcontext.put("loginTopLogin", Boolean.valueOf(topLogin));

			if (!topLogin)
			{

				rcontext.put("loginLogInOutUrl", logInOutUrl);
				rcontext.put("loginMessage", message);
				rcontext.put("loginImage1", image1);
				rcontext.put("loginHasImage1", Boolean.valueOf(image1 != null));
				rcontext.put("loginLogInOutUrl2", logInOutUrl2);
				rcontext.put("loginHasLogInOutUrl2", Boolean
						.valueOf(logInOutUrl2 != null));
				rcontext.put("loginMessage2", message2);
				rcontext.put("loginImage2", image2);
				rcontext.put("loginHasImage2", Boolean.valueOf(image2 != null));
				// put out the links version

				// else put out the fields that will send to the login interface
			}
			else
			{
				String eidWording = null;
				String pwWording = null;
				eidWording = StringUtil.trimToNull(rloader.getString("log.userid"));
				pwWording = StringUtil.trimToNull(rloader.getString("log.pass"));

				if (eidWording == null) eidWording = "eid";
				if (pwWording == null) pwWording = "pw";
				String loginWording = rloader.getString("log.login");

				rcontext.put("loginPortalPath", ServerConfigurationService
						.getString("portalPath"));
				rcontext.put("loginEidWording", eidWording);
				rcontext.put("loginPwWording", pwWording);
				rcontext.put("loginWording", loginWording);

				// setup for the redirect after login
				session.setAttribute(Tool.HELPER_DONE_URL, ServerConfigurationService
						.getPortalUrl());
			}

			if (displayUserloginInfo)
			{
				rcontext.put("loginUserDispName", loginUserDispName);
				rcontext.put("loginUserDispId", loginUserDispId);
			}
			rcontext.put("displayUserloginInfo", displayUserloginInfo && loginUserDispId != null);
		}
	}



	/**
	 * @param rcontext
	 * @param res
	 * @param req
	 * @param session
	 * @param site
	 * @param page
	 * @param toolContextPath
	 * @param portalPrefix
	 * @return
	 * @throws IOException
	 */
	public void includeWorksite(PortalRenderContext rcontext, HttpServletResponse res,
			HttpServletRequest req, Session session, Site site, SitePage page,
			String toolContextPath, String portalPrefix) throws IOException
<<<<<<< HEAD
	{
=======
			{
>>>>>>> fccd22ec
		worksiteHandler.includeWorksite(rcontext, res, req, session, site, page,
				toolContextPath, portalPrefix);
			}

	/**
	 * Initialize the servlet.
	 * 
	 * @param config
	 *        The servlet config.
	 * @throws ServletException
	 */
	public void init(ServletConfig config) throws ServletException
	{
		super.init(config);
		portalContext = config.getInitParameter("portal.context");
		if (portalContext == null || portalContext.length() == 0)
		{
			portalContext = DEFAULT_PORTAL_CONTEXT;
		}

		boolean findPageAliases = ServerConfigurationService.getBoolean("portal.use.page.aliases", false);

		siteHelper = new PortalSiteHelperImpl(this, findPageAliases);

		portalService = org.sakaiproject.portal.api.cover.PortalService.getInstance();
		M_log.info("init()");

		forceContainer = ServerConfigurationService.getBoolean("login.use.xlogin.to.relogin", true);

		handlerPrefix = ServerConfigurationService.getString("portal.handler.default", "site");
		
		gatewaySiteUrl = ServerConfigurationService.getString("gatewaySiteUrl", null);

		basicAuth = new BasicAuth();
		basicAuth.init();

		enableDirect = portalService.isEnableDirect();
		// do this before adding handlers to prevent handlers registering 2
		// times.
		// if the handlers were already there they will be re-registered,
		// but when they are added again, they will be replaced.
		// warning messages will appear, but the end state will be the same.
		portalService.addPortal(this);

		galleryHandler = new GalleryHandler();
		worksiteHandler = new WorksiteHandler();
		siteHandler = new SiteHandler();

		addHandler(siteHandler);
		addHandler(new SiteResetHandler());

		addHandler(new ToolHandler());
		addHandler(new ToolResetHandler());
		addHandler(new PageHandler());
		addHandler(worksiteHandler);
		addHandler(new WorksiteResetHandler());
		addHandler(new RssHandler());
		addHandler(new PDAHandler());
		addHandler(new AtomHandler());
		addHandler(new OpmlHandler());
		addHandler(galleryHandler);
		addHandler(new GalleryResetHandler());
		addHandler(new NavLoginHandler());
		addHandler(new PresenceHandler());
		addHandler(new HelpHandler());
		addHandler(new ReLoginHandler());
		addHandler(new LoginHandler());
		addHandler(new XLoginHandler());
		addHandler(new LogoutHandler());
		addHandler(new ErrorDoneHandler());
		addHandler(new ErrorReportHandler());
		addHandler(new StaticStylesHandler());
		addHandler(new StaticScriptsHandler());
		addHandler(new DirectToolHandler());
		addHandler(new RoleSwitchHandler());
		addHandler(new RoleSwitchOutHandler());
		addHandler(new TimeoutDialogHandler());
	}

	/**
	 * Register a handler for a URL stub
	 * 
	 * @param handler
	 */
	private void addHandler(PortalHandler handler)
	{
		portalService.addHandler(this, handler);
	}

	private void removeHandler(String urlFragment)
	{
		portalService.removeHandler(this, urlFragment);
	}

	/**
	 * Send the POST request to login
	 * 
	 * @param req
	 * @param res
	 * @param session
	 * @throws IOException
	 */
	protected void postLogin(HttpServletRequest req, HttpServletResponse res,
			Session session, String loginPath) throws ToolException
			{
		ActiveTool tool = ActiveToolManager.getActiveTool("sakai.login");
		String context = req.getContextPath() + req.getServletPath() + "/" + loginPath;
		tool.help(req, res, context, "/" + loginPath);
			}

	/**
	 * Output some session information
	 * 
	 * @param rcontext
	 *        The print writer
	 * @param html
	 *        If true, output in HTML, else in text.
	 */
	protected void showSession(PortalRenderContext rcontext, boolean html)
	{
		// get the current user session information
		Session s = SessionManager.getCurrentSession();
		rcontext.put("sessionSession", s);
		ToolSession ts = SessionManager.getCurrentToolSession();
		rcontext.put("sessionToolSession", ts);
	}

	public void sendResponse(PortalRenderContext rcontext, HttpServletResponse res,
			String template, String contentType) throws IOException
			{
		// headers
		if (contentType == null)
		{
			res.setContentType("text/html; charset=UTF-8");
		}
		else
		{
			res.setContentType(contentType);
		}
		res.addDateHeader("Expires", System.currentTimeMillis()
				- (1000L * 60L * 60L * 24L * 365L));
		res.addDateHeader("Last-Modified", System.currentTimeMillis());
		res
		.addHeader("Cache-Control",
		"no-store, no-cache, must-revalidate, max-age=0, post-check=0, pre-check=0");
		res.addHeader("Pragma", "no-cache");

		// get the writer
		PrintWriter out = res.getWriter();

		try
		{
			PortalRenderEngine rengine = rcontext.getRenderEngine();
			rengine.render(template, rcontext, out);
		}
		catch (Exception e)
		{
			throw new RuntimeException("Failed to render template ", e);
		}

			}

	/**
	 * Returns the type ("course", "project", "workspace", "mySpecialSiteType",
	 * etc) of the given site; special handling of returning "workspace" for
	 * user workspace sites. This method is tightly coupled to site skinning.
	 */
	public String calcSiteType(String siteId)
	{
		String siteType = null;
		if (siteId != null && siteId.length() != 0)
		{
			if (SiteService.isUserSite(siteId))
			{
				siteType = "workspace";
			}
			else
			{
				try
				{
					siteType = SiteService.getSite(siteId).getType();
				}
				catch (IdUnusedException ex)
				{
					// ignore, the site wasn't found
				}
			}
		}

		if (siteType != null && siteType.trim().length() == 0) siteType = null;
		return siteType;
	}

	private void logXEntry()
	{
		Exception e = new Exception();
		StackTraceElement se = e.getStackTrace()[1];
		M_log.info("Log marker " + se.getMethodName() + ":" + se.getFileName() + ":"
				+ se.getLineNumber());
	}

	/**
	 * Check for any just expired sessions and redirect
	 * 
	 * @return true if we redirected, false if not
	 */
	public boolean redirectIfLoggedOut(HttpServletResponse res) throws IOException
	{
		// if we are in a newly created session where we had an invalid
		// (presumed timed out) session in the request,
		// send script to cause a sakai top level redirect
		if (ThreadLocalManager.get(SessionManager.CURRENT_INVALID_SESSION) != null)
		{
			String loggedOutUrl = ServerConfigurationService.getLoggedOutUrl();
			sendPortalRedirect(res, loggedOutUrl);
			return true;
		}

		return false;
	}

	/**
	 * Send a redirect so our Portal window ends up at the url, via javascript.
	 * 
	 * @param url
	 *        The redirect url
	 */
	protected void sendPortalRedirect(HttpServletResponse res, String url)
	throws IOException
	{
		PortalRenderContext rcontext = startPageContext("", null, null, null);
		rcontext.put("redirectUrl", url);
		sendResponse(rcontext, res, "portal-redirect", null);
	}

	/**
	 * Compute the string that will identify the user site for this user - use
	 * the EID if possible
	 * 
	 * @param userId
	 *        The user id
	 * @return The site "ID" but based on the user EID
	 */
	public String getUserEidBasedSiteId(String userId)
	{
		try
		{
			// use the user EID
			String eid = UserDirectoryService.getUserEid(userId);
			return SiteService.getUserSiteId(eid);
		}
		catch (UserNotDefinedException e)
		{
			M_log.warn("getUserEidBasedSiteId: user id not found for eid: " + userId);
			return SiteService.getUserSiteId(userId);
		}
	}

	/* (non-Javadoc)
	 * @see org.sakaiproject.portal.api.Portal#getPageFilter()
	 */
	public PageFilter getPageFilter()
	{
		return pageFilter;
	}

	/* (non-Javadoc)
	 * @see org.sakaiproject.portal.api.Portal#setPageFilter(org.sakaiproject.portal.api.PageFilter)
	 */
	public void setPageFilter(PageFilter pageFilter)
	{
		this.pageFilter = pageFilter;
	}

	/* (non-Javadoc)
	 * @see org.sakaiproject.portal.api.Portal#getSiteHelper()
	 */
	public PortalSiteHelper getSiteHelper()
	{
		return this.siteHelper;
	}

	/* (non-Javadoc)
	 * @see org.sakaiproject.portal.api.Portal#getSiteNeighbourhoodService()
	 */
	public SiteNeighbourhoodService getSiteNeighbourhoodService()
	{
		return portalService.getSiteNeighbourhoodService();
	}
<<<<<<< HEAD
	
	/**
	 * Find a cookie by this name from the request
	 * 
	 * @param req
	 *        The servlet request.
	 * @param name
	 *        The cookie name
	 * @return The cookie of this name in the request, or null if not found.
	 */
	public Cookie findCookie(HttpServletRequest req, String name) 
	{
		Cookie[] cookies = req.getCookies();
		if (cookies != null) {
			for (int i = 0; i < cookies.length; i++) {
				if (cookies[i].getName().equals(name)) {
					return cookies[i];
				}
			}
		}
		return null;
	}
=======

>>>>>>> fccd22ec

}<|MERGE_RESOLUTION|>--- conflicted
+++ resolved
@@ -38,10 +38,7 @@
 import javax.servlet.http.HttpServletResponse;
 
 import net.sourceforge.wurfl.core.Device;
-<<<<<<< HEAD
 import net.sourceforge.wurfl.core.DeviceNotDefinedException;
-=======
->>>>>>> fccd22ec
 import net.sourceforge.wurfl.core.WURFLHolder;
 import net.sourceforge.wurfl.core.WURFLManager;
 
@@ -190,12 +187,9 @@
 	// public String String PROP_PARENT_ID = "sakai:parent-id";
 
 	private String PROP_SHOW_SUBSITES  = SiteService.PROP_SHOW_SUBSITES ;
-<<<<<<< HEAD
 	
 	private final String PROP_PDA_HTML_INCLUDE = "sakai:pdaHtmlInclude";
 	
-=======
->>>>>>> fccd22ec
 	// 2.3 back port
 	// public String PROP_SHOW_SUBSITES = "sakai:show-subsites";
 
@@ -226,6 +220,8 @@
 
 	};
 
+	// define string that identifies this as the logged in users' my workspace
+	private String myWorkspaceSiteId = "~";
 
 	public String getPortalContext()
 	{
@@ -245,7 +241,7 @@
 
 	public void doError(HttpServletRequest req, HttpServletResponse res, Session session,
 			int mode) throws ToolException, IOException
-			{
+	{
 		if (ThreadLocalManager.get(ATTR_ERROR) == null)
 		{
 			ThreadLocalManager.set(ATTR_ERROR, ATTR_ERROR);
@@ -291,7 +287,7 @@
 		showSnoop(rcontext, true, getServletConfig(), req);
 
 		sendResponse(rcontext, res, "error", null);
-			}
+	}
 
 	private void showSnoop(PortalRenderContext rcontext, boolean b,
 			ServletConfig servletConfig, HttpServletRequest req)
@@ -413,12 +409,6 @@
 		}
 		if ( site == null ) return;
 
-<<<<<<< HEAD
-=======
-
-
-
->>>>>>> fccd22ec
 		ResourceProperties rp = site.getProperties();
 		String showSub = rp.getProperty(PROP_SHOW_SUBSITES);
 		// System.out.println("Checking subsite pref:"+site.getTitle()+" pref="+pref+" show="+showSub);
@@ -449,7 +439,7 @@
 			HttpServletResponse res, Session session, String siteId, String toolId,
 			String toolContextPath, String prefix, boolean doPages, boolean resetTools,
 			boolean includeSummary, boolean expandSite) throws ToolException, IOException
-			{
+	{
 
 		String errorMessage = null;
 		String sitePdaHtmlInclude = null;
@@ -568,7 +558,7 @@
 		includeBottom(rcontext);
 
 		return rcontext;
-			}
+	}
 
 	public boolean isPortletPlacement(Placement placement)
 	{
@@ -584,7 +574,7 @@
 
 	public Map includeTool(HttpServletResponse res, HttpServletRequest req,
 			ToolConfiguration placement) throws IOException
-			{
+	{
 
 		// find the tool registered for this
 		ActiveTool tool = ActiveToolManager.getActiveTool(placement.getToolId());
@@ -754,30 +744,8 @@
 		toolMap.put("toolHelpActionUrl", helpActionUrl);
 		toolMap.put("toolId", toolId);
 		return toolMap;
-			}
-
-
-	private String getRequestHandler(HttpServletRequest req){
-		setupWURFL();
-		if ( wurflHolder == null || wurfl == null ) return null;
-		
-		
-		Device device = wurfl.getDeviceForRequest(req);
-		String deviceName = device.getId();
-
-		// Not a device recognised by WURFL
-		if ( deviceName == null || deviceName.length() < 1 || deviceName.startsWith("generic") ) { 
-			return null;
-		} else {
-			//if this is a mobile device 
-			String isMobile = device.getCapability("is_wireless_device");
-			Boolean isMobileBool = Boolean.valueOf(isMobile);
-			if (isMobileBool.booleanValue()) {
-				return deviceName;
-			}
-			return null;
-		}
-	}
+	}
+
 
 	private String getRequestHandler(HttpServletRequest req)
 	{
@@ -884,7 +852,6 @@
 			Map<String, PortalHandler> handlerMap = portalService.getHandlerMap(this);
 
 			PortalHandler ph;
-<<<<<<< HEAD
 			String requestHandler = getRequestHandler(req);
 
 			// begin SAK-19089
@@ -903,15 +870,6 @@
 				ph = handlerMap.get("pda");
 				parts[1] = "pda";
 			} else{
-=======
-			String requestHander =  getRequestHandler(req);
-
-			if (requestHander!=null){
-				//Mobile access
-				ph = handlerMap.get("pda");
-				parts[1] = "pda";
-			}else{
->>>>>>> fccd22ec
 				ph = handlerMap.get(parts[1]);
 			}
 
@@ -931,12 +889,7 @@
 			{
 
 				List<PortalHandler> urlHandlers;
-<<<<<<< HEAD
 				for (Iterator<PortalHandler> i = handlerMap.values().iterator(); i.hasNext();)
-=======
-				for (Iterator<PortalHandler> i = handlerMap.values().iterator(); i
-				.hasNext();)
->>>>>>> fccd22ec
 				{
 					ph = i.next();
 					stat = ph.doGet(parts, req, res, session);
@@ -976,7 +929,7 @@
 
 	public void doLogin(HttpServletRequest req, HttpServletResponse res, Session session,
 			String returnPath, boolean skipContainer) throws ToolException
-			{
+	{
 		try
 		{
 			if (basicAuth.doAuth(req, res))
@@ -1015,7 +968,7 @@
 
 		String context = req.getContextPath() + req.getServletPath() + loginPath;
 		tool.help(req, res, context, loginPath);
-			}
+	}
 
 	/**
 	 * Process a logout
@@ -1034,7 +987,6 @@
 	 */
 	public void doLogout(HttpServletRequest req, HttpServletResponse res,
 			Session session, String returnPath) throws ToolException
-<<<<<<< HEAD
 	{
 		
 		// SAK-16370 to allow multiple logout urls
@@ -1046,10 +998,6 @@
 			loggedOutUrl = ServerConfigurationService.getString("loggedOutUrl." + userType, ServerConfigurationService.getLoggedOutUrl());
 		}
 		
-=======
-			{
-		String loggedOutUrl = ServerConfigurationService.getLoggedOutUrl();
->>>>>>> fccd22ec
 		if ( returnPath != null ) 
 		{
 			loggedOutUrl = loggedOutUrl + returnPath;
@@ -1059,7 +1007,7 @@
 		ActiveTool tool = ActiveToolManager.getActiveTool("sakai.login");
 		String context = req.getContextPath() + req.getServletPath() + "/logout";
 		tool.help(req, res, context, "/logout");
-			}
+	}
 
 	/** Set up the WURFL objects - to use most classes will
 	 *  extend the register method and call this setup.
@@ -1097,7 +1045,6 @@
 		if ( wurflHolder == null || wurfl == null ) return;
 		
 		
-<<<<<<< HEAD
 		Device device = null;
 		try {
 			device = wurfl.getDeviceForRequest(req);
@@ -1111,13 +1058,6 @@
 		if ( device == null || device.getId().length() < 1 || device.getId().startsWith("generic") ) return;
 
 		M_log.debug("device=" + device.getId() + " agent=" + req.getHeader("user-agent"));
-=======
-		Device device = wurfl.getDeviceForRequest(req);
-		M_log.debug("device=" + device.getId() + " agent=" + req.getHeader("user-agent"));
-
-		// Not a mobile device
-		if ( device == null || device.getId().length() < 1 || device.getId().startsWith("generic") ) return;
->>>>>>> fccd22ec
 		rcontext.put("wurflDevice",device.getId());
 
 		// Check to see if we have too few columns of text
@@ -1171,14 +1111,10 @@
 		rcontext.put("loggedIn", Boolean.valueOf(s.getUserId() != null));
 		rcontext.put("userId", s.getUserId());
 		rcontext.put("userEid", s.getUserEid());
-<<<<<<< HEAD
 		rcontext.put("loggedOutUrl",ServerConfigurationService.getLoggedOutUrl());
 		rcontext.put("portalPath",ServerConfigurationService.getPortalUrl());
 		rcontext.put("timeoutDialogEnabled",Boolean.valueOf(ServerConfigurationService.getBoolean("timeoutDialogEnabled", true)));
 		rcontext.put("timeoutDialogWarningSeconds", Integer.valueOf(ServerConfigurationService.getInt("timeoutDialogWarningSeconds", 600)));
-=======
-
->>>>>>> fccd22ec
 		// rcontext.put("sitHelp", Web.escapeHtml(rb.getString("sit_help")));
 		// rcontext.put("sitReset", Web.escapeHtml(rb.getString("sit_reset")));
 
@@ -1209,6 +1145,39 @@
 		rcontext.put("portal_allow_minimize_navigation",Boolean.valueOf( "true".equals(minStr) ) ) ;
 		minStr = ServerConfigurationService.getString("portal.allow.auto.minimize","true");
 		rcontext.put("portal_allow_auto_minimize",Boolean.valueOf( "true".equals(minStr) ) ) ;
+		// copy the add link to /mobile to the content
+		String addMLnk = ServerConfigurationService.getString("portal.add.mobile.link","false");
+		
+		// show the mobile link or not
+		Session session = SessionManager.getCurrentSession();
+		if (session.getAttribute("is_wireless_device") == null)
+		{
+			// when user logs out, all session variables are cleaned, this is to reset the is_wireless_device attribute in portal
+			Device device = null;
+			try {
+				device = wurfl.getDeviceForRequest(request);
+				String deviceName = device.getId();
+
+				// Not a device recognized by WURFL
+				if (StringUtils.isBlank(deviceName) || deviceName.startsWith("generic") ) { 
+				} else {
+					//if this is a mobile device 
+					String isMobile = device.getCapability("is_wireless_device");
+					Boolean isMobileBool = Boolean.valueOf(isMobile);
+					if (isMobileBool.booleanValue()) {
+						session.setAttribute("is_wireless_device", Boolean.TRUE);
+					}
+				}
+			} catch (DeviceNotDefinedException e) {
+				//this will be hit a lot, so its at debug level to reduce log traffic
+				if (M_log.isDebugEnabled())
+				{
+					M_log.debug("Device '" + e.getDeviceId() + "' is not in WURFL");
+				}
+			}
+		}
+		boolean isWirelessDevice = session.getAttribute("is_wireless_device") != null ? ((Boolean) session.getAttribute("is_wireless_device")).booleanValue():false;
+		rcontext.put("portal_add_mobile_link",Boolean.valueOf( "true".equals(addMLnk) && isWirelessDevice ) ) ;
 		return rcontext;
 	}
 
@@ -1265,14 +1234,9 @@
 			Map<String, PortalHandler> handlerMap = portalService.getHandlerMap(this);
 
 			PortalHandler ph;
-<<<<<<< HEAD
 			String requestHandler = getRequestHandler(req);
 			// SAK-18955: do not use PDAHandler for relogin
 			if ((! parts[1].equals("relogin")) && (requestHandler!=null)){
-=======
-			String requestHander =  getRequestHandler(req);
-			if (requestHander!=null){
->>>>>>> fccd22ec
 				//Mobile access
 				ph = handlerMap.get("pda");
 				parts[1] = "pda";
@@ -1292,12 +1256,7 @@
 			{
 
 				List<PortalHandler> urlHandlers;
-<<<<<<< HEAD
 				for (Iterator<PortalHandler> i = handlerMap.values().iterator(); i.hasNext();)
-=======
-				for (Iterator<PortalHandler> i = handlerMap.values().iterator(); i
-				.hasNext();)
->>>>>>> fccd22ec
 				{
 					ph = i.next();
 					stat = ph.doPost(parts, req, res, session);
@@ -1334,20 +1293,38 @@
 	 * If we cannot resolve the placement, we simply return the passed in
 	 * placement ID. If we cannot visit the site, we send the user to login
 	 * processing and return null to the caller.
+	 *
+	 * If the reference is to the magical, indexical MyWorkspace site ('~')
+	 * then replace ~ by their My Workspace.  Give them a chance to login
+	 * if necessary.
 	 */
 
 	public String getPlacement(HttpServletRequest req, HttpServletResponse res,
 			Session session, String placementId, boolean doPage) throws ToolException
-			{
+	{
 		String siteId = req.getParameter(PARAM_SAKAI_SITE);
 		if (siteId == null) return placementId; // Standard placement
+
+		// Try to resolve the indexical MyWorkspace reference
+		if (myWorkspaceSiteId.equals(siteId)) {
+		    // If not logged in then allow login.  You can't go to your workspace if 
+		    // you aren't known to the system.
+		    if (session.getUserId() == null)
+			{
+			    doLogin(req, res, session, req.getPathInfo(), false);
+			}
+		    // If the login was successful lookup the myworkworkspace site.
+		    if (session.getUserId() != null) {
+			siteId=getUserEidBasedSiteId(session.getUserEid());
+		    }
+		}
 
 		// find the site, for visiting
 		// Sites like the !gateway site allow visits by anonymous
 		Site site = null;
 		try
 		{
-			site = SiteService.getSiteVisit(siteId);
+			site = getSiteHelper().getSiteVisit(siteId);
 		}
 		catch (IdUnusedException e)
 		{
@@ -1359,8 +1336,7 @@
 			// punt
 			if (session.getUserId() == null)
 			{
-				doLogin(req, res, session, req.getPathInfo() + "?sakai.site="
-						+ res.encodeURL(siteId), false);
+				doLogin(req, res, session, req.getPathInfo(), false);
 				return null;
 			}
 			return placementId; // cannot resolve placement
@@ -1379,9 +1355,8 @@
 			return toolConfig.getId();
 		}
 
-			}
-
-<<<<<<< HEAD
+	}
+
 	// NOTE: This code is duplicated in ToolPortal.java - make sure to change 
 	// both places
 	public Properties toolHeaderProperties(String skin)
@@ -1392,11 +1367,6 @@
 	public Properties toolHeaderProperties(String skin, Placement placement) 
 	{
 		Properties retval = new Properties();
-=======
-	public void setupForward(HttpServletRequest req, HttpServletResponse res,
-			Placement p, String skin) throws ToolException
-			{
->>>>>>> fccd22ec
 		// setup html information that the tool might need (skin, body on load,
 		// js includes, etc).
 		if (skin == null || skin.length() == 0)
@@ -1459,7 +1429,7 @@
 		req.setAttribute("sakai.html.body.onload", bodyonload.toString());
 
 		portalService.getRenderEngine(portalContext, req).setupForward(req, res, p, skin);
-			}
+	}
 
 	/**
 	 * Forward to the tool - but first setup JavaScript/CSS etc that the tool
@@ -1513,12 +1483,8 @@
 			HttpServletResponse res, ToolConfiguration p, String skin,
 			String toolContextPath, String toolPathInfo) throws ToolException,
 			IOException
-<<<<<<< HEAD
 	{
 		String portalPath = ServerConfigurationService.getString("portalPath", "/portal");
-=======
-			{
->>>>>>> fccd22ec
 
 		// if there is a stored request state, and path, extract that from the
 		// session and reinstance it
@@ -1527,12 +1493,7 @@
 		String portalPlacementUrl = portalPath + getPortalPageUrl(p);
 		res.sendRedirect(portalPlacementUrl);
 		return;
-<<<<<<< HEAD
-	}
-=======
-
-			}
->>>>>>> fccd22ec
+	}
 
 	public String getPortalPageUrl(ToolConfiguration p)
 	{
@@ -1805,14 +1766,10 @@
 	public void includeWorksite(PortalRenderContext rcontext, HttpServletResponse res,
 			HttpServletRequest req, Session session, Site site, SitePage page,
 			String toolContextPath, String portalPrefix) throws IOException
-<<<<<<< HEAD
-	{
-=======
-			{
->>>>>>> fccd22ec
+	{
 		worksiteHandler.includeWorksite(rcontext, res, req, session, site, page,
 				toolContextPath, portalPrefix);
-			}
+	}
 
 	/**
 	 * Initialize the servlet.
@@ -1914,11 +1871,11 @@
 	 */
 	protected void postLogin(HttpServletRequest req, HttpServletResponse res,
 			Session session, String loginPath) throws ToolException
-			{
+	{
 		ActiveTool tool = ActiveToolManager.getActiveTool("sakai.login");
 		String context = req.getContextPath() + req.getServletPath() + "/" + loginPath;
 		tool.help(req, res, context, "/" + loginPath);
-			}
+	}
 
 	/**
 	 * Output some session information
@@ -1939,7 +1896,7 @@
 
 	public void sendResponse(PortalRenderContext rcontext, HttpServletResponse res,
 			String template, String contentType) throws IOException
-			{
+	{
 		// headers
 		if (contentType == null)
 		{
@@ -1970,7 +1927,7 @@
 			throw new RuntimeException("Failed to render template ", e);
 		}
 
-			}
+	}
 
 	/**
 	 * Returns the type ("course", "project", "workspace", "mySpecialSiteType",
@@ -2099,7 +2056,6 @@
 	{
 		return portalService.getSiteNeighbourhoodService();
 	}
-<<<<<<< HEAD
 	
 	/**
 	 * Find a cookie by this name from the request
@@ -2122,8 +2078,5 @@
 		}
 		return null;
 	}
-=======
-
->>>>>>> fccd22ec
 
 }