--- conflicted
+++ resolved
@@ -301,42 +301,30 @@
 		
 		if(lastHeartbeat == null) return "OFFLINE";
 			
-<<<<<<< HEAD
-		if((now.getTime() - ((Date)lastHeartbeat[0]).getTime()) >= 5000L)
-=======
-		if((now.getTime() - lastHeartbeat.getTime()) >= pollInterval)
->>>>>>> 7b5296e6
+		if((now.getTime() - ((Date)lastHeartbeat[0]).getTime()) >= pollInterval)
 			return "OFFLINE";
-		String peerMessage = (String) params.get("peerMessage");	
-	
+
+		boolean videomessage = false;
 		String message = (String) params.get("message");
-
-		if(message == null && peerMessage==null ) throw new IllegalArgumentException("You must supply a message");
+		if (message == null) {
+			message = (String) params.get("peerMessage");
+			videomessage = true;
+		} 
+		if(message == null) throw new IllegalArgumentException("You must supply a message");
 		
 		// Sanitise the message. XSS attacks. Unescape single quotes. They are valid.
-	 	if (message!= null){	
-			message = StringEscapeUtils.escapeHtml4(
-							StringEscapeUtils.escapeEcmaScript(message)).replaceAll("\\\\'","'");
-		}
+		message = StringEscapeUtils.escapeHtml4(
+						StringEscapeUtils.escapeEcmaScript(message)).replaceAll("\\\\'","'");
+
 		//message = message.replaceAll("\\\\'","'");
-		//dd
-		//
-		//
-		if (message!=null){
-		        addMessageToMap(new UserMessage(currentUser.getId(), to, message));
-		}
-		if (peerMessage != null){
-			addVideoMessageToMap(new UserVideoMessage(currentUser.getId(),to,peerMessage));
-		}
-			
+
+		if (!videomessage) addMessageToMap(new UserMessage(currentUser.getId(), to, message));
+		else addVideoMessageToMap(new UserVideoMessage(currentUser.getId(),to,message));
+		
         if(clustered) {
             try {
-            	Message msg = null;
-            	if (message!=null) {
-	                msg = new Message(null, null, MESSAGE_PREAMBLE + currentUser.getId() + ":" + to + ":" + message);
-            	} else if (peerMessage != null) {
-	                msg = new Message(null, null, VIDEO_MESSAGE_PREAMBLE + currentUser.getId() + ":" + to + ":" + peerMessage);
-            	}
+                Message msg = videomessage?new Message(null, null, VIDEO_MESSAGE_PREAMBLE + currentUser.getId() + ":" + to + ":" + message):
+                	new Message(null, null, MESSAGE_PREAMBLE + currentUser.getId() + ":" + to + ":" + message);
             	clusterChannel.send(msg);
             } catch (Exception e) {
                 logger.error("Error sending JGroups message", e);
@@ -467,13 +455,8 @@
 		String siteId = (String) params.get("siteId");
 		
 		if(logger.isDebugEnabled()) logger.debug("Site ID: " +  siteId);
-<<<<<<< HEAD
-		
-        if(siteId != null && siteId.length() > 0) {
-=======
-
+		
         if(siteId != null && siteId.length() > 0 && showSiteUsers) {
->>>>>>> 7b5296e6
 			// A site id has been specified, so we refresh our presence at the 
 			// location and retrieve the present users
 			String location = siteId + "-presence";
@@ -521,13 +504,8 @@
 			
 			if(lastHeartbeat == null) continue;
 			
-<<<<<<< HEAD
-			if((now.getTime() - ((Date)lastHeartbeat[0]).getTime()) < 5000L) {
+			if((now.getTime() - ((Date)lastHeartbeat[0]).getTime()) < pollInterval) {
 				onlineConnections.add(new PortalChatUser(uuid,uuid,(String) lastHeartbeat[1]));
-=======
-			if((now.getTime() - lastHeartbeat.getTime()) < pollInterval) {
-				onlineConnections.add(uuid);
->>>>>>> 7b5296e6
 			}
 		}
 		
@@ -558,9 +536,6 @@
 	            sendClearVideoMessage(currentUserId);
 		}
 
-
-
-		
 		Map<String,Object> data = new HashMap<String,Object>(4);
 		
 		data.put("connections", connections);
@@ -745,8 +720,8 @@
                 String userId = message.substring(CLEAR_PREAMBLE.length());
                 synchronized (messageMap) {
                     messageMap.remove(userId);
-		}
-           }else if (message.startsWith(VIDEO_CLEAR_PREAMBLE)) {
+				}
+           	} else if (message.startsWith(VIDEO_CLEAR_PREAMBLE)) {
                 String userId = message.substring(VIDEO_CLEAR_PREAMBLE.length());
                 synchronized (videoMessageMap) {
                     videoMessageMap.remove(userId);
