setupPrefsGen = function(){
    if ($('.success').length) {
        $('.success').fadeOut(5000);
    }
    $('.formButton').click(function(e){
        $('.formButton').hide();
        $('.dummy').show();
    });
};

setupPrefsTabs = function(from, to){
    $('.blockable').click(function(e){
        if ($(this).attr('onclick')) {
            $('.blockable').attr('onclick', '');
            $('.blockable').addClass('blocked', '');
        }
    });
    fromSelLen = $('.' + from).children('option').length;
    toSelLen = $('.' + to).children('option').length;
    
    if (fromSelLen === 0) {
        $('.br').attr('onclick', '');
        $('.br').addClass('blocked');
    }
    if (toSelLen === 0) {
        $('.bl').attr('onclick', '');
        $('.bl').addClass('blocked');
        $('.ud').attr('onclick', '');
        $('.ud').addClass('blocked');
    }
    if (toSelLen === 1) {
        $('.ud').attr('onclick', '');
        $('.ud').addClass('blocked');
    }
	
};

<<<<<<< HEAD
/* Converts implicit form control labeling to explicit by
 * adding an unique id to form controls if they don't already
 * have one and then setting the corresponding label element's
 * for attribute to form control's id value. This explicit 
 * linkage is better supported by adaptive technologies.
 * See SAK-18851.
 */
fixImplicitLabeling = function(){
    var idCounter = 0;
    $('label select,label input').each(function (idx, oInput) {
        if (!oInput.id) {
            idCounter++;
            $(oInput).attr('id', 'a11yAutoGenInputId' + idCounter.toString());
        }
        if (!$(oInput).parents('label').eq(0).attr('for')) {
            $(oInput).parents('label').eq(0).attr('for', $(oInput).attr('id'));
        }
    });
}


=======

toggle_visibility = function(id) {
	   var e = document.getElementById(id);
	   var elabel = document.getElementById('toggle' + id);
	   if(e.style.display == 'block')
	   {
		  e.style.display = 'none';
		  elabel.src='/library/image/sakai/expand.gif'
		  elabel.title='</f:verbatim><h:outputText value="#{msgs.hideshowdesc_toggle_show}"/><f:verbatim>'
		  resizeFrame('shrink');
		}
	   else
	   {
		  e.style.display = 'block';
		  elabel.src='/library/image/sakai/collapse.gif'
		  elabel.title='</f:verbatim><h:outputText value="#{msgs.hideshowdesc_toggle_hide}"/><f:verbatim>'
		  resizeFrame();
		}  
	};
	
showHideDivBlock = function(hideDivisionNo, context, key)
	{
	  var tmpdiv = hideDivisionNo + "__hide_division_";
	  var tmpimg = hideDivisionNo + "__img_hide_division_";
	  var divisionNo = getTheElement(tmpdiv);
	  var imgNo = getTheElement(tmpimg);
	  if(divisionNo)
	 
	  {
	    if(divisionNo.style.display =="block")
	    {
	      divisionNo.style.display="none";
	      if (imgNo)
	      {
	        imgNo.src = context + "/image/sakai/expand.gif";
	       }
	    }
	    else
	    {
	      divisionNo.style.display="block";
	      if(imgNo)
	      {
	        imgNo.src = context + "/image/sakai/collapse.gif";
	      }
	    }
	    resizeFrame('grow');
	    saveDivState(key, divisionNo.style.display);
	  }
	};
	
saveDivState = function (key, displayState) {
		var state = 0;
		
		if (displayState == "block")
			state = 1;
		
		jQuery.ajax({
	          type: "POST",
	          url: "/direct/userPrefs/1234/saveDivState",
	          data: {
	            key: key,
	            state: state
	          }
	        });
	};
	
getTheElement = function(thisid)
	{

	  var thiselm = null;

	  if (document.getElementById)
	  {
	    thiselm = document.getElementById(thisid);
	  }
	  else if (document.all)
	  {
	    thiselm = document.all[thisid];
	  }
	  else if (document.layers)
	  {
	    thiselm = document.layers[thisid];
	  }

	  if(thiselm)   
	  {
	    if(thiselm == null)
	    {
	      return;
	    }
	    else
	    {
	      return thiselm;
	    }
	  }
	};
	
	
resizeFrame = function (updown) {
	  var frame = parent.document.getElementById( window.name );
	  if( frame ) {
		if(updown=='shrink')
		{
		var clientH = document.body.clientHeight + 30;
	  }
	  else
	  {
	  var clientH = document.body.clientHeight + 30;
	  }
		$( frame ).height( clientH );
	  } else {
		throw( "resizeFrame did not get the frame (using name=" + window.name + ")" );
	  }
	};

>>>>>>> 490e747d
<|MERGE_RESOLUTION|>--- conflicted
+++ resolved
@@ -1,176 +1,170 @@
-setupPrefsGen = function(){
-    if ($('.success').length) {
-        $('.success').fadeOut(5000);
-    }
-    $('.formButton').click(function(e){
-        $('.formButton').hide();
-        $('.dummy').show();
-    });
-};
-
-setupPrefsTabs = function(from, to){
-    $('.blockable').click(function(e){
-        if ($(this).attr('onclick')) {
-            $('.blockable').attr('onclick', '');
-            $('.blockable').addClass('blocked', '');
-        }
-    });
-    fromSelLen = $('.' + from).children('option').length;
-    toSelLen = $('.' + to).children('option').length;
-    
-    if (fromSelLen === 0) {
-        $('.br').attr('onclick', '');
-        $('.br').addClass('blocked');
-    }
-    if (toSelLen === 0) {
-        $('.bl').attr('onclick', '');
-        $('.bl').addClass('blocked');
-        $('.ud').attr('onclick', '');
-        $('.ud').addClass('blocked');
-    }
-    if (toSelLen === 1) {
-        $('.ud').attr('onclick', '');
-        $('.ud').addClass('blocked');
-    }
-	
-};
-
-<<<<<<< HEAD
-/* Converts implicit form control labeling to explicit by
- * adding an unique id to form controls if they don't already
- * have one and then setting the corresponding label element's
- * for attribute to form control's id value. This explicit 
- * linkage is better supported by adaptive technologies.
- * See SAK-18851.
- */
-fixImplicitLabeling = function(){
-    var idCounter = 0;
-    $('label select,label input').each(function (idx, oInput) {
-        if (!oInput.id) {
-            idCounter++;
-            $(oInput).attr('id', 'a11yAutoGenInputId' + idCounter.toString());
-        }
-        if (!$(oInput).parents('label').eq(0).attr('for')) {
-            $(oInput).parents('label').eq(0).attr('for', $(oInput).attr('id'));
-        }
-    });
-}
-
-
-=======
-
-toggle_visibility = function(id) {
-	   var e = document.getElementById(id);
-	   var elabel = document.getElementById('toggle' + id);
-	   if(e.style.display == 'block')
-	   {
-		  e.style.display = 'none';
-		  elabel.src='/library/image/sakai/expand.gif'
-		  elabel.title='</f:verbatim><h:outputText value="#{msgs.hideshowdesc_toggle_show}"/><f:verbatim>'
-		  resizeFrame('shrink');
-		}
-	   else
-	   {
-		  e.style.display = 'block';
-		  elabel.src='/library/image/sakai/collapse.gif'
-		  elabel.title='</f:verbatim><h:outputText value="#{msgs.hideshowdesc_toggle_hide}"/><f:verbatim>'
-		  resizeFrame();
-		}  
-	};
-	
-showHideDivBlock = function(hideDivisionNo, context, key)
-	{
-	  var tmpdiv = hideDivisionNo + "__hide_division_";
-	  var tmpimg = hideDivisionNo + "__img_hide_division_";
-	  var divisionNo = getTheElement(tmpdiv);
-	  var imgNo = getTheElement(tmpimg);
-	  if(divisionNo)
-	 
-	  {
-	    if(divisionNo.style.display =="block")
-	    {
-	      divisionNo.style.display="none";
-	      if (imgNo)
-	      {
-	        imgNo.src = context + "/image/sakai/expand.gif";
-	       }
-	    }
-	    else
-	    {
-	      divisionNo.style.display="block";
-	      if(imgNo)
-	      {
-	        imgNo.src = context + "/image/sakai/collapse.gif";
-	      }
-	    }
-	    resizeFrame('grow');
-	    saveDivState(key, divisionNo.style.display);
-	  }
-	};
-	
-saveDivState = function (key, displayState) {
-		var state = 0;
-		
-		if (displayState == "block")
-			state = 1;
-		
-		jQuery.ajax({
-	          type: "POST",
-	          url: "/direct/userPrefs/1234/saveDivState",
-	          data: {
-	            key: key,
-	            state: state
-	          }
-	        });
-	};
-	
-getTheElement = function(thisid)
-	{
-
-	  var thiselm = null;
-
-	  if (document.getElementById)
-	  {
-	    thiselm = document.getElementById(thisid);
-	  }
-	  else if (document.all)
-	  {
-	    thiselm = document.all[thisid];
-	  }
-	  else if (document.layers)
-	  {
-	    thiselm = document.layers[thisid];
-	  }
-
-	  if(thiselm)   
-	  {
-	    if(thiselm == null)
-	    {
-	      return;
-	    }
-	    else
-	    {
-	      return thiselm;
-	    }
-	  }
-	};
-	
-	
-resizeFrame = function (updown) {
-	  var frame = parent.document.getElementById( window.name );
-	  if( frame ) {
-		if(updown=='shrink')
-		{
-		var clientH = document.body.clientHeight + 30;
-	  }
-	  else
-	  {
-	  var clientH = document.body.clientHeight + 30;
-	  }
-		$( frame ).height( clientH );
-	  } else {
-		throw( "resizeFrame did not get the frame (using name=" + window.name + ")" );
-	  }
-	};
-
->>>>>>> 490e747d
+setupPrefsGen = function(){
+    if ($('.success').length) {
+        $('.success').fadeOut(5000);
+    }
+    $('.formButton').click(function(e){
+        $('.formButton').hide();
+        $('.dummy').show();
+    });
+};
+
+setupPrefsTabs = function(from, to){
+    $('.blockable').click(function(e){
+        if ($(this).attr('onclick')) {
+            $('.blockable').attr('onclick', '');
+            $('.blockable').addClass('blocked', '');
+        }
+    });
+    fromSelLen = $('.' + from).children('option').length;
+    toSelLen = $('.' + to).children('option').length;
+    
+    if (fromSelLen === 0) {
+        $('.br').attr('onclick', '');
+        $('.br').addClass('blocked');
+    }
+    if (toSelLen === 0) {
+        $('.bl').attr('onclick', '');
+        $('.bl').addClass('blocked');
+        $('.ud').attr('onclick', '');
+        $('.ud').addClass('blocked');
+    }
+    if (toSelLen === 1) {
+        $('.ud').attr('onclick', '');
+        $('.ud').addClass('blocked');
+    }
+	
+};
+
+/* Converts implicit form control labeling to explicit by
+ * adding an unique id to form controls if they don't already
+ * have one and then setting the corresponding label element's
+ * for attribute to form control's id value. This explicit 
+ * linkage is better supported by adaptive technologies.
+ * See SAK-18851.
+ */
+fixImplicitLabeling = function(){
+    var idCounter = 0;
+    $('label select,label input').each(function (idx, oInput) {
+        if (!oInput.id) {
+            idCounter++;
+            $(oInput).attr('id', 'a11yAutoGenInputId' + idCounter.toString());
+        }
+        if (!$(oInput).parents('label').eq(0).attr('for')) {
+            $(oInput).parents('label').eq(0).attr('for', $(oInput).attr('id'));
+        }
+    });
+}
+
+toggle_visibility = function(id) {
+	   var e = document.getElementById(id);
+	   var elabel = document.getElementById('toggle' + id);
+	   if(e.style.display == 'block')
+	   {
+		  e.style.display = 'none';
+		  elabel.src='/library/image/sakai/expand.gif'
+		  elabel.title='</f:verbatim><h:outputText value="#{msgs.hideshowdesc_toggle_show}"/><f:verbatim>'
+		  resizeFrame('shrink');
+		}
+	   else
+	   {
+		  e.style.display = 'block';
+		  elabel.src='/library/image/sakai/collapse.gif'
+		  elabel.title='</f:verbatim><h:outputText value="#{msgs.hideshowdesc_toggle_hide}"/><f:verbatim>'
+		  resizeFrame();
+		}  
+	};
+	
+showHideDivBlock = function(hideDivisionNo, context, key)
+	{
+	  var tmpdiv = hideDivisionNo + "__hide_division_";
+	  var tmpimg = hideDivisionNo + "__img_hide_division_";
+	  var divisionNo = getTheElement(tmpdiv);
+	  var imgNo = getTheElement(tmpimg);
+	  if(divisionNo)
+	 
+	  {
+	    if(divisionNo.style.display =="block")
+	    {
+	      divisionNo.style.display="none";
+	      if (imgNo)
+	      {
+	        imgNo.src = context + "/image/sakai/expand.gif";
+	       }
+	    }
+	    else
+	    {
+	      divisionNo.style.display="block";
+	      if(imgNo)
+	      {
+	        imgNo.src = context + "/image/sakai/collapse.gif";
+	      }
+	    }
+	    resizeFrame('grow');
+	    saveDivState(key, divisionNo.style.display);
+	  }
+	};
+	
+saveDivState = function (key, displayState) {
+		var state = 0;
+		
+		if (displayState == "block")
+			state = 1;
+		
+		jQuery.ajax({
+	          type: "POST",
+	          url: "/direct/userPrefs/1234/saveDivState",
+	          data: {
+	            key: key,
+	            state: state
+	          }
+	        });
+	};
+	
+getTheElement = function(thisid)
+	{
+
+	  var thiselm = null;
+
+	  if (document.getElementById)
+	  {
+	    thiselm = document.getElementById(thisid);
+	  }
+	  else if (document.all)
+	  {
+	    thiselm = document.all[thisid];
+	  }
+	  else if (document.layers)
+	  {
+	    thiselm = document.layers[thisid];
+	  }
+
+	  if(thiselm)   
+	  {
+	    if(thiselm == null)
+	    {
+	      return;
+	    }
+	    else
+	    {
+	      return thiselm;
+	    }
+	  }
+	};
+	
+	
+resizeFrame = function (updown) {
+	  var frame = parent.document.getElementById( window.name );
+	  if( frame ) {
+		if(updown=='shrink')
+		{
+		var clientH = document.body.clientHeight + 30;
+	  }
+	  else
+	  {
+	  var clientH = document.body.clientHeight + 30;
+	  }
+		$( frame ).height( clientH );
+	  } else {
+		throw( "resizeFrame did not get the frame (using name=" + window.name + ")" );
+	  }
+	};