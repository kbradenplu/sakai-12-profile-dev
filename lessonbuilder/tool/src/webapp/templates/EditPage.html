--- conflicted
+++ resolved
@@ -48,11 +48,7 @@
 });
 
 jQuery(document).ready(function($) {
-<<<<<<< HEAD
-	var confirmMsg = document.getElementById('confirmDeleteLangSupp').innerHTML;
-=======
 	var confirmMsg = document.getElementById('deleteButtonLangSupp').innerHTML;
->>>>>>> 1af630a1
     $('.deleteButton').click(function() {
         return confirm(confirmMsg);
     });
