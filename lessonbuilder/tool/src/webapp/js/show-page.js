var dropdownViaClick = false;
var oldloc;
var requirementType = 0;
var importccactive = false;
var mmactive = false;
var insist = false;
var delbutton;
var mm_testing = 0;
var editrow;
var delete_orphan_enabled = true;
// for generating ids
var nextid = 0;

// in case user includes the URL of a site that replaces top,
// give them a way out. Handler is set up in the html file.
// Unload it once the page is fully loaded.

$(window).load(function () {
	window.onbeforeunload = null;
	fixupHeights();
	// Show expand collapse all if needed
	if($('.collapsibleSectionHeader').length) {
		$('#expandCollapseButtons').show();
	}
	$('.defaultClosed').each(function() {
		var header = $(this).prev();
		setCollapsedStatus(header, true);
	    });

});

function msg(s) {
    var m = document.getElementById(s);
    if (m === null) {
       return s;
    }  else 
       return m.innerHTML;;
}

function setupdialog(oe) {
	oe.dialog("option", "width", modalDialogWidth());
	$('.ui-dialog').zIndex(150000);
}

function checksize(oe) {
    // jquery wraps the content in another div. we need that div, except dropdowndiv is our own
	if (!oe.hasClass("dropDownDiv")) {
		oe = oe.parent();
		var position = $("#outer").position();
		oe.css('left', position.left + 'px');
		oe.css('top', position.top + 'px');
	}
	var nsize = oe.height() + oe.parent().position().top;
	var bsize = $("#outer").height();
	if ((nsize) > bsize) {
		$("#outer").height(nsize);
		setMainFrameHeight(window.name);
	}

}

function checkgroups(elt, groups) {
    var groupar = groups.split(",");
    elt.find('input').prop('checked', false);
    for (i = 0; i < groupar.length; i++) {
	var inp = elt.find('input[value="' + groupar[i] + '"]');
	if (inp !== null)
	    inp.prop('checked', true);
    }
}

// maxpoints is an Integer. Actually in GB it's float, but
// our code in SimplePageBean parses the string as Integer, so make
// sure it's OK. At least according to ecmascript, parseInt will do
// weird things if the value is >= 2^31. It is impossible to catch
// this with numerical functions, so I have to do string comparison
// 2^31 is 2147483648. length is 10
function safeParseInt(s) {
    if (!/^[0-9]+$/.test(s))
	return NaN;
    if (s.length > 10) {
	return Infinity;
    }
    if (s.length === 10) {
	if (s >= "2147483648") {
	    return Infinity;
	}
    }
    return parseInt(s);
}
// get the right error message. called when ifFinite(i) returns false
// that happens if it is not a number or is too big
function intError(i) {
    if (isNaN(i))
	return msg("simplepage.integer-expected");
    else
	return msg('simplepage.integer-too-big');
}

var blankRubricTemplate, blankRubricRow;

// Note from Chuck S. - Is there a strong reason to do this before ready()?
// $(function() {
$(document).ready(function() {
	// if we're in morpheus, move breadcrums into top bar, and generate an H2 with the title

        $("div.multimediaType iframe, div.multimediaType object, div.multimediaType embed, div.multimediaType video").each(function() {
		var width = $(this).attr("width");
		var height = $(this).attr("height");
                if ($(this).attr('defaultsize') === 'true' ||
		    (typeof width !== 'undefined' && width !== '' &&
		     (typeof height === 'undefined' || height =='')))
                    $(this).height($(this).width() * 0.75);
            });

        $("div.multimediaType img").each(function() {
		var width = $(this).attr("width");
		var height = $(this).attr("height");
		// if just width specified, we're fine. it will scale. But if height is specified narrow windows
		// will give us the wrong aspect ration
                if (typeof height !== 'undefined' && height !== '') {
		    if (typeof width !== 'undefined' && width !== '') {
			// both specified. use specified aspect ratio
			if ($(this).width() != width) {
			    var aspect = height / width;
			    $(this).height($(this).width() * aspect);
			}
		    } else {
			var aspect = $(this)[0].naturalHeight / $(this)[0].naturalWidth;
			// -1 to avoid triggering because of rounding
			if ($(this).width() *  aspect < (height-1)) {
			    // width has been reduced because of max-width 100%
			    $(this).height($(this).width() * aspect);			    
			}
		    }
                }
            });

	$("input[type=checkbox].checklist-checkbox").on("change", function(){

		$(this).next("span").addClass("savingChecklistItem");
		$(this).parent().nextAll(".saveChecklistSaving").show();
		$("#saveChecklistForm-checklistId").val($(this).closest(".checklistItemForm").find(".checklistId").val()).change();
		$("#saveChecklistForm-checklistItemIdInput").val($(this).val()).change();
		$("#saveChecklistForm-checklistItemDone").val($(this).is(':checked')).change();

	});

	//Only number allowed for announcements height
	$("#announcements-height").keypress(function (e) {
		//if the letter is not digit then display error
		if (e.which !== 13 && e.which != 8 && e.which != 0 && (e.which < 48 || e.which > 57)) {
			//display error message
			$("#announcementsHeightErrmsg").html(msg("simplepage.height-error-message")).show().fadeOut("slow");
			return false;
		}
	});
	$(".sectionHeader").on("click", function(){
		var section = $(this).next("div.section");
		if (section.hasClass("collapsible")) {
			section.slideToggle();
			setCollapsedStatus($(this), null); // toggle
			doIndents();
		}
	});

	$("#collapsible").on("change", function(){
		if(this.checked) {
			$("#defaultClosedSpan").show();
		} else {
			$("#defaultClosed").prop('checked', false);
			$("#defaultClosedSpan").hide();
		}
	});

	$("#sectionTitle").keyup(function(){
		if($("#sectionTitle").val()) {
			$("#collapsible").removeProp('disabled');
		} else {
			$("#collapsible").prop('checked', false);
			$("#collapsible").prop('disabled', true);
			$("#defaultClosed").prop('checked', false);
			$("#defaultClosedSpan").hide();
		}
	});

	$("#expandAllSections").on("click", function(){
		$(".sectionHeader").each(function(){
			var section = $(this).next("div.section");
			if (section.hasClass("collapsible")) {
				section.slideDown();
				setCollapsedStatus($(this), false);
			}
		});
		$("#expandAllSections").hide();
		$("#collapseAllSections").show();
		doIndents();
	});

	$("#collapseAllSections").on("click", function(){
		$(".sectionHeader").each(function(){
			var section = $(this).next("div.section");
			if (section.hasClass("collapsible")) {
				section.slideUp();
				setCollapsedStatus($(this), true);
			}
		});
		$("#collapseAllSections").hide();
		$("#expandAllSections").show();
	});

	// This is called in comments.js as well, however this may be faster.
	//if(sakai.editor.editors.ckeditor==undefined) {
//		$(".evolved-box :not(textarea)").hide();
//	}else {
		//$(".evolved-box").hide();
	//}

        $("a.oembed").each(function(){
                var width = $(this).attr("maxWidth");
                var height = $(this).attr("maxHeight");
                $(this).oembed(null, {maxWidth: width, maxHeight: height});
            });

	//Only number allowed for forum-summary height
	$("#forum-summary-height").keypress(function (e) {
		//if the letter is not digit then display error
		 if (e.which !== 13 && e.which != 8 && e.which != 0 && (e.which < 48 || e.which > 57)) {
			//display error message
			$("#forumSummaryHeightErrmsg").html(msg("simplepage.height-error-message")).show().fadeOut("slow");
			return false;
		}
	});
	// We don't need to run all of this javascript if the user isn't an admin
	if($("#subpage-dialog").length > 0) {
		$('#subpage-dialog').dialog({
			autoOpen: false,
			width: modalDialogWidth(),
			modal: true,
			resizable: false,
			draggable: false
		});
		$('#add-twitter-dialog').dialog({
			autoOpen: false,
			width: modalDialogWidth(),
			modal: true,
			resizable: false,
			draggable: false
		});
		$('#add-announcements-dialog').dialog({
			autoOpen: false,
			width: modalDialogWidth(),
			modal: true,
			resizable: false,
			draggable: false
		});
		//Only number allowed for twitter height
		$("#widget-height").keypress(function (e) {
			 //if the letter is not digit then display error
			 if (e.which !== 13 && e.which != 8 && e.which != 0 && (e.which < 48 || e.which > 57)) {
				//display error message
				$("#heightErrmsg").html(msg("simplepage.height-error-message")).show().fadeOut("slow");
				return false;
			}
		});
		$('#edit-item-dialog').dialog({
			autoOpen: false,
			width: modalDialogWidth(),
			modal: true,
			resizable: false,
			draggable: false
		});

		$('#edit-multimedia-dialog').dialog({
			autoOpen: false,
			width: modalDialogWidth(),
			modal: true,
			resizable: false,
			draggable: false
		});
		$('#add-forum-summary-dialog').dialog({
			autoOpen: false,
			width: modalDialogWidth(),
			modal: true,
			resizable: false,
			draggable: false
		});

		$('#add-multimedia-dialog').dialog({
			autoOpen: false,
			width: modalDialogWidth(),
			modal: true,
			resizable: false,
			draggable: false
		});

		// hardcode height so we have space for date picker
		$('#edit-title-dialog').dialog({
			autoOpen: false,
			width: modalDialogWidth(),
			modal: true,
			resizable: false,
			draggable: false
		});

		$('#new-page-dialog').dialog({
			autoOpen: false,
			width: modalDialogWidth(),
			modal: true,
			resizable: false,
			draggable: false
		});

		$('#remove-page-dialog').dialog({
			autoOpen: false,
			width: modalDialogWidth(),
			modal: true,
			resizable: false,
			draggable: false
		});

		$('#youtube-dialog').dialog({
			autoOpen: false,
			width: modalDialogWidth(),
			modal: true,
			resizable: false,
			draggable: false
		});
	
		$('#movie-dialog').dialog({
			autoOpen: false,
			width: modalDialogWidth(),
			modal: true,
			resizable: false,
			draggable: false
		});
	
		$('#import-cc-dialog').dialog({
			autoOpen: false,
			width: modalDialogWidth(),
			modal: true,
			resizable: false,
			draggable: false
		});
	
		$('#export-cc-dialog').dialog({
			autoOpen: false,
			width: modalDialogWidth(),
			modal: true,
			resizable: false,
			draggable: false
		});

		$('#comments-dialog').dialog({
			autoOpen: false,
			width: modalDialogWidth(),
			modal: true,
			resizable: false,
			draggable: false
		});
	
		$('#student-dialog').dialog({
			autoOpen: false,
			width: modalDialogWidth(),
			modal: true,
			resizable: false,
			draggable: false
		});
		
		$('#question-dialog').dialog({
			autoOpen: false,
			width: modalDialogWidth(),
			modal: true,
			resizable: false,
			draggable: false
		});

		$('#addContentDiv').dialog({
			autoOpen: false,
			modal: false,
			resizable: false,
			draggable: false
                }).parent('.ui-dialog').css('zIndex',150000);

		$('#moreDiv').dialog({
			autoOpen: false,
			modal: false,
			resizable: false,
			draggable: false
		}).parent('.ui-dialog').css('zIndex',150000);

		$('#column-dialog').dialog({
			autoOpen: false,
			modal: true,
			width: 'auto',
			resizable: false,
			draggable: true
		}).parent('.ui-dialog').css('zIndex',150000);

		$('#delete-confirm').dialog({
			autoOpen: false,
			resizable: false,
			modal: true,
			dialogClass: "no-close",
			    buttons: [{text:msg("simplepage.delete"),
				          click: function() {
				          insist = true;
				          delbutton.click();
				      }},{text:msg("simplepage.cancel_message"),
				          click: function() {
				          $( this ).dialog( "close" );}}
				]}).parent('.ui-dialog').css('zIndex',150000);
		
		$(window).resize(function() {
			var modalDialogList = ['#subpage-dialog', '#edit-item-dialog', '#edit-multimedia-dialog',
			'#add-multimedia-dialog', '#edit-title-dialog', '#new-page-dialog', '#remove-page-dialog',
			'#youtube-dialog', '#movie-dialog', '#import-cc-dialog', '#export-cc-dialog',
		        '#comments-dialog', '#student-dialog', '#question-dialog', '#delete-confirm'];
			for (var i = 0; i < modalDialogList.length; i++) {
				$(modalDialogList[i]).dialog("option", "width", modalDialogWidth());
			}
		});

		/* RU Rubrics ********************************************* */
		$("#rubric-title").append($("#peer-eval-title-cloneable input"));
		blankRubricTemplate=$(".peer-eval-create-form").html();
		blankRubricRow=$("#peer-eval-input-cloneable").html();
		
		$peerButtons=$("#peer-review-buttonset").clone();
		$("#peer-review-buttonset").remove();
				
		$('#peer-eval-create-dialog').dialog({
			autoOpen: false,
			width: modalDialogWidth(),
			modal: true,
			resizable: false,
			draggable: false
		});
		
		$(".resizable").resizable();

		$('#peer-eval-create-dialog').parent().append($peerButtons);
		
		$("#peer-eval-input-cloneable").html("").remove();
		$(".peer-eval-create-form").submit(function(e){e.preventDefault();});
		
		$("#select-resource-group").hide();

		$('.subpage-link').click(function(){
			oldloc = $(this);
			closeDropdowns();
			if ($(this).hasClass("add-at-end"))
			    addAboveItem = '';
			$('#subpage-add-before').val(addAboveItem);
			if (typeof $('#subpage-choose').attr('href') !== 'undefined')
			    $('#subpage-choose').attr('href', fixAddBefore($('#subpage-choose').attr('href')));
			$('#subpage-dialog').dialog('open');
			setupdialog($('#subpage-dialog'));
			return false;
		});

		$('#edit-title').click(function(){
			oldloc = $(".dropdown a");
			closeDropdowns();
			$('#edit-title-error-container').hide();
			if ($("#page-points").val() === '') {
				$("#page-gradebook").prop("checked", false);
				$("#page-points").prop("disabled", true);
			} else { 
				$("#page-gradebook").prop("checked", true);
			}

			localDatePicker({
				input: '#release_date',
				    useTime: 1,
				    parseFormat: 'YYYY-MM-DD HH:mm:ss',
				    val: $("#currentReleaseDate").text(),
				    ashidden: { iso8601: 'releaseDateISO8601' }
			    });
			if ($("#currentReleaseDate").text() === '')
			    $("#page-releasedate").prop('checked', false);

			$('#edit-title-dialog').dialog('open');
			setupdialog($('#edit-title-dialog'));
			return false;
		});

		$(".edit-calendar").click(function(){
			oldloc = $(this);
			closeDropdowns();
			var row = $(this).closest('div.item');
			$("#change-assignment-p").hide();
			$("#change-quiz-p").hide();
			$("#change-forum-p").hide();
			$("#change-resource-p").hide();
			$("#change-resource-version-p").hide();
			$("#change-blti-p").hide();
			$("#change-page-p").hide();
			$("#pagestuff").hide();
			$("#newwindowstuff").hide();
			$("#formatstuff").hide();
			$("#edit-height").hide();
			$("#prereqstuff").hide();
			$("#pathdiv").hide();
			$("#editgroups").hide();
			$("#resource-group-inherited").hide();
			$("#assignment-points").hide();
			$("#assignment-points-label").hide();
			$("#name").val($(".calendar-name").text());
			$("#description").val($(".calendar-description").text());
			$("select[name=indent-level-selection]").val($(".calendar-indentLevel").text());
			$("#customCssClass").val($(".calendar-custom-css-class").text());
			$("#item-id").val(row.find(".calendar-item-id").text());
			$("#edit-item-error-container").hide();
			$("#edit-item-dialog").dialog('open');
			setupdialog($("#edit-item-dialog"));
			return false;
		});
		$("#releaseDiv input").change(function(){
			$("#page-releasedate").prop('checked', true);
		    });

		$('.announcements-link').click(function(){
			oldloc = $(this);
			closeDropdowns();
			$('div.item').removeClass('editInProgress');
			var position =  $(this).position();
			$("#announcements-error-container").hide();
			$("#announcementsEditId").val("-1");
			$("#announcements-height").val("");
			$("#announcementsNumberDropdown-selection").val("5");
			$("#add-announcements-dialog").dialog("open");
			$("#announcements-add-before").val(addAboveItem);
			setupdialog($("#add-announcements-dialog"));
			return false;
		});

		$(".edit-announcements").click(function(){
			oldloc = $(this);
			closeDropdowns();
			var row = $(this).closest('div.item');
			var itemId = row.find(".announcementsId").text();
			$('#announcementsEditId').val(itemId);
			var height = row.find(".announcementsWidgetHeight").text().replace(/'/g,"");
			$('#announcements-height').val(height);
			var number = row.find(".numberOfAnnouncements").text();
			$("#announcementsNumberDropdown-selection").val(number);
			$('.edit-col').addClass('edit-colHidden');
			$(this).closest('div.item').addClass('editInProgress');
			$('#announcements-error-container').hide();
			//Change the text of the add button to 'Update Item'
			$("#announcements-add-item").attr("value", msg("simplepage.edit"));
			//display delete link
			$("#announcements-delete-span").show();
			$('#add-announcements-dialog').dialog('open');
			setupdialog($("#add-announcements-dialog"));
			return false;
		});
		$('#import-cc').click(function(){
			oldloc = $(".dropdown a");
			closeDropdowns();
			$("#import-cc-loading").hide();
			importccactive = true;
			$('#import-cc-dialog').dialog('open');
			setupdialog($('#import-cc-dialog'));
			return false;
		});

		$('#export-cc-v11').change(function(){		
			if ($("#export-cc-v11").prop('checked'))
			    $("#export-cc-v13").prop('checked',false);
		    });

		$('#export-cc-v13').change(function(){		
			if ($("#export-cc-v13").prop('checked'))
			    $("#export-cc-v11").prop('checked',false);
		    });

		$('#delete-orphan-link').click(function(){
			if (delete_orphan_enabled) {
			    delete_orphan_enabled = false;
			    $('#delete-orphan').click();
			}
			return false;
		});
		
		$('#export-cc').click(function(){
			oldloc = $(".dropdown a");
			closeDropdowns();
			$('#export-cc-dialog').dialog('open');
			setupdialog($('#export-cc-dialog'));
			return false;
		});

		$('#export-cc-submit').click(function(){
			// jquery click doesn't actually click, so get the js object and do a native click call
                        if ($('#export-cc-v11').prop('checked')) {
                            $("#export-cc-link").attr('href', $("#export-cc-link").attr('href').replace(/version=[0-9.]*/, "version=1.1"));
			} else if ($('#export-cc-v13').prop('checked')) {
                            $("#export-cc-link").attr('href', $("#export-cc-link").attr('href').replace(/version=[0-9.]*/, "version=1.3"));
                        } else {
                            $("#export-cc-link").attr('href', $("#export-cc-link").attr('href').replace(/version=[0-9.]*/, "version=1.2"));
                        }
                        if ($('#export-cc-bank').prop('checked')) {
                            $("#export-cc-link").attr('href', $("#export-cc-link").attr('href').replace(/bank=[01]/, "bank=1"));
                        } else {
                            $("#export-cc-link").attr('href', $("#export-cc-link").attr('href').replace(/bank=[01]/, "bank=0"));
                        }
			$("#export-cc-link").get(0).click();
			closeExportCcDialog();
			return false;
		    });

		$('#import-cc-submit').click(function() {
			// prevent double clicks
			if (!importccactive)
			    return false;
			importccactive = false;
			$("#import-cc-loading").show();
			return true;
	    	});

	    // This code must be read together with the SimplePageItem.MULTIMEDIA
	    // display code in ShowPageProducer.java (To find it search for
	    // multimediaDisplayType) and with the code in SimplePageBean that
	    // handles the submit from this dialog, addMultimedia.


		$('#mm-add-item').click(function() {
			// mm-display-type is 1 -- embed code, 2 -- av type, 3 -- oembed, 4 -- iframe
			$(".add-file-div").first().remove();
			var url = $('#mm-url').val();
			if (url !== '' && $('#mm-is-mm').val() === 'true') {
			    if (mm_testing === 0) {
				// initial submit for URL. see what we've got
				if (url.indexOf('<') >= 0) {
				    // < in the field, it's embed. just show it after filtering
				    $('#mm-test-embed-results').show();
				    $('#mm-test-embed-contents').html(filterHtml(url));
				    mm_testing = 3;
				    $('.mm-test-reset').show();
				    $('#mm-display-type').val(1);
				    return false;
				}				
				// not embed. Treat as a url
				// first normalize it

				if (document.URL.indexOf("https:") === 0 && url.trim().match('^http:')) {
				    // using https: to display and URL starts with http, use warning
				    alert('Please use URLs starting with https:. URLs starting with http: will not work with some browsers, e.g. Firefox.');
				}
				url = url.trim();
				if (!url.match('^http:') && !url.match('^https:') && !url.match('^/')) {
				    // assume it's a hostname or hostname/path
				    url = 'https://' + url;
				    $('#mm-url').val(url);
				    $('#mm-test-addedhttps').show();
				    $('#mm-test-added-url').text(url);
				}

				// see what we've got
				mimeType = getMimeType(url);
				$('#mm-mime-type').val(mimeType);

				// for video or audio MIME types, the normal ShowPage code can handle it.

				// youtube returns application/youtube, so it gets handled here
				if (!mimeType.match('^text/html') && !mimeType.match('^application/xhtml+xml')) {
				    $('#mm-display-type').val(2);
				    // just submit
				    return true;
				}

				// not video or audio, try oembed. If that doesn't work, IFRAME
				
				// create the test link from prototype, because oembed will remove it
				var testlink = $('#mm-test-prototype').clone();
				testlink.attr('id', 'mm-test-link');
				$('#mm-test-prototype').after(testlink);
				testlink.attr('href', url);
				$('#mm-test-oembed-results').show();
				testlink.show();
				testlink.oembed(null, {maxWidth:300});
	   
				mm_testing = 1;
				$('#mm-display-type').val(3);
				$('.mm-test-reset').show();
				$('#mm-test-tryother').show();
				return false;
			    }
			    // for a URL we always return when mm_testing = 0
			    // with mm_testing = 3, we handle submit normally
			    // with mm_testing = 1, we handle submit normally, but
			    //  there's another button to try the other alterantive

			}
			// for file upload set up the names
			if ($('.mm-file-input-names').size() > 0) {
			    var names = '';
			    $('.mm-file-input-names').each(function() {
				    names = names + $(this).val().replace(/\s/g," ") + "\n";
				});
			    // it's not really HTML, but I don't want any processing done on it
			    $('#mm-names').html(names);
			};
			// prevent double click
			if (!mmactive)
			    return false;
			mmactive = false;
			$('#mm-loading').show();
			// actually do the submit
			return true;
	    	});

		// for a normal url, after we show oembed, this
		// button lets us try an iframe
		$('#mm-test-tryother').click(function() {
			var url = $('#mm-url').val();
			if (mm_testing === 1) {
			    $('#mm-test-oembed-results').hide();
			    $('#mm-test-iframe-results').show();
			    $('#mm-test-iframe-iframe').attr('src', url);
			    mm_testing = 3;
			    $('#mm-display-type').val(4);
			    // try other already shown
			    // start over already shown
			} else {
			    // go back to oembed
			    var testlink = $('#mm-test-prototype').clone();
			    $('#mm-test-oembed-results .oembedall-container').remove();
			    $('#mm-test-iframe-results').hide();
			    $('#mm-test-prototype').after(testlink);
			    testlink.attr('href', url);
			    $('#mm-test-oembed-results').show();
			    testlink.show();
			    testlink.oembed(null, {maxWidth:300});
			    $('#mm-display-type').val(3);
	   
			    mm_testing = 1;
			    // try other and start over already shown
			}
			return false;
		    });
		
		$(".edit-forum-summary").click(function(){
			oldloc = $(this);
			closeDropdowns();
			var row = $(this).closest('div.item');
			var itemId = row.find(".forumSummaryId").text();
			$('#forumSummaryEditId').val(itemId);
			var height = row.find(".forumSummaryWidgetHeight").text().replace(/'/g,"");
			$('#forum-summary-height').val(height);
			var number = row.find(".numberOfConversations").text();
			$("#forumNumberDropdown-selection").val(number);
			$('.edit-col').addClass('edit-colHidden');
			$(this).closest('div.item').addClass('editInProgress');
			$('#forum-summary-error-container').hide();
			//Change the text of the button to 'Update Item'
			$("#forum-summary-add-item").attr("value", msg("simplepage.edit"));
			//display delete link
			$("#forum-summary-delete-span").show();
			$('#add-forum-summary-dialog').dialog('open');
			setupdialog($("#add-forum-summary-dialog"));
			return false;
		});
		$('.mm-test-reset').click(function() {
			mm_test_reset();
			return false;
		    });
		

		$('#releaseDiv').click(function(){
			$('#edit-title-dialog').height(550);
	    	});
		
		$("#page-gradebook").click(function(){
			if ($("#page-gradebook").prop("checked")) {
				if ($("#page-points").val() === '')
					$("#page-points").val('1');
				$("#page-points").prop("disabled", false);
			} else {
				$("#page-points").val('');
				$("#page-points").prop("disabled", true);
			}
	    });

		// link to resource helper. add name if user has typed one
		$('#mm-choose').click(function() {
			$(this).attr('href', $(this).attr('href').replace(/&name=[a-z]*/, "&name=" + encodeURIComponent($('#mm-name').val())));
			return true;
		    });

		$('#new-page').click(function(){
			oldloc = $(".dropdown a");
			closeDropdowns();
			$('#new-page-dialog').dialog('open');
			setupdialog($('#new-page-dialog'));
			return false;
		});

		$('.remove-page').click(function(){
			oldloc = $(".dropdown a");
			closeDropdowns();
			// rsf puts the URL on the non-existent src attribute
			$('#remove-page-dialog').dialog('open');
			setupdialog($('#remove-page-dialog'));
			return false;
		});

		//	$('#remove-page-submit').click(function() {
		//		if ($("#remove-page-submit").attr("src") != null) {
		//		    window.location.href= $("#remove-page-submit").attr("src");
		//		    return false;
		//		}
		//		return true;
		//	});

		$(".edit-youtube").click(function(){
			oldloc = $(this);
			closeDropdowns();
			$('div.item').removeClass('editInProgress');
			$("#editgroups-youtube").after($("#grouplist"));
			$("#grouplist").hide();
			$("#editgroups-youtube").hide();

			var row = $(this).closest('div.item');

			var groups = row.find(".item-groups").text();
			var grouplist = $("#grouplist");
			if ($('#grouplist input').size() > 0) {
			    $("#editgroups-youtube").show();
			    $("#grouplist").show();
			    if (groups !== null) {
				checkgroups(grouplist, groups);
			    }
			}

			if(row.find(".prerequisite-info").text() === 'true') {
			    $('#youtube-prerequisite').prop('checked',true);
			} else {
			    $('#youtube-prerequisite').prop('checked', false);
			}

			var itemid = row.find(".mm-item-id").text();
			
			$("#youtubeEditId").val(row.find(".youtube-id").text());
			$("#youtubeURL").val(row.find(".youtube-url").text());
			$("#youtubeHeight").val(row.find(".mm-height").text());
			$("#youtubeWidth").val(row.find(".mm-width").text());
			$("#description4").val(row.find(".description").text());
			$('.edit-col').addClass('edit-colHidden');
			$(this).closest('div.item').addClass('editInProgress');
			$('#youtube-dialog').dialog('open');
			setupdialog($('#youtube-dialog'));
			$("#grouplist").hide();
			return false;
		});
		
		$("#editgroups-youtube").click(function(){
			$("#editgroups-youtube").hide();
			$("#grouplist").show();
		    });

		$('.edit-movie').click(function(){
			oldloc = $(this);
			closeDropdowns();
			$('div.item').removeClass('editInProgress');
	                //var object = this.parentNode.parentNode.childNodes[3].childNodes[1];                                                                
			$("#expert-movie").hide();
			$("#expert-movie-toggle-div").show();
			$("#editgroups-movie").after($("#grouplist"));
			$("#grouplist").hide();
			$("#editgroups-movie").hide();

			var row = $(this).closest('div.item');
			
			var findObject = row.find('object').find('object');
			row.find(".path-url").attr("href", findObject.attr("data"));
			$("#movie-path").html(row.find(".item-path").html());

			// only show caption option for HTML5 video
			if (row.find(".allow-caption").size() > 0) {
			    $("#change-caption-movie-p").show();
			    if (row.find(".has-caption").size() > 0)
				$("#change-caption-movie").text(msg("simplepage.change_caption"));
			    else
				$("#change-caption-movie").text(msg("simplepage.add_caption"));
			} else
			    $("#change-caption-movie-p").hide();

			var groups = row.find(".item-groups").text();
			var grouplist = $("#grouplist");
			if ($('#grouplist input').size() > 0) {
			    $("#editgroups-movie").show();
			    $("#grouplist").show();
			    if (groups !== null) {
				checkgroups(grouplist, groups);
			    }
			}

			var itemid = row.find(".mm-item-id").text();

			$("#movieEditId").val(row.find(".movie-id").text());
			$("#movie-height").val(row.find(".mm-height").text());
			$("#movie-width").val(row.find(".mm-width").text());
			$("#description3").val(row.find(".description").text());
			if (row.find(".movie-prerequisite").text() === 'true') {
			    $('#movie-prerequisite').prop('checked', true);
			} else {
			    $('#movie-prerequisite').prop('checked', false);
			}
			$("#mimetype4").val(row.find(".mm-type").text());
			$('.edit-col').addClass('edit-colHidden');
			$(this).closest('div.item').addClass('editInProgress');
			$("#movie-dialog").dialog('open');
			setupdialog($("#movie-dialog"));
			$("#grouplist").hide();
			return false;
		});
		
		$(".edit-comments").click(function(){
			oldloc = $(this);
			closeDropdowns();
			$('div.item').removeClass('editInProgress');
			$("#editgroups-comments").after($("#grouplist"));
			$("#grouplist").hide();
			$("#editgroups-comments").hide();

			var row = $(this).parent().parent().parent();
			editrow = row;

			var groups = row.find(".item-groups").text();
			var grouplist = $("#grouplist");
			if ($('#grouplist input').size() > 0) {
			    $("#editgroups-comments").show();
			    $("#grouplist").show();
			    if (groups !== null) {
				checkgroups(grouplist, groups);
			    }
			}

			var itemId = row.find(".comments-id").text();
			
			$("#commentsEditId").val(itemId);
			
			var anon = row.find(".commentsAnon").text();
			if(anon === "true") {
				$("#comments-anonymous").prop("checked", true);
				$("#comments-anonymous").attr("defaultChecked", true);
			}else {
				$("#comments-anonymous").prop("checked", false);
			}
			
			var required = row.find(".commentsitem-required").text();
			if(required === "true") {
				$("#comments-required").prop("checked", true);
			}else {
				$("#comments-required").prop("checked", false);
			}
			
			var prerequisite = row.find(".commentsitem-prerequisite").text();
			if(prerequisite === "true") {
				$("#comments-prerequisite").prop("checked", true);
			}else {
				$("#comments-prerequisite").prop("checked", false);
			}
			
			var grade = row.find(".commentsGrade").text();
			if(grade === "true") {
				$("#comments-graded").prop("checked", true);
				$("#comments-graded").attr("defaultChecked", true);
			}else {
				$("#comments-graded").prop("checked", false);
			}
			
			$("#comments-max").val(row.find(".commentsMaxPoints").text());
			if($("#comments-max").val() === "null") {
				$("#comments-max").val("");
			}
			
            $('.edit-col').addClass('edit-colHidden');
            $(this).closest('div.item').addClass('editInProgress');
			$('#comments-dialog').dialog('open');
			setupdialog($("#comments-dialog"));
			$("#grouplist").hide();
			return false;
		});
		
		$("#editgroups-comments").click(function(){
			$("#editgroups-comments").hide();
			$("#grouplist").show();
		    });

		$(".edit-student").click(function(){
			oldloc = $(this);
			closeDropdowns();
			$('div.item').removeClass('editInProgress');
			$("#editgroups-student").after($("#grouplist"));
			$("#grouplist").hide();
			$("#editgroups-student").hide();
			$("#student-group-show").hide();
			$("#student-group-errors-container").hide();

			var row = $(this).parent().parent().parent();
			editrow = row;

			var groups = row.find(".item-groups").text();
			var grouplist = $("#grouplist");
			if ($('#grouplist input').size() > 0) {
			    $("#editgroups-student").show();
			    $("#grouplist").show();
			    if (groups !== null) {
				checkgroups(grouplist, groups);
			    }
			}

			var groups = row.find(".student-owner-groups").text();
			var grouplist = $("#student-grouplist");
			if ($('#student-grouplist input').size() > 0) {
			    $("#student-grouplist").show();
			    if (groups !== null) {
				checkgroups(grouplist, groups);
			    }
			}
			var groupOwned = row.find(".student-group-owned").text();
			$("#student-group-owned").prop("checked",(groupOwned === "true"));
			if (groupOwned === "true")
			    $("#student-group-show").show();

			var groupOwnedIndividual = row.find('.student-owned-eval-individual').text();
			$("#student-group-owned-eval-individual").prop("checked",(groupOwnedIndividual === "true"));
			var seeOnlyOwn = row.find('.student-owned-see-only-own').text();
			$("#student-group-owned-see-only-own").prop("checked",(seeOnlyOwn === "true"));

			var itemId = row.find(".student-id").text();
			
			$("#studentEditId").val(itemId);
			
			var anon = row.find(".studentAnon").text();
			if(anon === "true") {
				$("#student-anonymous").prop("checked", true);
				$("#student-anonymous").attr("defaultChecked", true);
			}else {
			        $("#student-anonymous").prop("checked", false);
			}
			
			var comments = row.find(".studentComments").text();
			if(comments === "true") {
				$("#student-comments").prop("checked", true);
				$("#student-comments").attr("defaultChecked", true);
			}else {
				$("#student-comments").prop("checked", false);
			}
			
			/* RU Rubrics ********************************************* */
			//Because all Student Content boxes use the same dialog, the settings are applied when Edit is clicked. 
			//The following decides whether to have the box already checked when it is first opened.
			var peerReview = row.find(".peer-eval").text();
			if(peerReview === "true") {
				$("#peer-eval-check").prop("checked", true);
				$("#peer-eval-check").attr("defaultChecked", true);
			}else {
				$("#peer-eval-check").prop("checked", false);
			}
			
			$("#available-rubrics-container").html("");//Add sample rubric			
			var peerEvalSample = new Object();
			peerEvalSample.rows=new Array();
			row.find(".peer-eval-sample-data").each(function(){
				var categoryId = $(".peer-eval-sample-id" , $(this)).text();
				var categoryText = $(".peer-eval-sample-text" , $(this)).text();
				peerEvalSample.rows.push({"id":categoryId , "text":categoryText});
			});
			peerEvalSample.title= row.find(".peer-eval-sample-title").text();
			buildExistingRubrics(peerEvalSample);
			console.log(peerEvalSample);
			
			var rubric = new Object();
			rubric.rows=new Array();
			row.find(".peer-eval-row").each(function(){
				var categoryId = $(".peerReviewId" , $(this)).text();
				var categoryText = $(".peerReviewText" , $(this)).text();
				rubric.rows.push({"id":categoryId , "text":categoryText});
			});
			rubric.title= row.find(".peer-eval-title").text();
			buildExistingRubrics(rubric);
			//console.log(rubric);
			
			var forcedAnon = row.find(".forcedAnon").text();
			if(forcedAnon === "true") {
				$("#student-comments-anon").prop("checked", true);
				$("#student-comments-anon").attr("defaultChecked", true);
			}else {
				$("#student-comments-anon").prop("checked", false);
			}
			
			var required = row.find(".studentitem-required").text();
			if(required === "true") {
				$("#student-required").prop("checked", true);
			}else {
				$("#student-required").prop("checked", false);
			}
			var prerequisite = row.find(".studentitem-prerequisite").text();
			if(prerequisite === "true") {
				$("#student-prerequisite").prop("checked", true);
			}else {
				$("#student-prerequisite").prop("checked", false);
			}

			if(!$("#student-comments").prop("checked")) {
				$("#student-comments-anon").prop("disabled", true).prop("checked", false);
				$("#student-comments-graded").prop("disabled", true).prop("checked", false);
				$("#student-comments-max").prop("disabled", true).val("");
			}else {
				$("#student-comments-anon").prop("disabled", false);
				$("#student-comments-graded").prop("disabled", false);
				$("#student-comments-max").prop("disabled", false);
			}
			
			/* RU Rubrics ********************************************* */
			var peerEvalOpenDate = row.find(".peer-eval-open-date").text();
			var peerEvalDueDate = row.find(".peer-eval-due-date").text();
			
			localDatePicker({
				input: '#due_date_dummy',
				    useTime: 1,
				    parseFormat: 'YYYY-MM-DD HH:mm:ss',
				    val: peerEvalDueDate,
				    ashidden: { iso8601: 'peer_eval_due_dateISO8601' }
			    });

			localDatePicker({
				input: '#open_date_dummy',
				    useTime: 1,
				    parseFormat: 'YYYY-MM-DD HH:mm:ss',
				    val: peerEvalOpenDate,
				    ashidden: { iso8601: 'peer_eval_open_dateISO8601' }
			    });

			if(!$("#peer-eval-check").prop("checked")) {
				$("#available-rubrics-container input").prop("disabled", true).prop("checked", false);
				$(".student-peer-review-selected").val("");
				
				$("#peer-eval-open-date").hide();
				$("#peer-eval-due-date").hide();
				$("#peer-eval-allow-self-div").hide();
			}else {
				$("#available-rubrics-container input").prop("disabled", false);
				
				$("#peer-eval-open-date").show();
				$("#peer-eval-due-date").show();
				$("#peer-eval-allow-self-div").show();
				$("#peer-eval-allow-selfgrade").prop("checked", false);
			}
			var selfEval = row.find(".peer-eval-allow-self").text();
			
			if(selfEval === "true") {
				$("#peer-eval-allow-selfgrade").prop("checked", true);
	 			$("#peer-eval-allow-selfgrade").attr("defaultChecked", true);
			}else {
				$("#peer-eval-allow-selfgrade").prop("checked", false);
			}
			var grade = row.find(".studentGrade").text();
			if(grade === "true") {
				$("#student-graded").prop("checked", true);
				$("#student-graded").attr("defaultChecked", true);
			}else {
				$("#student-graded").prop("checked", false);
			}
			
			$("#student-max").val(row.find(".studentMaxPoints").text());
			if($("#student-max").val() === "null") {
				$("#student-max").val("");
			}
			
			grade = row.find(".studentGrade2").text();
			if(grade === "true") {
				$("#student-comments-graded").prop("checked", true);
				$("#student-comments-graded").attr("defaultChecked", true);
			}else {
				$("#student-comments-graded").prop("checked", false);
			}
			
			$("#student-comments-max").val(row.find(".studentMaxPoints2").text());
			if($("#student-comments-max").val() === "null") {
				$("#student-comments-max").val("");
			}
			
			insist = false;
			$("#student-group-errors").text("");
			$('.edit-col').addClass('edit-colHidden');
			$(this).closest('div.item').addClass('editInProgress');
			$('#student-dialog').dialog('open');
			setupdialog($("#student-dialog"));
			$("#grouplist").hide();
			return false;
		});
		
		//		$(".mainList div.item").hover(function() {
		//			$(this).find('.group-col').show();
		//			var next = $(this).next();
		//			if (next.hasClass('offscreen'))
		//			    next = next.next();
		//			next.find('.group-col').show();			
		//		    }, function() {
		//			$(this).find('.group-col').hide();
		//			var next = $(this).next();
		//			if (next.hasClass('offscreen'))
		//			    next = next.next();
		//			next.find('.group-col').hide();			
		//		    });

		$("#update-student").click(function(){
			if (!insist && $("#student-group-owned").prop("checked")) {
			    var groups = "";
			    if ($('#student-grouplist input:checked').size() > 0) {
				$("#student-grouplist input:checked").each(function(index) {
					groups += "," + $(this).attr("value");
				    });
				groups = groups.substring(1);
			    }
			    var errors = getGroupErrors(groups);
			    if (errors !== "ok") {
				$("#student-group-errors").text(errors);
				$("#student-group-errors-container").show();
				insist = true;
				return false;
			    }
			} 
			$("#open_date_string").val($("#peer_eval_open_dateISO8601").val());
			$("#due_date_string").val($("#peer_eval_due_dateISO8601").val());
			return true;
		    });

		$("#editgroups-student").click(function(){
			$("#editgroups-student").hide();
			$("#grouplist").show();
			setupdialog($("#student-dialog"));
		    });

		$("#student-group-owned").click(function(){
			$("#student-group-show").show();
			$("#student-grouplist").show();
			setupdialog($("#student-dialog"));
		    });

		$("#student-comments").click(function() {
			if(!$("#student-comments").prop("checked")) {
				$("#student-comments-anon").prop("disabled", true).prop("checked", false);
				$("#student-comments-graded").prop("disabled", true).prop("checked", false);
				$("#student-comments-max").prop("disabled", true).val("");
			}else {
				$("#student-comments-anon").prop("disabled", false);
				$("#student-comments-graded").prop("disabled", false);
				$("#student-comments-max").prop("disabled", false);
			}
		});
		
		function fixAddBefore(href) {
			var re = /(&|\?)addBefore=[^&]*(&|$)/;
			var res = re.exec(href);
			var n = res[1] + 'addBefore=' + (addAboveItem === null ? "" : addAboveItem) + res[2];
			return href.replace(re, n);

		}

		$(".add-before-param").click(function() {
			$(this).attr('href', fixAddBefore($(this).attr('href')));
			return true;
		    });

		/* RU Rubrics ********************************************* */
		$("#peer-eval-check").change(function() {
			if(!$("#peer-eval-check").prop("checked")) {
				$("#available-rubrics-container input").prop("disabled", true).prop("checked", false);
				/*show the dateEvolver */
				$("#peer-eval-open-date").hide();
				$("#peer-eval-due-date").hide();
				$("#peer-eval-allow-self-div").hide();
			}else {
				console.log("#peer-eval-check is checked");
				$("#available-rubrics-container input").prop("disabled", false);
				
				$("#peer-eval-open-date").show();
				$("#peer-eval-due-date").show();
				$("#peer-eval-allow-self-div").show();
				$("#peer-eval-allow-selfgrade").prop("checked", false);
			}
		});
		
		$("#student-peer-review-create").hover(function(){$(this).css("cursor", "default");});
		$("#student-peer-review-create").click(function(){
			if(!$("#peer-eval-check").prop("checked")) {
				$("#peer-eval-check").prop("checked", true);
				$("#peer-eval-check").change();
			}
			displayBlankRubric(true);
			$('#peer-eval-create-dialog').dialog('open');
			$('#createRubricBtn').show();
			$('#updateRubricBtn').hide();
		});

		$("#editgroups-movie").click(function(){
			$("#editgroups-movie").hide();
			$("#grouplist").show();
		});
		
		// IE8 was handling this event oddly.  This is the only pattern I could
		// get to work.
		$("[name='question-select-selection']").bind('click', function() {
			if($(this).attr("id") === "multipleChoiceSelect") {
				$("#shortanswerDialogDiv").hide();
				$("#multipleChoiceDialogDiv").show();
			}else {
				$("#shortanswerDialogDiv").show();
				$("#multipleChoiceDialogDiv").hide();
			}
		});
		
		$('.forum-summary-link').click(function(){
			oldloc = $(this);
			closeDropdowns();
			$('div.item').removeClass('editInProgress');
			$("#forum-summary-error-container").hide();
			$("#forumSummaryEditId").val("-1");
			$("#forum-summary-height").val("");
			$("#forumNumberDropdown-selection").val("5");
			$("#forum-summary-add-before").val(addAboveItem);
			$("#add-forum-summary-dialog").dialog("open");
			setupdialog($("#add-forum-summary-dialog"));
			return false;
		});
		$('.question-link').click(function(){
			oldloc = $(this);
			closeDropdowns();
			$('div.item').removeClass('editInProgress');

			$("#question-editgroups").after($("#grouplist"));
			$("#question-editgroups").hide();
			var grouplist = $("#grouplist");
			if ($('#grouplist input').size() > 0) {
			    $("#question-editgroups").show();
			    $("#grouplist").show();
			}

			$('#question-error-container').hide();
			$("#questionEditId").val("-1");
			$("#question-text-input").val("");
			$("#question-answer-input").val("");
			$("#question-graded").prop("checked", false);
			$("#question-gradebook-title").val("");
			$("#question-max").val("");
			$("#question-required").prop("checked", false);
			$("#question-prerequisite").prop("checked", false);
			$("#question-show-poll").prop("checked", false);
			$("#multipleChoiceSelect").click();
			resetMultipleChoiceAnswers();
			resetShortanswers();
			
			$("#multipleChoiceSelect").prop("disabled", false);
			$("#shortanswerSelect").prop("disabled", false);
			checkQuestionGradedForm();
			
			$("#question-correct-text").val("");
			$("#question-incorrect-text").val("");
			$("#update-question").attr("value", msg("simplepage.save_message"));
			
			$("#question-addBefore").val(addAboveItem);
			$('#question-dialog').dialog('open');
			setupdialog($('#subpage-dialog'));
			$("#grouplist").hide();
			return false;
		});
		
		$("#question-graded").click(checkQuestionGradedForm);
		
		$(".edit-question").click(function(){
			oldloc = $(this);
			closeDropdowns();
			
			$("#question-editgroups").after($("#grouplist"));
			$("#question-editgroups").hide();

			var row = $(this).parent().parent().parent();
			
			var groups = row.find(".item-groups").text();
			var grouplist = $("#grouplist");
			if ($('#grouplist input').size() > 0) {
			    $("#question-editgroups").show();
			    $("#grouplist").show();
			    if (groups !== null) {
				checkgroups(grouplist, groups);
			    }
			}

			var itemId = row.find(".question-id").text();
			$("#questionEditId").val(itemId);
			
			var questionText = row.find(".questionText").text();
			$("#question-text-input").val(questionText);
			
			resetMultipleChoiceAnswers();
			resetShortanswers();
			
			// We can't have these disabled when trying to select them (which we do to set the type
			// in the dialog).  They're disabled again later in this function so that users can't
			// change the question type of an already existing question.
			$("#multipleChoiceSelect").prop("disabled", false);
			$("#shortanswerSelect").prop("disabled", false);
			
			var questionType = row.find(".questionType").text();
			if(questionType === "shortanswer") {
				$("#shortanswerSelect").click();
				
				var questionAnswers = row.find(".questionAnswer").text().split("\n");
				for(var index = 0; index < questionAnswers.length - 1; index++) {
					var answerSlot;
					if(index === 0) {
						answerSlot = $("#copyableShortanswerDiv").first();
					}else {
						answerSlot = addShortanswer();
					}
					
					answerSlot.find(".question-shortanswer-answer").val(questionAnswers[index]);
				}
			}else {
				$("#multipleChoiceSelect").click();
				
				$("#question-answer-input").val("");
				
				row.find(".questionMultipleChoiceAnswer").each(function(index, el) {
					var id = $(el).find(".questionMultipleChoiceAnswerId").text();
					var text = $(el).find(".questionMultipleChoiceAnswerText").text();
					var correct = $(el).find(".questionMultipleChoiceAnswerCorrect").text();
					
					var answerSlot;
					if(index === 0) {
						answerSlot = $("#copyableMultipleChoiceAnswerDiv").first();
					}else {
						answerSlot = addMultipleChoiceAnswer();
					}
					
					answerSlot.find(".question-multiplechoice-answer-id").val(id);
					answerSlot.find(".question-multiplechoice-answer").val(text);
					if(correct === "true") {
						answerSlot.find(".question-multiplechoice-answer-correct").prop("checked", true);
					}else {
						answerSlot.find(".question-multiplechoice-answer-correct").prop("checked", false);
					}
				});
				
				var questionShowPoll = row.find(".questionShowPoll").text();
				if(questionShowPoll === "true") {
					$("#question-show-poll").prop("checked", true);
				}else {
					$("#question-show-poll").prop("checked", false);
				}
			}
			
			// Don't allow question types to be changed.  Simplifies consistency in grading on the backend.
			$("#multipleChoiceSelect").prop("disabled", true);
			$("#shortanswerSelect").prop("disabled", true);
			
			var questionGraded = row.find(".questionGrade").text();
			if(questionGraded === "true") {
				$("#question-graded").prop("checked", true);
			}else {
				$("#question-graded").prop("checked", false);
			}
			
			checkQuestionGradedForm();
			
			var gradebookTitle = row.find(".questionGradebookTitle").text();
			if(gradebookTitle === "null") {
				$("#question-gradebook-title").val("");
			}else {
				$("#question-gradebook-title").val(gradebookTitle);
			}
			
			var maxPoints = row.find(".questionMaxPoints").text();
			if(maxPoints === "null") {
				$("#question-max").val("");
			}else {
				$("#question-max").val(maxPoints);
			}
			
			var questionCorrectText = row.find(".questionCorrectText").text();
			$("#question-correct-text").val(questionCorrectText);
			
			var questionIncorrectText = row.find(".questionIncorrectText").text();
			$("#question-incorrect-text").val(questionIncorrectText);
			
			var required = row.find(".questionitem-required").text();
			if(required === "true") {
				$("#question-required").prop("checked", true);
			}else {
				$("#question-required").prop("checked", false);
			}
			
			var prerequisite = row.find(".questionitem-prerequisite").text();
			if(prerequisite === "true") {
				$("#question-prerequisite").prop("checked", true);
			}else {
				$("#question-prerequisite").prop("checked", false);
			}
			
			$("#delete-question-div").show();
			
			$("#delete-question-div").hide();
			$('.edit-col').addClass('edit-colHidden');
			$(this).closest('div.item').addClass('editInProgress');
			$('#question-error-container').hide();
			$("#update-question").attr("value", msg("simplepage.edit"));

			$('#question-dialog').dialog('open');
			setupdialog($("#question-dialog"));
			$("#grouplist").hide();
			return false;
		});
		//when edit twitter link is clicked twitterDialog is opened
		$(".edit-twitter").click(function(){
			oldloc = $(this);
			closeDropdowns();
			var row = $(this).parent().parent().parent();
			var itemId = row.find(".twitter-id").text();
			$("#twitterEditId").val(itemId);
			$("#twitter-addBefore").val(addAboveItem);
			var username = row.find(".username").text().replace(/'/g,"");
			$("#twitter-username").val(username);
			//remove single quotes from the string
			var height = row.find(".twitterHeight").text().replace(/'/g,"");
			$("#widget-height").val(height);
			var tweetLimit = row.find(".tweetLimit").text().replace(/'/g,"");
			$("#numberDropdown-selection").val(tweetLimit);
			$('.edit-col').addClass('edit-colHidden');
			$(this).closest('div.item').addClass('editInProgress');
			$('#twitter-error-container').hide();
			//Change the text for the button to 'Update Item'
			$("#twitter-add-item").attr("value", msg("simplepage.edit"));
			//make delete twitter link visible
			$("#twitter-delete-span").show();
			$('#add-twitter-dialog').dialog('open');
			setupdialog($("#add-twitter-dialog"));
			return false;
		});
		$("#question-editgroups").click(function(){
			$("#question-editgroups").hide();
			$("#grouplist").show();
		    });

		$('#add-comments-link').click(function() {
			$("#comments-addBefore").val(addAboveItem);
                        $("#add-comments").click();
			return false;
		    });

		$('#calendar-link').click(function() {
			$("#calendar-addBefore").val(addAboveItem);
                        $("#add-calendar").click();
			return false;
		    });

		$('#add-student-link').click(function() {
			$("#add-student-addBefore").val(addAboveItem);
                        $("#add-student").click();
			return false;
		    });

		$('.change-resource-movie').click(function(){
			closeMovieDialog();
			mm_test_reset();
			$("#mm-name-section").hide();
			$("#mm-prerequisite").prop('checked',$("#movie-prerequisites").prop('checked'));
			$("#addLink_label").text(msg("simplepage.addLink_label_add_or"));
			$("#mm-file-replace-group").show();
			$("#mm-item-id").val($("#movieEditId").val());
			$("#mm-is-mm").val('true');
			$("#mm-add-before").val(addAboveItem);
			$(".mm-file-group").remove();
			$('.add-another-file').hide();
			$('.add-file-div').removeClass('add-another-file-div');
			var href=$(this).attr("href");
			var editingCaption = (href.indexOf("&caption=true&")>0);
			$("#mm-is-caption").val(editingCaption ? "true" : "false");
			href=fixAddBefore(fixhref(href, $("#movieEditId").val(), "true", "false"));
			$("#mm-choose").attr("href",href);
			$("#add-multimedia-dialog").prev().children(".ui-dialog-title").text($(this).text());

			$(".mm-additional").show();
			$(".mm-additional-website").hide();
			$("#checkingwithhost").hide();
			$("#mm-loading").hide();
			if (editingCaption) {
			    $(".mm-url-section").hide();
			    $(".mm-prerequisite-section").hide();
			} else {
			    $(".mm-prerequisite-section").show();
			    $(".mm-url-section").show();
			}
			mmactive = true;
			$("#mm-error-container").hide();
			insist = false;
			$("#add-multimedia-dialog").dialog('open');
			setupdialog($("#add-multimedia-dialog"));
		        $("p:contains('You may upload new files')")[0].textContent = "You may upload new files, select existing files from Resources, or supply the address of a page on the web.";
			// originally I thought it was confusing to start with the focus on some
			// specific item in the dialog. The problem is that JAWS won't announce
			// the dialog unless some item has focus
			//$('.edit-multimedia-input').blur();
			//$('.mm-additional-instructions').blur();
			return false;
		});

		$("#expert-movie-toggle").click(function(){
			$("#expert-movie-toggle-div").hide();
			$("#expert-movie").show();
			setupdialog($("#movie-dialog"));
			return false;
		});
		
		$(".edit-link").click(function(){
			oldloc = $(this);
			closeDropdowns();
			$('div.item').removeClass('editInProgress');
			$('.edit-col').addClass('edit-colHidden');
			$(this).closest('div.item').addClass('editInProgress');
			$("#require-label2").hide();
			$("#item-required2").hide();
			$("#assignment-dropdown-selection").hide();
			$("#assignment-points").hide();
			$("#assignment-points").hide();
			$("#grouplist").hide();
			$("#editgroups").hide();
			$("#resource-group-inherited").hide();
			$("#assignment-points").val("");
			$("#assignment-points-label").hide();
			$("#change-assignment-p").hide();		
			$("#change-quiz-p").hide();		
			$("#change-forum-p").hide();		
			$("#change-resource-p").hide();	
			$("#change-blti-p").hide();
			$("#change-page-p").hide();	
			$("#edit-item-object-p").hide();	
			$("#edit-item-settings-p").hide();	
			$("#pagestuff").hide();
			$("#newwindowstuff").hide();
			$("#formatstuff").hide();
			$("#edit-height").hide();
			$("#pathdiv").hide();
			$("#editgroups").after($("#grouplist"));
			
			var row = $(this).parent().parent().parent();
			var itemid = row.find(".current-item-id2").text();

			$("#name").val(row.find(".link-text").text());
			$("#description").val(row.find(".rowdescription").text());

			$("select[name=indent-level-selection]").val(row.find(".indentLevel").text());
			$("#customCssClass").val(row.find(".custom-css-class").text());

			var prereq = row.find(".prerequisite-info").text();

			if(prereq === "true") {
				$("#item-prerequisites").prop("checked", true);
				$("#item-prerequisites").attr("defaultChecked", true);
			}else {
				$("#item-prerequisites").prop("checked", false);
			}
			
	                var samewindow = row.find(".item-samewindow").text();
	                if (samewindow !== '') {
	                    if (samewindow === "true")
	                        $("#item-newwindow").prop("checked", false);
	                    else
	                        $("#item-newwindow").prop("checked", true);
	                    $("#newwindowstuff").show();
	                }

			var format = row.find(".item-format").text();
			var req = row.find(".requirement-text").text();
			var type = row.find(".type").text();
                        requirementType = type;
			var editurl = row.find(".edit-url").text();
			var editsettingsurl = row.find(".edit-settings-url").text();
			
			if(type === 'page') {
	                    $("#pagestuff").show();

				var sbpgreleasedate = row.find(".subpagereleasedate").text();
				if(sbpgreleasedate === '') {
					$("#page-releasedate2").prop('checked', false);
					localDatePicker({
						input: '#release_date2',
						useTime: 1,
						parseFormat: 'YYYY-MM-DD HH:mm:ss',
						val: sbpgreleasedate,
						ashidden: { iso8601: 'releaseDate2ISO8601' }
					});
				}
				else {
					$("#page-releasedate2").prop('checked', true);
					localDatePicker({
						input: '#release_date2',
						useTime: 1,
						parseFormat: 'YYYY-MM-DD HH:mm:ss',
						val: sbpgreleasedate,
						ashidden: { iso8601: 'releaseDate2ISO8601' }
					});
				}

			    var pagenext = row.find(".page-next").text();
			    if(pagenext === "true") {
				$("#item-next").prop("checked", true);
				$("#item-next").attr("defaultChecked", true);
			    }else {
				$("#item-next").prop("checked", false);
			    }

			    var pagebutton = row.find(".page-button").text();
			    if(pagebutton === "true") {
				$("#item-button").prop("checked", true);
				$("#item-button").attr("defaultChecked", true);
			    }else {
				$("#item-button").prop("checked", false);
			    }

			    $("#change-page-p").show();
			    $("#change-page").attr("href", 
				$("#change-page").attr("href").replace("itemId=-1", "itemId=" + itemid));

			    var groups = row.find(".item-groups").text();
			    var grouplist = $("#grouplist");
			    if ($('#grouplist input').size() > 0) {
				$("#editgroups").show();
				$("#grouplist").show();
				if (groups !== null) {
				    checkgroups(grouplist, groups);
				}
			    }

			} else if(type !== '') {
				// Must be an assignment, assessment, forum

				var groups = row.find(".item-groups").text();
				var grouplist = $("#grouplist");
				if ($('#grouplist input').size() > 0) {
				    $("#editgroups").show();
				    $("#grouplist").show();
				    if (groups !== null) {
					checkgroups(grouplist, groups);
				    }
				}

				if(type === '6') {
					$("#change-quiz-p").show();
					$("#change-quiz").attr("href", 
					      $("#change-quiz").attr("href").replace("itemId=-1", "itemId=" + itemid));
					$("#require-label").text(msg("simplepage.require_submit_assessment"));
					$("#edit-item-object-p").show();
					$("#edit-item-object").attr("href", 
						$("#edit-item-object").attr("href").replace(/(itemId=).*?(&)/, '$1' + itemid + '$2'));
					$("#edit-item-text").text(msg("simplepage.edit_quiz"));
					$("#edit-item-settings-p").show();
					$("#edit-item-settings").attr("href", 
						$("#edit-item-settings").attr("href").replace(/(itemId=).*?(&)/, '$1' + itemid + '$2'));
					$("#edit-item-settings-text").text(msg("simplepage.edit_quiz_settings"));

				}else if (type === '8'){
					$("#change-forum-p").show();
					$("#change-forum").attr("href", 
					      $("#change-forum").attr("href").replace("itemId=-1", "itemId=" + itemid));
					$("#require-label").text(msg("simplepage.require_submit_forum"));
					$("#edit-item-object-p").show();
					$("#edit-item-object").attr("href", 
						$("#edit-item-object").attr("href").replace(/(itemId=).*?(&)/, '$1' + itemid + '$2'));
					$("#edit-item-text").text(msg("simplepage.edit_topic"));

				}else if (type === 'b'){
					var height = row.find(".item-height").text();
					$("#edit-height-value").val(height);
					$("#edit-height").show();				
					$("#change-blti-p").show();
					$("#change-blti").attr("href", 
					      $("#change-blti").attr("href").replace("itemId=-1", "itemId=" + itemid));
					$("#require-label").text(msg("simplepage.require_submit_blti"));
					if (format === '')
					    format = 'page';
					$(".format").prop("checked", false);
					$("#format-" + format).prop("checked", true);
					$("#formatstuff").show();
					$("#edit-item-object-p").show();
					fixitemshows();

				}else {
					$("#change-assignment-p").show();
					$("#change-assignment").attr("href", 
					     $("#change-assignment").attr("href").replace("itemId=-1", "itemId=" + itemid));
					$("#require-label").text(msg("simplepage.require_submit_assignment"));
					$("#edit-item-object-p").show();
					$("#edit-item-object").attr("href", 
						$("#edit-item-object").attr("href").replace(/(itemId=).*?(&)/, '$1' + itemid + '$2'));
					$("#edit-item-text").text(msg("simplepage.edit_assignment"));
				}
				
				if(type === '3' || type === '6') {
					// Points or Assessment
					
					$("#require-label2").show();
					$("#require-label2").html(msg("simplepage.require_receive") + " ");
					if(type === '3') {
					    $("#assignment-points-label").text(" " + msg("simplepage.require_points_assignment"));
					}else if(type === '6') {
					    $("#assignment-points-label").text(" " + msg("simplepage.require_points_assessment"));
					}
					
					$("#item-required2").show();
					
					$("#assignment-points").show();
					$("#assignment-points-label").show();
					
					if(req === "false") {
						$("#item-required2").prop("checked", false);
					}else {
						// Need both of these statements, because of a stupid
						// little IE bug.
						$("#item-required2").prop("checked", true);
						$("#item-required2").attr("defaultChecked", true);
						
						$("#assignment-points").val(req);
					}
				}else if(type === '4') {
					// Pass / Fail
					$("#require-label2").show();
					$("#require-label2").html(msg("simplepage.require_pass_assignment"));
					$("#item-required2").show();
					
					if(req === "true") {
						// Need both of these statements, because of a stupid
						// little IE bug.
						$("#item-required2").prop("checked", true);
						$("#item-required2").attr("defaultChecked", true);
					}else {
						$("#item-required2").prop("checked", false);
					}
				}else if(type === '2') {
					// Letter Grade
					
					$("#require-label2").show();
					$("#require-label2").text(msg("simplepage.require_atleast"));
					$("#item-required2").show();
					$("#assignment-dropdown-selection").show();
					
					if(req === "false") {
						$("#item-required2").prop("checked", false);
					}else {
						// Need both of these statements, because of a stupid
						// little IE bug.
						$("#item-required2").prop("checked", true);
						$("#item-required2").attr("defaultChecked", true);
						
						$("#assignment-dropdown-selection").val(req);
					}
				}else if(type === '1') {
					// Ungraded
					// Nothing more that we need to do
				}else if(type === '5') {
					// Checkmark
					$("#require-label2").show();
					$("#require-label2").text(msg("simplepage.require_checkmark"));
					$("#item-required2").show();
					
					if(req === "true") {
						// Need both of these statements, because of a stupid
						// little IE bug.
						$("#item-required2").prop("checked", true);
						$("#item-required2").attr("defaultChecked", true);
					}else {
						$("#item-required2").prop("checked", false);
					}
				}
			} else {
			    // resource
			    $("#change-resource-p").show();
			    $("#change-resource").attr("href", 
			        $("#change-resource").attr("href").replace("pageItemId=-1", "pageItemId=" + itemid));
			    var groups = row.find(".item-groups").text();
			    var grouplist = $("#grouplist");
			    if (groups === "--inherited--")
				$("#resource-group-inherited").show();
			    else if ($('#grouplist input').size() > 0) {
				$("#editgroups").show();
				$("#grouplist").show();
				$("#select-resource-group").show();
				if (groups !== null) {
				    checkgroups(grouplist, groups);
				}
			    }
			    row.find(".path-url").attr("href", row.find(".itemlink").attr('href'));
			    var path = row.find(".item-path").html();
			    if (path !==  null && path !== '') {
				$("#path").html(path);
				$("#pathdiv").show();
			    }
			}

			if(row.find(".status-image").attr("src") === undefined) {
			    $("#item-required").prop("checked", false);
			} else if (row.find(".status-image").attr("src").indexOf("not-required.png") > -1) {
				$("#item-required").prop("checked", false);
			} else {
				// Need both of these statements, because of a stupid
				// little IE bug.
				$("#item-required").prop("checked", true);
				$("#item-required").attr("defaultChecked", true);
			}

			setUpRequirements();
		        $("#item-id").val(row.find(".current-item-id2").text());
			$("#edit-item-error-container").hide();
			$("#edit-item-dialog").dialog('open');
			setupdialog($("#edit-item-dialog"));
			$("#grouplist").hide();
			return false;
		});
		$('.twitter-link').click(function(){
			oldloc = $(this);
			closeDropdowns();
			$('div.item').removeClass('editInProgress');
			$('#twitter-error-container').hide();
			$("#twitterEditId").val("-1");
			$("#twitter-addBefore").val(addAboveItem);
			$("#twitter-username").val("");
			$("#widget-height").val("");
			$('#numberDropdown-selection').val("5");
			$('#add-twitter-dialog').dialog('open');
			setupdialog($('#add-twitter-dialog'));
			return false;
		});

		$("#editgroups").click(function(){
			$("#editgroups").hide();
			$("#grouplist").show();
		    });

		$(".format").change(function(){
			fixitemshows();
		    });

		$('#change-resource').click(function(){
			closeEditItemDialog();
			mm_test_reset();
			$("#mm-name-section").show();
			$("#mm-name").val($("#name").val());
			$("#mm-prerequisite").prop('checked',$("#item-prerequisites").prop('checked'));
			$("#addLink_label").text(msg("simplepage.addLink_label_add"));
			$("#mm-file-replace-group").show();
			$("#mm-item-id").val($("#item-id").val());
			$("#mm-is-mm").val('false');
			$("#mm-add-before").val(addAboveItem);
			$(".mm-file-group").remove();
			$('.add-another-file').hide();
			$('.add-file-div').removeClass('add-another-file-div');
			var href=$("#mm-choose").attr("href");
			href=fixAddBefore(fixhref(href, $("#item-id").val(), "false", "false"));
			$("#mm-choose").attr("href",href);
			$("#add-multimedia-dialog").prev().children(".ui-dialog-title").text($(this).text());
			$(".mm-additional").show();
			$(".mm-additional-website").hide();
		        $(".mm-choose-existing-file-section").show();
			$(".mm-url-section").show();
			$(".mm-prerequisite-section").show();
			$("#checkingwithhost").hide();
			$("#mm-loading").hide();
			mmactive = true;
			$("#mm-error-container").hide();
			insist = false;
			$("#add-multimedia-dialog").dialog('open');
			setupdialog($("#add-multimedia-dialog"));
		        $("p:contains('You may upload new files')")[0].textContent = "You may upload new files, select existing files from Resources, or supply the address of a page on the web.";
			//$('.edit-multimedia-input').blur();
			//$('.edit-multimedia-input').blur();
			return false;
		});

		$(".add-multimedia").click(function(){
			oldloc = $(this);
			closeDropdowns();

			mm_test_reset();
			$("#mm-name-section").hide();
			$("#mm-name").val('');
			$("#mm-prerequisite").prop('checked',false);
			$("#addLink_label").text(msg("simplepage.addLink_label_add_or"));

			$("#mm-item-id").val(-1);
			$("#mm-is-mm").val('true');
			$("#mm-is-website").val('false');
			$("#mm-add-before").val(addAboveItem);
			$("#mm-is-caption").val('false');
			$(".mm-file-group").remove();
			$('.add-another-file').hide();
			$('.add-file-div').removeClass('add-another-file-div');
			var href=$("#mm-choose").attr("href");
			href=fixAddBefore(fixhref(href, "-1", "true", "false"));
			$("#mm-choose").attr("href",href);
			$("#add-multimedia-dialog").prev().children(".ui-dialog-title").text($(this).text());
			$(".mm-additional").show();
			$(".mm-additional-website").hide();
			$(".mm-url-section").show();
		        $(".mm-choose-existing-file-section").show();
			$(".mm-prerequisite-section").show();
			$("#checkingwithhost").hide();
			$("#mm-loading").hide();
			mmactive = true;
			$("#mm-error-container").hide();
			insist = false;
			$("#add-multimedia-dialog").dialog('open');
			setupdialog($("#add-multimedia-dialog"));
		        $("p:contains('You may upload new files')")[0].textContent = "You may upload new files, select existing files from Resources, or supply the address of a page on the web.";
			//$('.edit-multimedia-input').blur();
			//$('.mm-additional-instructions').blur();
			return false;
		});

		$(".add-resource").click(function(){
			oldloc = $(this);
			closeDropdowns();
			$('#mm-name-section').addClass('fileTitles');
			$("#mm-name-section").hide();
			$("#mm-name").val('');
			$("#mm-prerequisite").prop('checked',false);
			if ($(this).hasClass("add-at-end"))
			    addAboveItem = '';
			mm_test_reset();
			$("#addLink_label").text(msg("simplepage.addLink_label_add"));

			$("#mm-item-id").val(-1);
			$("#mm-is-mm").val('false');
			$("#mm-add-before").val(addAboveItem);
			$("#mm-is-website").val('false');
			$("#mm-is-caption").val('false');
			$(".mm-file-group").remove();
			$('.add-another-file').hide();
			$('.add-file-div').removeClass('add-another-file-div');
			var href=$("#mm-choose").attr("href");
			href=fixAddBefore(fixhref(href,"-1","false","false"));
			$("#mm-choose").attr("href",href);
			$("#add-multimedia-dialog").prev().children(".ui-dialog-title").text($(this).text());
			$(".mm-additional").hide();
			$(".mm-additional-website").hide();
			$(".mm-url-section").show();
		        $(".mm-choose-existing-file-section").show();
			$(".mm-prerequisite-section").show();
			$("#checkingwithhost").hide();
			$("#mm-loading").hide();
			mmactive = true;
			$("#mm-error-container").hide();
			insist = false;
			$("#add-multimedia-dialog").dialog('open');
			setupdialog($("#add-multimedia-dialog"));
		        $("p:contains('You may upload new files')")[0].textContent = "You may upload new files, select existing files from Resources, or supply the address of a page on the web.";
			//$('.edit-multimedia-input').blur();
			return false;
		});

		$(".add-website").click(function(){
			oldloc = $(".dropdown a");
			closeDropdowns();
			mm_test_reset();
			$("#mm-name-section").show();
			$("#mm-name").val('');
			$("#mm-prerequisite").prop('checked',false);
			$("#addLink_label").text(msg("simplepage.addLink_label_add"));

			$("#mm-item-id").val(-1);
			$("#mm-is-mm").val('false');
			$("#mm-is-website").val('true');
			$("#mm-add-before").val(addAboveItem);
			$("#mm-is-caption").val('false');
			$(".mm-file-group").remove();
			$('.add-another-file').hide();
			$('.add-file-div').removeClass('add-another-file-div');
			var href=$("#mm-choose").attr("href");
			href=fixAddBefore(fixhref(href, "-1","false","true"));
			$("#mm-choose").attr("href",href);
			$("#add-multimedia-dialog").prev().children(".ui-dialog-title").text($(this).text());
			$(".mm-additional").hide();
			$(".mm-additional-website").show();
			$(".mm-url-section").hide();
 		        $(".mm-choose-existing-file-section").show();
			$(".mm-prerequisite-section").show();
			$("#checkingwithhost").hide();
			$("#mm-loading").hide();
			mmactive = true;
			$("#mm-error-container").hide();
			insist = false;
			$("#add-multimedia-dialog").dialog('open');
			setupdialog($("#add-multimedia-dialog"));
		        $("p:contains('You may upload new files')")[0].textContent = "You may upload new files or select existing files from Resources.";
			//$('.edit-multimedia-input').blur();
			//$('.mm-additional-website-instructions').blur();
			return false;
		});

		$(".multimedia-edit").click(function(){
			oldloc = $(this);
			closeDropdowns();
			mm_test_reset();
			$('div.item').removeClass('editInProgress');
			$("#expert-multimedia").hide();
			$("#expert-multimedia-toggle-div").show();
			$("#editgroups-mm").after($("#grouplist"));
			$("#grouplist").hide();
			$("#editgroups-mm").hide();

			var row = $(this).parent().parent().parent();

			var itemPath = row.find(".item-path");
			if (itemPath !== null && itemPath.size() > 0) {
			    row.find(".path-url").attr("href", row.find(".multimedia").attr("src"));
			    $("#mm-path").html(itemPath.html());
			    $(".mm-path").show();
			} else {
			    $(".mm-path").hide();
			}

			var groups = row.find(".item-groups").text();
			var grouplist = $("#grouplist");
			if ($('#grouplist input').size() > 0) {
			    $("#editgroups-mm").show();
			    $("#grouplist").show();
			    if (groups !== null) {
				checkgroups(grouplist, groups);
			    }
			}

			if(row.find(".prerequisite-info").text() === 'true') {
			    $('#multi-prerequisite').prop('checked', true);
			} else {
			    $('#multi-prerequisite').prop('checked', false);
			}

			$("#height").val(row.find(".mm-height").text());
			$("#width").val(row.find(".mm-width").text());
			if (row.find(".mm-embedtype").text() === '1') {
			    // embed code, can't edit size
			    $('#width-p').hide();
			    $('#height-p').hide();
			} else {
			    $('#width-p').show();
			    $('#height-p').show();
			}
			$("#description2").val(row.find(".description").text());
			$("#mimetype").val(row.find(".mm-type").text());
			var tagname = row.find(".multimedia").get(0).nodeName.toLowerCase();
			if (tagname === "img") {
			    $("#alt").val(row.find(".multimedia").attr("alt"));
			    $("#alt").parent().show();
			    // $("#tagnameused").html(msg("simplepage.tag_img"));
			    $("#iframe-note").hide();
			    //		        } else {
			    //			    $("#alt").parent().hide();
			    //			    $("#tagnameused").html(msg("simplepage.tag_iframe"));
			    //			    $("#iframe-note").show();
			    //}
			} else if (tagname === "iframe") {
			    $("#alt").parent().hide();
			    // $("#tagnameused").html(msg("simplepage.tag_iframe"));
			    $("#iframe-note").show();
			} else {
			    $("#alt").parent().hide();
			    $("#iframe-note").hide();
			}

			$("#change-resource-mm").attr("href", 
			     $("#change-resource-mm").attr("href").replace("pageItemId=-1", 
				   "pageItemId=" + row.find(".mm-itemid").text()));
			$("#multimedia-item-id").val(row.find(".mm-itemid").text());
            $('.edit-col').addClass('edit-colHidden');
            $(this).closest('div.item').addClass('editInProgress');

			$("#edit-multimedia-dialog").dialog('open');
			setupdialog($("#edit-multimedia-dialog"));
			$("#grouplist").hide();
			return false;
		});

		$("#editgroups-mm").click(function(){
			$("#editgroups-mm").hide();
			$("#grouplist").show();
		    });

		$("#expert-multimedia-toggle").click(function(){
			$("#expert-multimedia-toggle-div").hide();
			$("#expert-multimedia").show();
			setupdialog($("#edit-multimedia-dialog"));
			return false;
		});

		$('#change-resource-mm').click(function(){
			closeMultimediaEditDialog();
			mm_test_reset();
			$("#mm-name-section").hide();
			$("#mm-prerequisite").prop('checked',$("#multi-prerequisite").prop('checked'));
			$("#addLink_label").text(msg("simplepage.addLink_label_add_or"));
			$("#mm-file-replace-group").show();
			$("#mm-item-id").val($("#multimedia-item-id").val());
			$("#mm-is-mm").val('true');
			$("#mm-add-before").val(addAboveItem);
			$(".mm-file-group").remove();
			$('.add-another-file').hide();
			$('.add-file-div').removeClass('add-another-file-div');
			var href=$("#mm-choose").attr("href");
			href=fixAddBefore(fixhref(href, $("#multimedia-item-id").val(), true, false));
			$("#add-multimedia-dialog").prev().children(".ui-dialog-title").text($(this).text());
			$("#mm-choose").attr("href",href);
			$(".mm-additional").show();
			$(".mm-additional-website").hide();
			$(".mm-url-section").show();
		        $(".mm-choose-existing-file-section").show();
			$(".mm-prerequisite-section").show();
			$("#checkingwithhost").hide();
			$("#mm-loading").hide();
			mmactive = true;
			$("#mm-error-container").hide();
			insist = false;
			$("#add-multimedia-dialog").dialog('open');
			setupdialog($("#add-multimedia-dialog"));
		        $("p:contains('You may upload new files')")[0].textContent = "You may upload new files, select existing files from Resources, or supply the address of a page on the web.";
			//$('.edit-multimedia-input').blur();
			//$('.mm-additional-instructions').blur();
			return false;
		});

		$("#item-required").click(function(){
			setUpRequirements();
		});
		
		$("#item-required2").click(function(){
			setUpRequirements();
		});
		
		function delete_confirm(event, message) {
			if (insist) {
			    insist = false;
			    $("#delete-confirm").dialog('close');
			    return true;
			}
			insist = false;
			$("#delete-confirm-message").text(message);
		        $("#delete-confirm").dialog('option', 'title', msg('simplepage.delete-item'));
			$("#delete-confirm").dialog('open');
			return false;
		    };

		$('#delete-comments-item').click(function(event) {
			// edit row is set by edit-comments. We're current in the dialog. need
			// to look in the actual page row.
			if (editrow.find('.commentDiv').size() === 0)
			    return true;
			delbutton = $('#delete-comments-item');
			return delete_confirm(event, msg("simplepage.deletecommentsubmissionexist"));
		    });

		$('.add-link').attr('title', msg("simplepage.add-above"));

		$('.del-item-link').attr('title', msg("simplepage.delete-item"));

		$('.del-item-link').click(function(event) {
			// edit row is set by edit-comments. We're current in the dialog. need
			// to look in the actual page row.
			$("#delete-item-itemid").val($(this).parents("div.item").find("span.itemid").text());
			delbutton = $('#delete-item-button');
			return delete_confirm(event, msg("simplepage.delete_page_confirm"));
		    });

		$('#delete-student-item').click(function(event) {
			// edit row is set by edit-comments. We're current in the dialog. need
			// to look in the actual page row.
			if (editrow.find('.studentLink').size() === 0)
			    return true;
			delbutton = $('#delete-student-item');
			return delete_confirm(event, msg("simplepage.deletestudentsubmissionexist"));
		    });


		$('body').bind('dialogopen', function(event) {
			hideMultimedia();
		});
		
		$('body').bind('dialogclose', function(event) {
			if (!($('#subpage-dialog').dialog('isOpen') ||
				$('#edit-item-dialog').dialog('isOpen') ||
				$('#edit-multimedia-dialog').dialog('isOpen') ||
				$('#add-multimedia-dialog').dialog('isOpen') ||
				$('#edit-title-dialog').dialog('isOpen') ||
				$('#new-page-dialog').dialog('isOpen') ||
				$('#remove-page-dialog').dialog('isOpen') ||
				$('#youtube-dialog').dialog('isOpen') ||
				$('#movie-dialog').dialog('isOpen') ||
				$('#import-cc-dialog').dialog('isOpen') ||
				$('#export-cc-dialog').dialog('isOpen') ||
				$('#add-forum-summary-dialog').dialog('isOpen') ||
				$('#comments-dialog').dialog('isOpen') ||
				$('#add-twitter-dialog').dialog('isOpen')||
				$('#column-dialog').dialog('isOpen') ||
			        $('#student-dialog').dialog('isOpen') ||
			        $('#question-dialog').dialog('isOpen'))) {
		    unhideMultimedia();
                    $('.edit-col').removeClass('edit-colHidden');
                    $('div.item').removeClass('editInProgress');
				}
		});
		 
		$("#cssDropdown-selection").children(":contains(---" + msg("simplepage.site") + "---)").prop("disabled", true);
		$("#cssDropdown-selection").children(":contains(---" + msg("simplepage.system") + "---)").prop("disabled", true);
		$("#cssDropdown-selection").children(":contains(----------)").prop("disabled", true);
		
		$("#studentPointsBox").val($("#studentPointsBox").parent().children(".pointsSpan").text());
		
		$("#studentPointsBox").on('change', function(){
			var img = $(this).parent().children("img");
			img.attr("src", getStrippedImgSrc(img.attr("id")) + "no-status.png");
			$(this).addClass("unsubmitted");
		});
		
		$("#studentPointsBox").keyup(function(event){
			if(event.keyCode === 13) {
			    submitgrading($(this));
			    return false;
			}
		});
		
		$(".grading-nextprev").click(function(event){
			// if unsubmitted grade, submit it before going to new page
			if ($("#studentPointsBox").hasClass("unsubmitted")) {
			    submitgrading($(this));
			    // set hook to do follow the link when the grade update returns
			    setGradingReturnHook($(this).attr('href'));
			    return false;
			}
			return true;
		});

		$("#submit-grading").click(function() {
			submitgrading($(this));
			return false;
		});
		
		// can't get RSF to generate a simple #... URL, so output it as rel attribute and fix up
		$("#directurl").attr('href', $("#directurl").attr('rel'));

	} // Closes admin if statement

	$(".showPollGraph").click(function(e) {
        e.preventDefault();
		var pollGraph = $(this).parents(".questionDiv").find(".questionPollGraph");
		
		if($(this).attr("value") === $(this).parents(".questionDiv").find(".show-poll").text()) {
			pollGraph.empty();
			var pollData = [];
			pollGraph.parent().find(".questionPollData").each(function(index) {
				var text = $(this).find(".questionPollText").text();
				var count = $(this).find(".questionPollNumber").text();
				var legend = $(this).find(".questionPollLegend").text();
				
				pollData[index] = [parseInt(count), text, '#000000', legend];
			});
			
			pollGraph.show();
			pollGraph.jqBarGraph({data: pollData, height:100, speed:1});
			
			$(this).attr("value",($(this).parents(".questionDiv").find(".hide-poll").text()));
		}else {
			pollGraph.hide();
			pollGraph.empty();
			
			$(this).attr("value",($(this).parents(".questionDiv").find(".show-poll").text()));
		}
	});
	
	$('.add-break-section').click(function(e) {
		e.preventDefault();
		var newitem = addBreak(addAboveItem, 'section');
		// addAboveLI is LI from which add was triggered
		// following LI's if any
		var tail_lis = addAboveLI.nextAll();
		// current section DIV
		var tail_uls = addAboveLI.parent().nextAll();
		var tail_cols = addAboveLI.parent().parent().nextAll();
		var section = addAboveLI.parent().parent().parent();
		var sectionId = "sectionid" + (nextid++);
		section.prev('.sectionHeader').parent().after('<div><h3 class="sectionHeader skip" style="margin: 10px 0 0 10px; padding: 0;"><span class="sectionHeaderText"></span><span class="sectionCollapsedIcon fa-bars" aria-hidden="true" style="display:none"></span><span class="toggleCollapse">' + msg('simplepage.clickToCollapse') + '</span><span aria-hidden="true" class="collapseIcon fa-toggle-up"></span></h3><div class="section"><div class="column"><div class="editsection"><span class="sectionedit"><h3 class="offscreen">' + msg('simplepage.break-here') + '</h3><a href="/' + newitem + '" title="' + msg('simplepage.join-items') + '" class="section-merge-link" onclick="return false"><span aria-hidden="true" class="fa-compress fa-edit-icon sectioneditfont"></span></a></span><span class="sectionedit sectionedit2"><a href="/lessonbuilder-tool/templates/#" title="' + msg('simplepage.columnopen') + '" class="columnopen"><span aria-hidden="true" class="fa-columns fa-edit-icon sectioneditfont"></span></a></span></div><span class="sectionedit addbottom"><a href="#" title="Add new item at bottom of this column" class="add-bottom"><span aria-hidden="true" class="fa-plus fa-edit-icon plus-edit-icon"></span></a></span><div border="0" role="list" style="z-index: 1;" class="indent mainList"><div class="item breaksection" role="listitem"><span style="display:none" class="item itemid">' + newitem + '</span></div></div></div></div></div>');

		// now go to new section
		section = section.prev('.sectionHeader').parent().next().children(".section");

		section.prev('.sectionHeader').on("click", function(){
			var section = $(this).next("div.section");
			if (section.hasClass("collapsible")) {
				section.slideToggle();
				setCollapsedStatus($(this), null);
			}
		});

		// and move current item and following into the first col of the new section
		if (addAboveItem > 0)
		    section.find("div.mainList").append(addAboveLI, tail_lis);
		section.find(".column").append(tail_uls);
		section.append(tail_cols);

		// need trigger on the A we just added
		section.find('.section-merge-link').click(sectionMergeLink);
		section.find('.columnopen').click(columnOpenLink);
		section.find('.add-bottom').click(buttonOpenDropdownb);
		fixupColAttrs();
		fixupHeights();
		closeDropdownc();
	});

	$('.add-break-column').click(function(e) {
		e.preventDefault();
		var newitem = addBreak(addAboveItem, 'column');

		// addAboveLI is LI from which add was triggered
		// following LI's if any
		var tail_lis = addAboveLI.nextAll();

		// current section DIV
		var tail_uls = addAboveLI.parent().nextAll();
		var column = addAboveLI.parent().parent();
		column.after('<div class="column"><div class="editsection"><span class="sectionedit"><h3 class="offscreen">' + msg('simplepage.break-column-here') + '</h3><a href="/' + newitem + '" title="' + msg('simplepage.join-items') + '" class="column-merge-link" onclick="return false"><span aria-hidden="true" class="fa-compress fa-edit-icon sectioneditfont"></span></a></span><span class="sectionedit sectionedit2"><a href="/lessonbuilder-tool/templates/#" title="' + msg('simplepage.columnopen') + '" class="columnopen"><span aria-hidden="true" class="fa-columns fa-edit-icon sectioneditfont"></span></a></span></div><span class="sectionedit addbottom"><a href="#" title="Add new item at bottom of this column" class="add-bottom"><span aria-hidden="true" class="fa-plus fa-edit-icon plus-edit-icon"></span></a></span><div border="0" role="list" style="z-index: 1;" class="indent mainList"><div class="item breaksection" role="listcolumn"><span style="display:none" class="itemid">' + newitem + '</span></div></div></div>');
		// now go to new section
		column = column.next();
		// and move current item and following into the first col of the new section
		if (addAboveItem > 0)
		    column.find("div.mainList").append(addAboveLI, tail_lis);
		column.find(".column").append(tail_uls);
		// need trigger on the A we just added
		column.find('.column-merge-link').click(columnMergeLink);
		column.find('.columnopen').click(columnOpenLink);
		column.find('.add-bottom').click(buttonOpenDropdownb);
		fixupColAttrs();
		fixupHeights();
		closeDropdownc();
	    });

	$('.section-merge-link').click(sectionMergeLink);
	$('.column-merge-link').click(columnMergeLink);

	function sectionMergeLink(e) {
		e.preventDefault();
		deleteBreak($(this).attr('href').substring(1));
		var thisCol = $(this).parents('.column');
		// in first column all li's except the break
		var tail_lis = thisCol.find('.mainList').children().first().nextAll();
		var tail_uls = thisCol.find('.mainList').nextAll();
		var tail_cols = thisCol.nextAll();

		// current section DIV
		var section = thisCol.parent();
		var sectionHeader = section.prev('.sectionHeader');
		// append rest of ul last one in prevous section
		sectionHeader.parent().prev().find('div.mainList').last().append(tail_lis);
		sectionHeader.parent().prev().find('.column').last().append(tail_uls);
		sectionHeader.parent().prev().append(tail_cols);
		// nothing should be left in current section. kill it
		section.remove();
		sectionHeader.remove();
		fixupColAttrs();
		fixupHeights();

		if(!$('.collapsibleSectionHeader').length) {
			$('#expandCollapseButtons').hide();
		}

	};

	function columnMergeLink(e) {
		e.preventDefault();
		deleteBreak($(this).attr('href').substring(1));
		var thisCol = $(this).parents('.column');
		// all li's expect break
		var tail_lis = thisCol.find('.mainList').children().first().nextAll();
		var tail_uls = thisCol.find('.mainList').nextAll();

		// append rest of ul last one in prevous column;
		thisCol.prev().find('div.mainList').last().append(tail_lis);
		thisCol.prev().append(tail_uls);
		// nothing should be left in current section. kill it
		thisCol.remove();
		fixupColAttrs();
		fixupHeights();
	};

	$('.columnopen').click(columnOpenLink);
	function columnOpenLink(e) {
	    var itemid = $(this).closest('.editsection').find('.column-merge-link,.section-merge-link').attr('href').substring(1);
	    $('.currentlyediting').removeClass('currentlyediting');
	    var col = $(this).closest('.column');
	    col.addClass('currentlyediting');
	    $('#columndouble').prop('checked', col.hasClass('double'));
	    $('#columnsplit').prop('checked', col.hasClass('split'));
	    $('#columnitem').val(itemid);
	    $('#columntrans').prop('selected', col.hasClass('coltrans'));
	    $('#columngray').prop('selected', col.hasClass('colgray'));
	    $('#columnred').prop('selected', col.hasClass('colred'));
	    $('#columnblue').prop('selected', col.hasClass('colblue'));
	    $('#columngreen').prop('selected', col.hasClass('colgreen'));
	    $('#columnyellow').prop('selected', col.hasClass('colyellow'));
	    $('#collapsible').prop('checked', col.parent('.section').hasClass('collapsible'));
	    $('#defaultClosed').prop('checked', col.parent('.section').hasClass('defaultClosed'));
	    $('#sectionTitle').val(col.parent('.section').prev().find('.sectionHeaderText').text());
		if(!$("#sectionTitle").val()) {
			$("#collapsible").prop('checked', false);
			$("#collapsible").prop("disabled", true);
		} else {
			$("#collapsible").prop("disabled", false);
		}
		if(!$("#collapsible").prop('checked')) {
			$("#defaultClosed").prop('checked', false);
			$("#defaultClosedSpan").hide();
		} else {
			$("#defaultClosedSpan").show();
		}
	    $('#column-dialog').dialog('option', 'title', msg('simplepage.columnopen'));
	    $('#column-dialog').dialog('open');
	    return false;
	}

	$('#column-cancel').click(function() {
		$('#column-dialog').dialog('close');
		return false;
	    });

	$('#column-submit').click(function(){
		var itemid = $('#columnitem').val();
		var width = $('#columndouble').prop('checked') ? 2 : 1;
		var split = $('#columnsplit').prop('checked') ? 2 : 1;
		var col =  $('.currentlyediting');
		var section = col.parent('.section');
		var header = section.prev('.sectionHeader');
		var color_index = $('#columnbackground')[0].selectedIndex; 
		var color = '';
		switch (color_index) {
		case 0: color = ''; break;
		case 1: color = 'trans'; break;
		case 2: color = 'gray'; break;
		case 3: color = 'red'; break;
		case 4: color = 'blue'; break;
		case 5: color = 'green'; break;
		case 6: color = 'yellow'; break;
		}
		var collapsible = $('#collapsible').prop('checked') ? 1 : 0;
		var defaultClosed = $('#defaultClosed').prop('checked') ? 1 : 0;
		var sectionTitle = $('#sectionTitle').val();
		setColumnProperties(itemid, width, split, color);
		if (width === 2)
		    col.addClass('double');		    
		else
		    col.removeClass('double');
		if (split === 2)
		    col.addClass('split');
		else
		    col.removeClass('split');
		col.removeClass('coltrans colgray colred colblue colgreen colyellow');
		if (color !== '')
		    col.addClass('col' + color);
		fixupColAttrs();
		fixupHeights();
		setSectionCollapsible(itemid, collapsible, sectionTitle, defaultClosed);
		header.find('.sectionHeaderText').text(sectionTitle);
		if (sectionTitle === '') {
			header.addClass('skip');
		} else {
			header.removeClass('skip');
		}
		if (collapsible) {
			section.addClass('collapsible');
			header.addClass('collapsibleSectionHeader');
			setCollapsedStatus(header, false);
			var sectionId = section.attr('id');
			if (typeof sectionId === 'undefined' || sectionId === null || sectionId === '') {
			    sectionId = 'sectionid' + (nextid++);
			    section.attr('id', sectionId);
			}
			header.attr('aria-controls', sectionId);
		} else {
			section.removeClass('collapsible');
			header.removeClass('collapsibleSectionHeader');
			setCollapsedStatus(header, false);
			header.removeAttr('aria-controls');
			header.removeAttr('aria-expanded');
		}
		if (defaultClosed) {
			section.addClass('defaultClosed');
		} else {
			section.removeClass('defaultClosed');
		}
		if($('.collapsibleSectionHeader').length) {
			$('#expandCollapseButtons').show();
		} else {
			$('#expandCollapseButtons').hide();
		}
		$('#column-dialog').dialog('close');
		return false;
	    });

	// don't do this twice. if portal is loaded portal will do it
        if(typeof portal === 'undefined')
	$('a.tool-directurl').cluetip({
		local: true,
		    arrows: true,
		    cluetipClass: 'jtip',
		    sticky: true,
		    cursor: 'pointer',
		    activation: 'click',
		    closePosition: 'title',
		    closeText: '<img src="/library/image/silk/cross.png" alt="close" />'
		    });

	function submitgrading(item) {
	    var img = item.parent().children("img");
			
	    item.parent().children("#studentPointsBox").removeClass("unsubmitted");
	    img.attr("src", getStrippedImgSrc(img.attr("id")) + "loading.gif");
			
	    $(".idField").val(item.parent().children(".uuidBox").text()).change();
	    $(".jsIdField").val(img.attr("id")).change();
	    $(".typeField").val("student");
	    
	    // This one triggers the update
	    $(".pointsField").val(item.parent().children("#studentPointsBox").val()).change();
	    
	    return false;
	};

	if (!(navigator.userAgent.indexOf("Firefox/2.") > 0)) {
	    $('.usebutton').button({text:true});
	} else {
	    // fake it; can't seem to get rid of underline though
	    $('.usebutton').css('border', '1px solid black').css('padding', '1px 4px').css('color', 'black');
	}

	$('.buttonset').buttonset();

	function fixhref(href, pageitemid, resourcetype, website) {
	    href = href.replace(/&pageItemId=-?[0-9]*/, "&pageItemId=" + pageitemid);
	    href = href.replace(/&resourceType=[a-z]*/, "&resourceType=" + resourcetype);
	    href = href.replace(/&website=[a-z]*/, "&website=" + website);
	    return href;
	}


	function fixitemshows(){
		var val = $(".format:checked").val();
		if (val === "window")
		    $("#edit-height").hide();
		else
		    $("#edit-height").show();
		if (val === "inline") {
		    $("#prereqstuff").hide();
		} else {
		    $("#prereqstuff").show();
		}
	}

	$('.textbox a[class!=itemcopylink]').each(function(index) {
		try {
		    if ($(this).attr('href').match("^http://lessonbuilder.sakaiproject.org/") !== null) {
			var item = $(this).attr('href').substring(38).replace('/','');
			var a = $('a[lessonbuilderitem=' + item + ']').first();
			$(this).replaceWith(a);
		    }
		} catch (err) {};
	    });
	
	
	$('#edit-title-error-container').hide();
	$('#new-page-error-container').hide();
	$('#edit-item-error-container').hide();
	$('#movie-error-container').hide();
	$('#subpage-error-container').hide();
	$("#require-label2").hide();
	$("#item-required2").hide();
	$("#assignment-dropdown-selection").hide();
	$("#edit-youtube-error-container").hide();
	$("#messages").hide();
	
	// where html5 might work we have an html5 player followed by the ususal object or embed
	// check the dom to see if it will actually work. If so use html5 with other stuff inside it
	// otherwise remove html5
	//
	// you'd hope that the html5 player would call what's inside if it can't work, but
	// in firefox it give the user an error without trying. Hence the code below that actually
	// checks. Let's hope it doesn't lie. Unfortunately many of the players say "maybe."
	// We just can't win.

	$(".html5video").each(function(index) {
             var html5 = $(this);
	     var source = html5.children().first();
	     var html5ok = false;
	     try {
		 html5ok = !!html5[0].canPlayType(source.attr('type'));
	     } catch (err) {
	     }
	     if (html5ok) {
		 html5.next().remove();
		 html5.show();
	     } else {
		 html5.remove();
	     }
            });

	$("#moreDiv").hide();
	$("#addContentDiv").hide();
	$("#dropdown").click(buttonOpenDropdown);
	$("#dropdownc").click(buttonOpenDropdownc);
	$(".add-link").click(buttonOpenDropdowna);
	$(".add-bottom").click(buttonOpenDropdownb);

	$("#moreDiv").on('keyup',function(evt) {
		if (evt.which == 27) {
		    closeDropdown($("#moreDiv"), $("#dropdown"));
		};
	    });

	$("#addContentDiv").on('keyup',function(evt) {
		if (evt.which == 27) {
		    closeDropdown($("#addContentDiv"), $("#dropdownc"));
		};
	    });

	// PLU - This block compensates for default styling with no section borders
		  $("a.columnopen, a.section-merge-link").hover(function(){
		      $(this).parent().parent().parent().css("border-color", "#000");
		      }, function(){
		      $(this).parent().parent().parent().css("border-color", "");
		  }); 
		  $("span.addbottom").hover(function(){
		      $(this).parent().css("border-color", "#000");
		      }, function(){
		      $(this).parent().css("border-color", "");
		  }); 

	// trap jquery close so we can clean up
	$("[aria-describedby='addContentDiv'] .ui-dialog-titlebar-close")
	    .click(closeDropdownc);

	$("[aria-describedby='moreDiv'] .ui-dialog-titlebar-close")
	    .click(closeDropdown);
	$('.no-highlight').folderListing({
		enableHighlight: false,
	});
	return false;
});

function setCollapsedStatus(header, collapse) {
    if (collapse === null) {
	// toggle
	collapse = header.find('.collapseIcon').hasClass("fa-toggle-up");
    }
    if (collapse) {
	header.find('.collapseIcon').addClass("fa-toggle-down");
	header.find('.collapseIcon').removeClass("fa-toggle-up");
	//header.find('.sectionCollapsedIcon').show();
	header.find('.toggleCollapse').text(msg('simplepage.clickToExpand'));
	header.attr('aria-expanded', 'false');
    } else {
	header.find('.collapseIcon').removeClass("fa-toggle-down");
	header.find('.collapseIcon').addClass("fa-toggle-up");
	//header.find('.sectionCollapsedIcon').hide();
	header.find('.toggleCollapse').text(msg('simplepage.clickToCollapse'));
	header.attr('aria-expanded', 'true');
    }
}

function closeTwitterDialog(){
	$('#add-twitter-dialog').dialog('close');
	$('#twitter-error-container').hide();
	oldloc.focus();
}
function closeSubpageDialog() {
	$("#subpage-dialog").dialog("close");
	$('#subpage-error-container').hide();
	oldloc.focus();
}

function closeAnnouncementsDialog(){
	$('#add-announcements-dialog').dialog('close');
	$('#announcements-error-container').hide();
	oldloc.focus();
}
function closeEditItemDialog() {
	$("#edit-item-dialog").dialog("close");
	$('#edit-item-error-container').hide();
	$("#select-resource-group").hide();
	oldloc.focus();
}

function closeMultimediaEditDialog() {
	$("#edit-multimedia-dialog").dialog("close");
	$('#movie-error-container').hide();
	oldloc.focus();
}

function closeAddMultimediaDialog() {
	$("#add-multimedia-dialog").dialog("close");
	oldloc.focus();
    $(oldloc).closest('div.item').removeClass('editInProgress');
}

function closeEditTitleDialog() {
	$('#edit-title-dialog').dialog('close');
	$('#edit-title-error-container').hide();
	oldloc.focus();
}

function closeNewPageDialog() {
	$('#new-page-dialog').dialog('close');
	$('#new-page-error-container').hide();
	oldloc.focus();
}

function closeImportCcDialog() {
	$('#import-cc-dialog').dialog('close');
	oldloc.focus();
}

function closeExportCcDialog() {
	$('#export-cc-dialog').dialog('close');
	oldloc.focus();
}

function closeRemovePageDialog() {
	$('#remove-page-dialog').dialog('close');
	oldloc.focus();
}

function closeYoutubeDialog() {
	$('#edit-youtube-error-container').hide();
	$('#youtube-dialog').dialog('close');
	oldloc.focus();
}

function closeMovieDialog() {
	$('#movie-error-container').hide();
	$('#movie-dialog').dialog('close');
	oldloc.focus();
}

function closeCommentsDialog() {
	$('#comments-dialog').dialog('close');
	oldloc.focus();
}

function closeStudentDialog() {
	$('#student-dialog').dialog('close');
	oldloc.focus();
}

function closeQuestionDialog() {
	$('#question-dialog').dialog('close');
	oldloc.focus();
}

function closePeerReviewDialog() {
	$('#peer-eval-create-dialog').dialog('close');
}
function closeForumSummaryDialog(){
	$('#add-forum-summary-dialog').dialog('close');
	$('#forum-summary-error-container').hide();
	oldloc.focus();
}
function checkEditTitleForm() {
	if($('#pageTitle').val() === '') {
		$('#edit-title-error').text(msg("simplepage.title_notblank"));
		$('#edit-title-error-container').show();
		return false;
	}else if ($("#page-gradebook").prop("checked") && !isFinite(safeParseInt($("#page-points").val()))) {
		$('#edit-title-error').text(intError(safeParseInt($("#page-points").val())));
		$('#edit-title-error-container').show();
	}else {
		$('#edit-title-error-container').hide();
		if ($("#page-releasedate").prop('checked'))
		    $("#release_date_string").val($("#releaseDateISO8601").val());
		else
		    $("#release_date_string").val('');
		return true;
	}
}

// these tests assume \d finds all digits. This may not be true for non-Western charsets
function checkNewPageForm() {
    if($('#newPage').val() === '') {
        $('#new-page-error').text(msg("simplepage.title_notblank"));
        $('#new-page-error-container').show();
        return false;
    }
    if($('#new-page-number').val() !== '') {
        if(! $('#new-page-number').val().match('^\\d*$')) {
            $('#new-page-error').text(msg("simplepage.number_pages_not_number"));
            $('#new-page-error-container').show();
            return false;
        }
        if (!$('#newPage').val().match('\\d')) {
            $('#new-page-error').text(msg("simplepage.title_no_number"));
            $('#new-page-error-container').show();
            return false;
        }
    }
    $('#new-page-error-container').hide();
    return true;

}

function checkYoutubeForm(w, h) {
	if(w && h && !checkMovieForm(w, h, true)) {
		return false;
	}

	if($('#youtubeURL').val().contains('youtube.com') ||
	   $('#youtubeURL').val().contains('youtu.be')) {
		return true;
	}else {
		$('#edit-youtube-error').val(msg("simplepage.must_be_youtube"));
		$('#edit-youtube-error-container').show();
		return false;
	}
}

//function called when adding twitter feed
function confirmAddTwitterTimeline(){
	//Check if username is empty or not?
	if( $('#twitter-username').val().trim() === ""){
		$('#twitter-error').text(msg("simplepage.twitter-name-notblank"));
		$('#twitter-error-container').show();
		return false;
	}
	return true;
}
//this checks the width and height fields in the Edit dialog to validate the input
function checkMovieForm(w, h, y) {
		var wmatch = checkPercent(w); 	// use a regex to check if the input is of the form ###%
		var hmatch = checkPercent(h);
		var wvalid = false; 			// these hold whether the width or height input has been validated
		var hvalid = false;

		var eitem, econtainer;			// the span and div, respectively, for each dialog's error message
		var pre;
		if (y) {						// determine which dialog we're in and which error span/div to populate if there's an error
			pre = '#edit-youtube';
		} else {
			pre = '#movie';
		}

		eitem = $(pre + '-error');
		econtainer = $(pre + '-error-container');

		if (w.trim() === "") {			// empty input is ok
			wvalid = true;
		} 

		if (h.trim() === "") {
			hvalid = true;
		}

		if (wmatch !== null && !wvalid) {	// if it's of the form ###%, check if the ### is between 0 and 100
			var nw = Number(w.substring(0, w.length-1));
			if (nw < 1 || nw > 100) {
				// paint error message
				eitem.text(msg("simplepage.nothing-over-100-percent"));
				econtainer.show();
				return false;
			} else {
				wvalid = true;
			}
		}
		
		if (hmatch !== null && !hvalid) {
			var nh = Number(h.substring(0, h.length-1));
			if (nh > 100) {
				// paint error message
				eitem.text(msg("simplepage.nothing-over-100-percent"));
				econtainer.show();
				return false;
			} else {
				hvalid = true;
			}
		}

		wmatch = checkWidthHeight(w);	// if it's not a percentage, check to make sure it's of the form ### or ###px
		hmatch = checkWidthHeight(h);

		if (wmatch === null && !wvalid) {
			// paint error message
			eitem.text(msg("simplepage.width-height"));
			econtainer.show();
			return false;
		}

		if (hmatch === null && !hvalid) {
			// paint error message
			eitem.text(msg("simplepage.width-height"));
			econtainer.show();
			return false;
		}
		econtainer.hide();
		return true;
}

function checkWidthHeight(x) {
	var regex = /^[0-9]+$|^[0-9]+px$/;
	return (x.match(regex));
}

function checkPercent(x) {
	var regex = /^[0-9]+\%$/;
	return (x.match(regex));
}

function checkCommentsForm() {
	return true;
}

function checkEditItemForm() {
	if($('#name').val() === '') {
		$('#edit-item-error').text(msg("simplepage.item_notblank"));
		$('#edit-item-error-container').show();
		return false;
        } else if ((requirementType === '3' || requirementType === '6') && 
		   $("#item-required2").prop("checked") && !isFinite(safeParseInt($("#assignment-points").val()))) {
		$('#edit-item-error').text(intError(safeParseInt($("#assignment-points").val())));
		$('#edit-item-error-container').show();
		return false;
	}else {
		if ($("#page-releasedate2").prop('checked'))
			$("#release_date2").val($("#releaseDate2ISO8601").val());
		else
			$("#release_date2").val('');
		$('#edit-item-error-container').hide();
		return true;
	}
}

function checkSubpageForm() {
	if($('#subpage-title').val() === '') {
		$('#subpage-error').text(msg("simplepage.page_notblank"));
		$('#subpage-error-container').show();
		return false;
	}else {
		$('#subpage-error-container').hide();
		return true;
	}
}

function disableSecondaryRequirements() {
	$("item-required2").prop("disabled", true);
	$("assignment-dropdown-selection").prop("disabled", true);
	$("assignment-points").prop("disabled", true);
}

function disableSecondarySubRequirements() {
	$("assignment-dropdown-selection").prop("disabled", true);
	$("assignment-points").prop("disabled", true);
}

function setUpRequirements() {
	if($("#item-required").prop("checked")) {
		$("#item-required2").prop("disabled", false);
		
		if($("#item-required2").prop("checked")) {
			$("#assignment-dropdown-selection").prop("disabled", false);
			$("#assignment-points").prop("disabled", false);
		}else {
			$("#assignment-dropdown-selection").prop("disabled", true);
			$("#assignment-points").prop("disabled", true);
		}
	}else {
		$("#item-required2").prop("disabled", true);
		$("#assignment-dropdown-selection").prop("disabled", true);
		$("#assignment-points").prop("disabled", true);
	}
}

/**
 * Workaround in ShowPage.html to change which submit is triggered
 * when you press the Enter key.
 */
$(function() {
	$(".edit-multimedia-input").keypress(function (e) { 
	    if ((e.which && e.which === 13) || (e.keyCode && e.keyCode === 13)) {  
	        $('#edit-multimedia-item').click();  
	        return false;  
	    } else {  
	        return true;  
	    }  
	});  
	
	$(".edit-form-input").keypress(function (e) {  
		if ((e.which && e.which === 13) || (e.keyCode && e.keyCode === 13)) {  
	        $('#edit-item').click();  
	        return false;  
	    } else {  
	        return true;  
	    }  
	});
	
	$(".edit-youtube-input").keypress(function (e) {  
		if ((e.which && e.which === 13) || (e.keyCode && e.keyCode === 13)) {  
	        $('#update-youtube').click();  
	        return false;  
	    } else {  
	        return true;  
	    }  
	});
	
	$(".edit-movie-input").keypress(function (e) {  
		if ((e.which && e.which === 13) || (e.keyCode && e.keyCode === 13)) {  
	        $('#update-movie').click();  
	        return false;  
	    } else {  
	        return true;  
	    }  
	});

	function mmFileInputDelete() {
<<<<<<< HEAD
	    // embed dialog doesn't have an item name, so only do this if there is one
	    var doingNames = ($('#mm-name-section').is(':visible') ||
			      $('.mm-file-input-names').size() > 0);
	    var rowSpace = $(this).parent().parent();
	    var rowSpaceName = $('.mm-file-input-name', rowSpace)[0].innerHTML;
	    var inputFiles = $('.mm-file-input');

	    rowSpace.remove();

	    for (var i = 0; i < inputFiles.length; i++) {
		if (inputFiles[i].files[0] !== undefined && inputFiles[i].files[0].name === rowSpaceName) {
		    inputFiles[i].remove();
		}
	    } 

	    if (doingNames) {
		// if no files left, need to put back the original name section
/*		if ($('.mm-file-group').size() === 0) {
		    $('.add-another-file').hide();
		    $('.add-file-div').removeClass('add-another-file-div');
		    $('#mm-name-section').show();
		    // if there are files left but the first one was removed, put the label on
		    // the new first
		} else if ($('#mm-file-input-itemname').size() === 0) {
		    var nameInput = $('.mm-file-input-names').first();
		    nameInput.attr('id', 'mm-file-input-itemname');
		    nameInput.before('<label></label>');
		    nameInput.prev().text($('#mm-name').prev().text());
		    nameInput.prev().attr('for','mm-file-input-itemname');
		}*/

		// TODO: Since there can be more than one div of class .mm-file-group, check them all
                var nrows = $('.mm-file-input-row').length;
                console.log("numrows remaining: " + nrows);

                // if no files left, need to put back the original name section
                if (nrows === 0) {
                    console.log("Flag 1");
                    $('.add-another-file').hide();
                    $('.add-file-div').removeClass('add-another-file-div');
                    $('#mm-name-section').show();
                }

	    }
=======
	    $(this).parent().parent().remove();
>>>>>>> 1ab3330b
	}
	function mmFileInputChanged() {
	    // user has probably selected a file.
	    var defaultInput = $(".mm-file-input").first();
	    var lastInput = $(".mm-file-input").last();
	    if (lastInput[0].files.length !== 0) {
		// establish whether user has chosen the option to add file titles for the upload.
		var doingNames = false;
		if ($('.fileTitles')[0]) {
			doingNames = true;
		}
		// user has chosen a file. 
		// Add another button for user to pick more file
		lastInput.parent().after(defaultInput.parent().clone().show());
		// find the new button and put this trigger on it
		lastInput.parent().next().find('input').on("change", mmFileInputChanged);
<<<<<<< HEAD
		// change this one to have name of file and remove button


		
		/*var newStuff = '<span class="mm-file-input-name"></span> <span title="' 
		    + msg('simplepage.remove_from_uploads') 
		    + '" style="margin-right: 2em"><span class="mm-file-input-delete fa fa-times"></span></span>';
		// only do this if we're doing names
		if (doingNames) {
		    for (i = 0; i < lastInput[0].files.length; i++) {
			newStuff = newStuff 
			    + '<input class="mm-file-input-names" type="text" size="30" maxlength="255"/>';
		    }
		}*/
		

		var newStuff = '';
		for (var i = 0; i < lastInput[0].files.length; i++) {
		    newStuff = newStuff 
			+ '<div class="mm-file-input-row"><span class="mm-file-input-name">' 
			+ lastInput[0].files[i].name 
			+ '</span> <span title="' 
			+ msg('simplepage.remove_from_uploads') 
			+ '" style="margin-right: 2em"><span class="mm-file-input-delete fa fa-times"></span></span>';
		    //only do this if we're doing names

		    if (doingNames) {
			var itemName = $('#mm_name_label').text();
                        newStuff = newStuff 
			    + '<label for="mm-file-input-itemname">' 
			    + itemName 
			    + '</label><input class="mm-file-input-names mm-file-input-itemname" title="' 
			    + msg('simplepage.title_for_upload') 
			    + '" type="text" size="30" maxlength="255" style="margin: 0.35em 1em;" />';
                    }
                    newStuff = newStuff + "</div>";
		}
	    
=======
>>>>>>> 1ab3330b
		// now need annotation on the next input, so remove the old
		$('.add-another-file').hide();
		$('.add-file-div').removeClass('add-another-file-div');
		$('.add-another-file').last().show().parent().addClass('add-another-file-div');
<<<<<<< HEAD
		lastInput.after(newStuff);
		lastInput.parent().addClass('mm-file-group');
		/*var names = "";
		for (i = 0; i < lastInput[0].files.length; i++) {
		    names = names + ", " + lastInput[0].files[i].name;
		}
		lastInput.next().text(names.substring(2));
		*/
		if ($("#mm-name")[0].value.length > 0) {
                    $(".mm-file-input-itemname")[0].value = $("#mm-name")[0].value;
                    $("#mm-name")[0].value = "";
		}

		
		// arm the delete
		/*lastInput.next().next().on('click', mmFileInputDelete);*/
		var deleteButtons = lastInput.parent().find('.mm-file-input-delete');
                deleteButtons.on('click', mmFileInputDelete);

		// and hide the actual button
		lastInput.hide();

		if (doingNames) {
		    // put the item name after it
		    // for first file, initialize to whatever is in the top field
		    
		    /*var itemName = '';
		    var firsttime = false;
		    if ($('#mm-name-section').is(':visible')) {
			// first time
			itemName = $('#mm-name').val();
			firsttime = true;
		    }
		    $('#mm-name-section').hide();
		    var nameInput = lastInput.parent().find('.mm-file-input-names');
		    nameInput.addClass('mm-file-input-itemname');
		    nameInput.attr('title', msg('simplepage.title_for_upload'));
		    // rest is just for the first. nameInput can be more than one if user selected multiple files
		    // only put the label on the first
		    nameInput = nameInput.first();
		    nameInput.val(itemName);*/
		/*    if (firsttime) { */
			// add a label for the name field. I think it's too much to do it for all of them
			/*nameInput.attr('id', 'mm-file-input-itemname');
			nameInput.before('<label"></label>');
			nameInput.prev().text($('#mm-name').prev().text());
			nameInput.prev().attr('for','mm-file-input-itemname');*/
/*		    } */
		    /*
		    nameInput.css("margin", "0.35em 1em")
		    nameInput.show();*/

		    $('#mm-name-section').hide();
		}

		// If files are being uploaded, the other controls no longer need to be displayed
                $('.mm-choose-existing-file-section').hide();
                $('.mm-url-section').hide();
=======
		// Loop through the new files in reverse order so that they can be added just after the lastInput element.
		for (i = lastInput[0].files.length-1; i >= 0; i--) {
			var newStuff = '<p><span class="mm-file-input-name">' + lastInput[0].files[i].name + '</span><span title="' + msg('simplepage.remove_from_uploads') + '"><span class="mm-file-input-delete fa fa-times"></span></span>';
			if (doingNames) {
					newStuff = newStuff + '<label for="link-title">Link title</label><input id="link-title" class="mm-file-input-names" type="text" size="30" maxlength="255"/></p>';
			} else {
				newStuff = newStuff + '</p>';
			}
			lastInput.after(newStuff);
			lastInput.parent().addClass('mm-file-group');
			$('.mm-file-input-delete').on('click', mmFileInputDelete);
		}		
		// hide the original button as a new one has been created with the annotation of the new number of files.  
		lastInput.hide();
		// Hide the add from resources link and add URL section as one can't upload files and do these at the same time.
		$('.mm-url-section').hide();
		$('.mm-resources-section').hide();
>>>>>>> 1ab3330b
	    }
	};

	$(".mm-file-input").on("change", mmFileInputChanged);



});

var hasBeenInMenu = false;
var addAboveItem = "";
var addAboveLI = null;

function buttonOpenDropdown() {
    oldloc = $("#dropdown");
    addAboveItem = "";
    openDropdown($("#moreDiv"), $("#dropdown"), msg("simplepage.more-tools"));
}

function buttonOpenDropdownc() {
    oldloc = $("#dropdownc");
    addAboveItem = "";
    $(".addbreak").hide();
    openDropdown($("#addContentDiv"), $("#dropdownc"), msg("simplepage.add-content"));
}

function buttonOpenDropdowna() {
    addAboveLI = $(this).closest("div.item");
    oldloc = addAboveLI.find(".plus-edit-icon");
    addAboveItem = addAboveLI.find("span.itemid").text();
    $(".addbreak").show();
    openDropdown($("#addContentDiv"), $("#dropdownc"), msg('simplepage.add-above'));
}

function buttonOpenDropdownb() {
    oldloc = $(this);
    addAboveItem = '-' + $(this).closest('.column').find('div.mainList').children().last().find("span.itemid").text();
    addAboveLI = $(this).closest('.column').find('div.mainList').children().last().closest("div.item");
    $(".addbreak").show();
    openDropdown($("#addContentDiv"), $("#dropdownc"), msg('simplepage.add-item-column'));
    return false;
}

function openDropdown(dropDiv, button, title) {
    closeDropdowns();
    hideMultimedia();
    dropDiv.dialog('option', 'title', title);
    dropDiv.dialog('option', 'position', { my: 'left top', at: 'left bottom', of: button });
    dropDiv.dialog('open');
    dropDiv.find("a").first().focus();
    if (addAboveItem === '')
	dropDiv.find(".addContentMessage").show();
    else
	dropDiv.find(".addContentMessage").hide();
    //jquery-ui#position does not work properly with large scrolls : https://bugs.jqueryui.com/ticket/15253. (if the ticket is solved, remove the line below)
    $("[aria-describedby='addContentDiv']").offset({top : button.offset().top + button.height()});
    return false;
}

function closeDropdowns() {
    closeDropdown($("#addContentDiv"), $("#dropdownc"));
    closeDropdown($("#moreDiv"), $("#dropdown"));
}

function closeDropdownc() {
    closeDropdown($("#addContentDiv"), $("#dropdownc"));
}

function closeDropdown() {
    closeDropdown($("#moreDiv"), $("#dropdown"));
}

function closeDropdown(dropDiv, button) {
    if (dropDiv !== undefined && dropDiv.dialog !== undefined) {
        dropDiv.dialog('close');
    }
    unhideMultimedia();
    oldloc.focus();
    return false;
}

function reposition() {
    // seems not needed now
    //    dropdown.css("left", "0x");
}

function hideMultimedia() {
    $('.hideOnDialog').css('visibility','hidden');
}

// When dialogs close, this shows the stuff that was hidden
function unhideMultimedia() {
	$('.hideOnDialog').css('visibility','visible');
	$("#outer").height("auto");
	setMainFrameHeight(window.name);
}

// Peer evaluation functions are located in peer-eval.js 

// Clones one of the multiplechoice answers in the Question dialog and appends it to the end of the list
function addMultipleChoiceAnswer() {
	var clonedAnswer = $("#copyableMultipleChoiceAnswerDiv").clone(true);
	var num = $("#extraMultipleChoiceAnswers").find("div").length + 2; // Should be currentNumberOfAnswers + 1
	
	clonedAnswer.find(".question-multiplechoice-answer-id").val("-1");
	clonedAnswer.find(".question-multiplechoice-answer-correct").prop("checked", false);
	clonedAnswer.find(".question-multiplechoice-answer").val("");
	
	clonedAnswer.attr("id", "multipleChoiceAnswerDiv" + num);
	
	// Each input has to be renamed so that RSF will recognize them as distinct
	clonedAnswer.find("[name='question-multiplechoice-answer-complete']")
		.attr("name", "question-multiplechoice-answer-complete" + num);
	clonedAnswer.find("[name='question-multiplechoice-answer-complete-fossil']")
		.attr("name", "question-multiplechoice-answer-complete" + num + "-fossil");
	clonedAnswer.find("[name='question-multiplechoice-answer-id']")
		.attr("name", "question-multiplechoice-answer-id" + num);
	clonedAnswer.find("[for='question-multiplechoice-answer-correct']")
		.attr("for", "question-multiplechoice-answer-correct" + num);
	clonedAnswer.find("[name='question-multiplechoice-answer-correct']")
		.attr("name", "question-multiplechoice-answer-correct" + num);
	clonedAnswer.find("[for='question-multiplechoice-answer']")
		.attr("for", "question-multiplechoice-answer" + num);
	clonedAnswer.find("[name='question-multiplechoice-answer']")
		.attr("name", "question-multiplechoice-answer" + num);
	
	// Unhide the delete link on every answer choice other than the first.
	// Not allowing them to remove the first makes this AddAnswer code simpler,
	// and ensures that there is always at least one answer choice.
	clonedAnswer.find(".deleteAnswerLink").removeAttr("style");

	clonedAnswer.appendTo("#extraMultipleChoiceAnswers");
	
	return clonedAnswer;
}

// Clones one of the shortanswers in the Question dialog and appends it to the end of the list
function addShortanswer() {
	var clonedAnswer = $("#copyableShortanswerDiv").clone(true);
	
	clonedAnswer.find(".question-shortanswer-answer").val("");
	
	// Unhide the delete link on every answer choice other than the first.
	// Not allowing them to remove the first makes this AddAnswer code simpler,
	// and ensures that there is always at least one answer choice.
	clonedAnswer.find(".deleteAnswerLink").removeAttr("style");

	// have to make name unique, so append a count
	var n = $("#extraShortanswers div").length;
	var elt = clonedAnswer.find("label");
	elt.attr("for", elt.attr("for") + n);
	elt = clonedAnswer.find("input");
	elt.attr("name", elt.attr("name") + n);
	
	clonedAnswer.appendTo("#extraShortanswers");


	
	return clonedAnswer;
}

function updateMultipleChoiceAnswers() {
	$(".question-multiplechoice-answer-complete").each(function(index, el) {
		var id = $(el).parent().find(".question-multiplechoice-answer-id").val();
		var checked = $(el).parent().find(".question-multiplechoice-answer-correct").is(":checked");
		var text = $(el).parent().find(".question-multiplechoice-answer").val();
		
		$(el).val(index + ":" + id + ":" + checked + ":" + text);
	});
}

function updateShortanswers() {
	var answerText = "";
	
	$(".question-shortanswer-answer").each(function() {
		answerText += $(this).val() + "\n"; 
	});
	
	$("#question-answer-full-shortanswer").val(answerText);
}

function deleteAnswer(el) {
	el.parent('div').remove();
}

// Enabled or disables the subfields under grading in the question dialog
function checkQuestionGradedForm() {
	if($("#question-graded").is(":checked")) {
		$("#question-max").prop("disabled", false);
		$("#question-gradebook-title").prop("disabled", false);
	}else {
		$("#question-max").prop("disabled", true);
		$("#question-gradebook-title").prop("disabled", true);
	}
}

// Prepares the question dialog to be submitted
function prepareQuestionDialog() {
	if ($("#question-graded").prop("checked") && !isFinite(safeParseInt($("#question-max").val()))) {
	    $('#question-error').text(intError(safeParseInt($("#question-max").val())));
	    $('#question-error-container').show();
	    return false;
	} else if($("#question-graded").prop("checked") && $("#question-gradebook-title").val() === '') {
	    $('#question-error').text(msg("simplepage.gbname-expected"));
	    $('#question-error-container').show();
	    return false;
	} else if ($("#question-text-input").val() === '') {
	    $('#question-error').text(msg("simplepage.missing-question-text"));
	    $('#question-error-container').show();
	    return false;
	} else if ($("#multipleChoiceSelect").prop("checked") && 
		   $(".question-multiplechoice-answer").filter(function(index){return $(this).val() !== '';}).length < 2) {
	    $('#question-error').text(msg("simplepage.question-need-2"));
	    $('#question-error-container').show();
	    return false;
	} else if ($("#shortanswerSelect").prop("checked") && $("#question-graded").prop("checked") &&
		   $(".question-shortanswer-answer").filter(function(index){return $(this).val()!=="";}).length < 1) {
	    $('#question-error').text(msg("simplepage.question-need-1"));
	    $('#question-error-container').show();
	    return false;
	} else
	    $('#question-error-container').hide();

	updateMultipleChoiceAnswers();
	updateShortanswers();
	
	// RSF bugs out if we don't undisable these before submitting
    	SPNR.disableControlsAndSpin( this, null );
	$("#multipleChoiceSelect").prop("disabled", false);
	$("#shortanswerSelect").prop("disabled", false);
	return true;
}

// Reset the multiple choice answers to prevent problems when submitting a shortanswer
function resetMultipleChoiceAnswers() {
	var firstMultipleChoice = $("#copyableMultipleChoiceAnswerDiv");
	firstMultipleChoice.find(".question-multiplechoice-answer-id").val("-1");
	firstMultipleChoice.find(".question-multiplechoice-answer").val("");
	firstMultipleChoice.find(".question-multiplechoice-answer-correct").prop("checked", false);
	$("#extraMultipleChoiceAnswers").empty();
}

//Reset the shortanswers to prevent problems when submitting a multiple choice
function resetShortanswers() {
	$("#copyableShortanswerDiv").find(".question-shortanswer-answer").val("");
	$("#extraShortanswers").empty();
}


function getGroupErrors(groups) {
    var errors = '';
    var url = location.protocol + '//' + location.host + 
	'/lessonbuilder-tool/ajax?op=getgrouperrors&site=' + 
	msg('siteid') + '&locale=' + msg('locale') + '&groups=' + groups;
     $.ajax({type: "GET",
	     async: false,
	      url: url,
	      success: function(data, status, hdr) { 
		 errors = data.trim();
	    }});
     return errors;
}

function addBreak(itemId, type) {
    var errors = '';
    var url = location.protocol + '//' + location.host + 
	'/lessonbuilder-tool/ajax';
    var grouped;
    var csrf = $("#edit-item-dialog input[name='csrf8']").attr('value');
    $.ajax({type: "POST",
	    async: false,
	    url: url,
	    data: {op: 'insertbreakbefore', itemid: itemId, type: type, cols:'1', csrf: csrf},
	    success: function(data){
		grouped = data;
	    }});
    return grouped;
}

function deleteBreak(itemId, type) {
    var errors = '';
    var url = location.protocol + '//' + location.host + 
	'/lessonbuilder-tool/ajax';
    var grouped;
    var csrf = $("#edit-item-dialog input[name='csrf8']").attr('value');
    $.ajax({type: "POST",
	    async: false,
	    url: url,
	    data: {op: 'deleteitem', itemid: itemId, csrf: csrf},
	    success: function(data){
		grouped = data;
	    }});
}

function setColumnProperties(itemId, width, split, color) {
    var errors = '';
    var url = location.protocol + '//' + location.host + 
	'/lessonbuilder-tool/ajax';
    var grouped;
    var csrf = $("#edit-item-dialog input[name='csrf8']").attr('value');
    $.ajax({type: "POST",
	    async: false,
	    url: url,
		data: {op: 'setcolumnproperties', itemid: itemId, width: width, split: split, csrf: csrf, color: color},
	    success: function(data){
		ok = data;
	    }});
}

function setSectionCollapsible(itemId, collapsible, sectionTitle, defaultClosed) {
	var url = location.protocol + '//' + location.host + '/lessonbuilder-tool/ajax';
	var csrf = $("#edit-item-dialog input[name='csrf8']").attr('value');
	$.ajax({
		type: "POST",
		async: false,
		url: url,
		data: {op: 'setsectioncollapsible', itemid: itemId, collapsible: collapsible, sectiontitle: sectionTitle, defaultclosed: defaultClosed, csrf: csrf},
		success: function(data){
			ok = data;
		}
	});
}

var mimeMime = "";

function getMimeType(url) {
     var mime = "";
     // Access-Control-Allow-Origin: *
     var base = location.protocol + '//' + location.host;
     $.ajax({type: "GET",
	     async: false,
	      url: base + '/lessonbuilder-tool/ajax?op=getmimetype&url=' + encodeURIComponent(url),
	     success: function(data, status, hdr) { 
		 mime = data.trim();
	    }});
     return mime;
 }

function filterHtml(html) {
     var ret = '';
     var base = location.protocol + '//' + location.host;
     $.ajax({type: "GET",
	     async: false,
	      url: base + '/lessonbuilder-tool/ajax?op=filterhtml&html=' + encodeURIComponent(html),
	     success: function(data, status, hdr) { 
		 ret = data.trim();
	    }});
     return ret;
 }

function mm_test_reset() {
    mm_testing = 0;
   $('#mm-test-embed-results').hide();
   $('#mm-test-addedhttps').hide();
   $('#mm-test-oembed-results').hide();
   $('#mm-test-iframe-results').hide();
   $('#mm-explain-video').hide();
   $('#mm-test-mime').hide();
   $('#mm-test-tryother').hide();
   $('.mm-test-reset').hide();
   $('#mm-test-prototype').hide();
   $('#mm-test-oembed-results .oembedall-container').remove();
   $('#mm-file-replace-group').hide();
}

function toggleShortUrlOutput(defaultUrl, checkbox, textbox) {
    if($(checkbox).is(':checked')) {
	$.ajax({
		url:'/direct/url/shorten?path='+encodeURI(defaultUrl),
		    success: function(shortUrl) {
		    $('.'+textbox).val(shortUrl);
		}
	    });
    } else {
	$('.'+textbox).val(defaultUrl);
    }
}
    
function printView(url) {
    var i = url.indexOf("/site/");
    if (i < 0)
	return url;
    var j = url.indexOf("/tool/");
    if (j < 0)
	return url;
    return url.substring(0, i) + url.substring(j);
}
// make columns in a section the same height. Is there a better place to trigger this?
// use load because we want to do this after images, etc. are loaded so heights are set

// fix up cols1, cols2, etc, after splitting a section
function fixupColAttrs() {
    $(".section").each(function(index) {
	    var count = $(this).find(".column").size() + $(this).find(".double").size();
	    $(this).find(".column").removeClass('cols1 cols2 cols3 cols4 cols5 cols6 cols7 cols8 cols9 lastcol');
	    $(this).find(".column").last().addClass('lastcol');
	    $(this).find(".column").addClass('cols' + count);
	});
};

// called twice, once at page load, once after all comments are loaded.
// depending upon content one or the other may be first, so there's no way to
// be sure without doing it both times
function fixupHeights() {
    // if CSS is going to treat this as narrow device, don't need to match columns,
    // because they are stacked vertically
    if (window.matchMedia("only screen and (max-width: 800px)").matches) {
	return;
    }
    $(".section").each(function(index) {
		var visible = $(this).is(":visible");
		// Unhide all to calculate correct heights
		$(this).show();
	    var max = 0;
	    // reset to auto to cause recomputation. This is needed because
	    // this gets called after contents of columns have changed.
	    $(this).find(".column").css('height','auto');
	    $(this).find(".column").each(function (i) {
		    if ($(this).height() > max)
			max = $(this).height();
		});
	    $(this).find(".column").each(function (i) {
		    if (max > $(this).height())
			$(this).height(max);
		});
		if (!visible) {
			$(this).hide();
		}
	});
};


// indent is 20px. but with narrow screen and indent 8, this could use too
// much. So constrain indent so only 1/4 of the width can be used for the
// maximum indent in the column.
var indentSize = 20;
var indentFraction = 4;
// this is more complex than you'd think. in some cases a section starts invisible
// in that case width is zero, and the calculation is meaningless
// also, because it adds to the existing indent, we can't do it more than once per item
// so check if it's visible and that a done attribute isn't set
function doIndents() {
    $(".column").each(function(index) {
	    var max = 0;
	    var indents = $(this).find("[x-indent]");
	    var width = $(this).width();
	    if ($(this).is(':visible') && indents.size() > 0) {
		indents.each(function(i) {
		    var indent = $(this).attr('x-indent');
		    if (indent > max)
			max = indent;
		    });
		// max for 1 indent is width / 3 / max, so all indents
		// don't use more than 1/3
		var indent1 = width / (max * indentFraction);
		indent1 = Math.min(indent1, indentSize); 
		// do the indents
		indents.each(function(i) {
		    var existing = parseInt($(this).css("padding-left"),10);
		    // make sure we only do this once
		    if (typeof $(this).attr('x-indent-done') === 'undefined') {
			$(this).css("padding-left", (existing + indent1 * $(this).attr('x-indent')) + "px");
			$(this).attr('x-indent-done','true');
		    }
		});
	    }
	});		

    if (window.matchMedia("only screen and (max-width: 800px)").matches) {
	return;
    }
    $(".section").each(function(index) {
	    var max = 0;
	    // reset to auto to cause recomputation. This is needed because
	    // this gets called after contents of columns have changed.
	    $(this).find(".column").css('height','auto');
	    $(this).find(".column").each(function (i) {
		    if ($(this).height() > max)
			max = $(this).height();
		});
	    $(this).find(".column").each(function (i) {
		    if (max > $(this).height())
			$(this).height(max);
		});
	});
};

function afterLink(here,itemId) {
    setTimeout(function(){fixStatus(here,itemId)},3000);
}

// if direct url we need to track it and change status to checkmark
// if not backend does it, and we need to redisplay the page to show the status changed
function fixStatus(here,itemId) {
    if (itemId !== 0) {
	var errors = '';
	var url = location.protocol + '//' + location.host + 
	    '/lessonbuilder-tool/ajax';
	$.ajax({type: "GET",
	    async: false,
	    url: url,
	    data: {op: 'islogged', itemid: itemId},
   	    success: function(data, status, hdr) { 
		 // track worked, update image to checkmark and offscreen label to completed
		 errors = data.trim();
		 if (errors === 'ok') {
		     var img = here.closest('.right-col').find('.statusCol img');
		     img.attr('src', '/lessonbuilder-tool/images/checkmark.png');
		     here.closest('.right-col').find('.link-div .offscreen').text(msg('simplepage.status.completed') + ' ');
		 }
		}
	    });
	return;
    };
}<|MERGE_RESOLUTION|>--- conflicted
+++ resolved
@@ -3125,7 +3125,6 @@
 	});
 
 	function mmFileInputDelete() {
-<<<<<<< HEAD
 	    // embed dialog doesn't have an item name, so only do this if there is one
 	    var doingNames = ($('#mm-name-section').is(':visible') ||
 			      $('.mm-file-input-names').size() > 0);
@@ -3170,9 +3169,6 @@
                 }
 
 	    }
-=======
-	    $(this).parent().parent().remove();
->>>>>>> 1ab3330b
 	}
 	function mmFileInputChanged() {
 	    // user has probably selected a file.
@@ -3189,7 +3185,6 @@
 		lastInput.parent().after(defaultInput.parent().clone().show());
 		// find the new button and put this trigger on it
 		lastInput.parent().next().find('input').on("change", mmFileInputChanged);
-<<<<<<< HEAD
 		// change this one to have name of file and remove button
 
 
@@ -3228,13 +3223,10 @@
                     newStuff = newStuff + "</div>";
 		}
 	    
-=======
->>>>>>> 1ab3330b
 		// now need annotation on the next input, so remove the old
 		$('.add-another-file').hide();
 		$('.add-file-div').removeClass('add-another-file-div');
 		$('.add-another-file').last().show().parent().addClass('add-another-file-div');
-<<<<<<< HEAD
 		lastInput.after(newStuff);
 		lastInput.parent().addClass('mm-file-group');
 		/*var names = "";
@@ -3293,25 +3285,6 @@
 		// If files are being uploaded, the other controls no longer need to be displayed
                 $('.mm-choose-existing-file-section').hide();
                 $('.mm-url-section').hide();
-=======
-		// Loop through the new files in reverse order so that they can be added just after the lastInput element.
-		for (i = lastInput[0].files.length-1; i >= 0; i--) {
-			var newStuff = '<p><span class="mm-file-input-name">' + lastInput[0].files[i].name + '</span><span title="' + msg('simplepage.remove_from_uploads') + '"><span class="mm-file-input-delete fa fa-times"></span></span>';
-			if (doingNames) {
-					newStuff = newStuff + '<label for="link-title">Link title</label><input id="link-title" class="mm-file-input-names" type="text" size="30" maxlength="255"/></p>';
-			} else {
-				newStuff = newStuff + '</p>';
-			}
-			lastInput.after(newStuff);
-			lastInput.parent().addClass('mm-file-group');
-			$('.mm-file-input-delete').on('click', mmFileInputDelete);
-		}		
-		// hide the original button as a new one has been created with the annotation of the new number of files.  
-		lastInput.hide();
-		// Hide the add from resources link and add URL section as one can't upload files and do these at the same time.
-		$('.mm-url-section').hide();
-		$('.mm-resources-section').hide();
->>>>>>> 1ab3330b
 	    }
 	};
 
