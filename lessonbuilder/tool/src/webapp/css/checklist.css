.checklistForm {
    margin-left: 1em;
}
#checklistItems {
    display: inline-block;
    width: 90%;
    max-width: 500px;
    margin-top: 1em;
}
#createdChecklistItems {
    margin-bottom: 1em;
    list-style: none;
}
#createdChecklistItems li {
    background: #eee;
    margin: 0 3px 3px 3px;
    padding: 0.2em 0.4em 0.2em 1.5em;
    font-size: 1.4em;
}
.handle {
    margin-left: -1em;
}

.checklist-icons {
    margin-top: .3em;
}
#createdChecklistItems li:hover {
    border-color: #0074D9;
    background-color: #ddd;
}
.checklist-item-name {
    line-height: 1.7em;
    width: 85%;
    max-width: 500px;
}
.checklistDescription {
    display: block;
}
#description{
    height: 80px;
    width: 90%;
    max-width: 500px;
}
.actionContainer {
    float: right;
}
.deleteItemLink {
    margin-top: -3px;
}

ul#createdChecklistItems .handle, ul#createdChecklistItems .handle:hover {
    cursor: move;
}

#addChecklistItemButton { /** Have to use important because tool.css overrides **/
    display: block !important;
}
#addChecklistItemButton:hover { /** Have to use important because tool.css overrides **/
    display: block !important;
}

#addChecklistItemButton .fa {
    margin-right: 3px;
}

.titleBorder {
    margin-bottom: 1.5em;
}
#name{
    vertical-align: middle;
}
.checklistFormInput input, .checklistFormInput textarea {
    margin-left: 2em;
    margin-top: .5em;
}
.checklistFormInput label{
    margin-left: 0;
    font-weight: bold;
    color: #555;
    font-size: 110%;
}
p.edit-group {
    margin-top: 2em;
}
.checklist-checkbox {
    /** Hide from sighted users **/
    position: absolute;
    left:-10000px;
    top:auto;
}
.checklist-checkbox ~ span.checklist-checkbox-label {
    background-image: url("../images/gray_unchecked.png");
    background-position: left center;
    background-repeat: no-repeat;
}
.checklist-checkbox:checked ~ span.checklist-checkbox-label {
    background-image: url("../images/green_checkmark.png");
    background-position: left center;
    background-repeat: no-repeat;
}
.checklist-checkbox-label {
    padding: 0.5em 0.5em 0.5em 22px;
}
label.checklistLabel.disabled:hover input.checklist-checkbox ~ span.checklist-checkbox-label {
    background-image: none;
    cursor: not-allowed;
}
label.checklistLabel:hover .checklist-checkbox ~ span.checklist-checkbox-label {
    background-image: url("../images/gray_checkmark.png");
    background-position: left center;
    background-repeat: no-repeat;
    cursor: pointer;
}
label.checklistLabel:hover .checklist-checkbox:checked ~ span.checklist-checkbox, label.checklistLabel:hover .checklist-checkbox:checked ~ span.checklist-checkbox-label {
    background-image: url("../images/green_checkmark.png");
}
.checklistLabel {
    line-height: 2em;
}
.hideNameCheckbox {
    margin: 1em .5em 0 4em !important;
}
.hideNameCheckboxLabel {
    font-size: 100% !important;
}
h3.checklistTitle {
    display: inline-block;
    margin-top: 0;
}
legend.no-border {
    border: none;
    margin: 0;
    padding: 0;
}
#additionalSettings {
    margin: 1em 0;
    max-width: 600px;
}
/* Override the jquery ui optional settings stylings. */
.ui-accordion-header.ui-state-default.ui-state-active {
    border-color: #c5c5c5;
    background-color: #ededed;
    color: #212121;
}

.checklistList {
    display: inline;
}

.checklistList-item {
    display:flex;
}

.checklistList-radio {
    margin-right: 4px;
}

.external-link, .external-unlink {
    cursor: pointer;
}

.dialogs {
    display: none;
}


.checklistLabel.disabled:hover .externally-linked {
    margin-right: -19px;
    display: inline-block;
}

.tooltip-content {
    display: none;
    position: absolute;
    background-color: #fff;
    padding: .5em;
    border: 1px solid black;
    box-shadow: 2px 2px 1px rgba(0, 0, 0, 0.5);
    width: 20em;
    height: auto;
    line-height: normal;
    font-weight: normal;
    z-index: 900001;
    cursor: pointer;
}

span.externally-linked, label input.checklist-checkbox:checked + span.externally-linked {
    display: none;
}

<<<<<<< HEAD
h2 {
    margin-top: 0.5em !important;
}

/* Fix accordion icon for Appearance under Optional Settings */
.ui-accordion .ui-accordion-header .ui-accordion-header-icon {
    position: relative;
    left: 0;
    top: 3px;
    margin-right: 5px;
=======
h3.ui-accordion-header span:last-child {
	margin-left: 1.5em;
>>>>>>> 1ab3330b
}<|MERGE_RESOLUTION|>--- conflicted
+++ resolved
@@ -188,7 +188,7 @@
     display: none;
 }
 
-<<<<<<< HEAD
+
 h2 {
     margin-top: 0.5em !important;
 }
@@ -199,8 +199,8 @@
     left: 0;
     top: 3px;
     margin-right: 5px;
-=======
+}
+
 h3.ui-accordion-header span:last-child {
 	margin-left: 1.5em;
->>>>>>> 1ab3330b
-}+}
