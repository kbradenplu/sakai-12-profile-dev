--- conflicted
+++ resolved
@@ -433,17 +433,10 @@
 .cols1 {
     /* width: calc(100% - 17px) !important; */
     width: calc(100%) !important;
-<<<<<<< HEAD
 }
 .cols1.editsection {
     margin-top: -15px;
 }
-=======
-}
-.cols1.editsection {
-    margin-top: -15px;
-}
->>>>>>> df8ee478
 
 /* this is to prevent the last column from going to a new
    line if the calculation is a bit off. */
@@ -948,14 +941,9 @@
 /* negative bottom margin because we set a top margin for the section below for the case where there's no toolbar */
 #toolbar {
   margin: 0;
-<<<<<<< HEAD
 
   margin-bottom: -10px;
   margin-top: -10px;
-=======
-  margin-bottom:-10px;
-  margin-top: 13px;
->>>>>>> df8ee478
   display: inline-block;
   padding-bottom: 15px;
 }
@@ -1306,10 +1294,7 @@
 .action a {
   margin-top: 0;
   margin-right: 0;
-<<<<<<< HEAD
   margin-left: 3px;
-=======
->>>>>>> df8ee478
 }
 .Mrphs-siteHierarchy {
     height: auto !important;
@@ -1677,11 +1662,7 @@
  border:none;
 }
 .itemclass {
-<<<<<<< HEAD
   margin-top: 2.0em !important;
-=======
-  margin-top: 2.0em !important; 
->>>>>>> df8ee478
 }
 .add-comment-button span {
 font-size: 90%;
@@ -1923,11 +1904,7 @@
 }
 /* put back default value if an instructor */
 .navIntraTool ~ div.itemclass {
-<<<<<<< HEAD
   margin-top: 2.0em !important;
-=======
-  margin-top: 0em !important;
->>>>>>> df8ee478
 }
 .title-tools {
   float:none;
@@ -2104,21 +2081,12 @@
     padding-bottom: 0em;
 }
 
-<<<<<<< HEAD
-=======
-.subpage-breadcrumb-div {
-    margin: 0.5em 0;
-}
->>>>>>> df8ee478
 @media only screen and (max-width: 800px) {
 #siteStatus {
     margin-bottom: 0;
 }
-<<<<<<< HEAD
 }
 .subpage-breadcrumb-div {
     margin-top: 1.5em;
     margin-bottom: -1em
-=======
->>>>>>> df8ee478
 }