/* portal.css currently sets label to display:block. reverse it but only for our content. have to
   do iframe and inline separately, and for some reason popups  */

#content label,.ui-dialog label,body[onload] label{
  display: inline;
}

/* override for jquery ui */
.ui-state-highlight{
   border: 1px solid #2e83ff;
   background: #f8fcff;
   color: #184993;
}
.ui-front {
	z-index: 100001;
}

/* override portal.css, which sets no background for icon- */

.ui-wrapper .ui-icon-gripsmall-diagonal-se {
   background-image: url("simplepage-theme/images/ui-icons_222222_256x240.png") !important;
}

.ui-dialog label {
   font-weight: normal;
   padding-right: 0.5em;
}

.ui-dialog input[type="checkbox"] + label {
    padding-right: 0;
    padding-left: 0.5em;
}

/* end override */

/* override weird setting in tool.css */

/* was -20 left, position absolute */
.lessonsDialog .checkbox  input[type="checkbox"],
.lessonsDialog .radio  input[type="radio"] {
   position:static;
   margin-left:0px;
}

/* was 20 px left margin for label */
.lessonsDialog .radio label,
.lessonsDialog .checkbox label {
  padding-left: 4px;
}

/* end override */

/* wrap unbreakable words */
#content {
  word-wrap:break-word;
  overflow-wrap:break-word;
}
/* without this, these divs expand beyond the width of the column if there's an unbreakable word */
.right-col, .contentCol, .checklistDiv, .checklistDescription, .playerwidth, .playerwidth iframe, .playerwidth object, .playerwidth embed {
  max-width:100%;
}
.right-col, .contentCol, .checklistDiv, .checklistDescription {
  width: 97%;
}

.gradingPane {
  padding-top: 20px;
  padding-left: 10px;
}

.title-tools h2{
	padding-top: 0px;
}
.firstColumn {
	width: 5%;
	text-align: center;
}
.secondColumn {
	width: 65%;
	text-align: left;
}
.thirdColumn {
	width: 10%;
	text-align: center;
}
.fourthColumn {
	width: 20%;
	text-align: left;
}
.firstHeader {
	text-align: center;
	font-size: 20px;
}
.secondtHeader {
	text-align: left
}
.thirdHeader {
	text-align: center
}
.fourthHeader {
	text-align: left
}
.bold {
	font-weight: bold
}
.error {
	font-weight: bold;
	font-size: 16px;
	border-style: dotted;
	border-width: 2px;
	background-color: #fdd;
	margin-left: auto;
	margin-right: auto;
	width: 200px;
	text-align: center;
}
.expert {
	margin-top: 10px;
	background-color: #eee;
	padding: 5px;
}
.Mrphs-siteHierarchy {
	display:flex
}
span.nextprev {
	flex: none;
}
.hierarchyWrap {
	flex: auto;
}
div.action span .nextbutton, .Mrphs-siteHierarchy span .nextbutton{
        border: solid 1px !important; 
        padding:2px 5px !important
}
.neoPortletTitleWrap {
	padding-bottom: 4px;
}
.breadcrumbs a[title="Reset"] {

}
.breadcrumbs span {
	display: inline-block;
}
.breadcrumbs span > span {
    margin-left: 5px;
    margin-right:5px    
}
.breadcrumbs span > span.bold {
    margin-left:0;
}
.breadcrumbs + .singlePageTitle {
    display:none
}
.italic {
	font-style: italic
}
.lessons-messages{
	white-space: pre-line;
}
.hidden {
	visibility: hidden
}
.rightJustify {
	position: absolute;
	right: 0;
}
.fullwidth {
	position: relative;
	text-align: left;
	width: 100%;
}
.border {
	border-style: solid;
	border-width: 2px;
}
.border2 {
	border-style: solid;
	border-width: 2px;
}
.controlsPanel {
    border:1px solid #bbb;
    font-size:12px;
    background: #ddd;
    padding:5px;
    margin:5px 0
}
.instructionPanel {
    font-size:12px;
    border: none !important;
}

.indent {
    margin-left: 10px;
}
.grouplist {
    margin-left: 20px;
    border:1px solid #bbb;
    background: #ddd;
    padding: 5px;
}
.controlsPanel {
    padding:0;
    background:none;
    border: 1px solid transparent;
}
.controlsPanel .shorttext, .controlsPanel .longtext, .controlsPanel .filepicker{
    margin:.4em 0
}
.controlsPanel .act {
    margin:1em 0;
}
.controlsPanel .act .deleteButton, .act .deleteButton {
    background: #c00 !important;
    border: 1px solid #c00 !important;
    box-shadow: none !important;
    color: #fff !important;    
    text-shadow:none !important;

}
.mainList .narrow-instruction {
    padding-top:5px;
    padding-bottom:5px;
    margin-bottom: 0px;
}
.act .deleteButton {
    float: none
}
.controlsPanel .act .deleteButton:hover, .act .deleteButton:hover {
    background: #f00 !important;
    cursor: pointer;
}
.inset-text {
	margin-top: 1em;
	border-style: solid;
	padding-left: .5em;
	border-width: 2px;
	width: 97%;
}
.fake-disabled {
	color: #999 !important;
	text-decoration: underline;
}
.disabled:link {
	color: #cccccc
}
.disabled-multimedia-item {
	color: #cccccc;
    margin-top:4px;
    display: inline-block;
    /*padding-left: 8px !important;*/
}
.disabled-text-item {
	color: #cccccc;
    margin-top:4px;
}
.disabled:visited {
	color: #cccccc
}
.disabled:active {
	color: #cccccc
}
.disabled:hover {
	color: #cccccc
}
.portletBody a.ui-button:link, .portletBody a.ui-button:visited {
	color: black;
	text-decoration: none !important;
}
.gradingTable a.ui-button .ui-button-text{
    font-size:10px;
    font-weight:normal;
}
.ui-buttonset .ui-button {
    margin-right: 3px !important;
}
body .below-link-help, #error.below-link-help {
   margin-top:55px;
}
body .error-spacingabove {
   margin-top: 30px;
   clear:both;
}
body .error-nospacebelow {
   margin-bottom: 0px;
}
/* if two errors in a row, we don't need the spacing between them */
body .error-spacingabove + .error-spacingabove{
   margin-top: 15px;
}
/* ff2, buttons don't work */
a.edit-link:link, a.edit-link:visited, a.section-merge-link:link, a.section-merge-link:visited, a.column-merge-link:link, a.column-merge-link:visited, a.itemLink:link, a.itemLink:visited, a.multimedia-edit:link, a.multimedia-edit:visited, a.edit-youtube:link, a.edit-youtube:visited, a.edit-movie:link, a.edit-movie:visited {
	text-decoration: none !important;
	background-color: #eee;
}
.mm-file-input {
	display:inline;
}
.mm-file-input-name {
    display: inline-block;
    margin-left: 1em;
    margin-right: 0.5em;
    width: 20em !important;
    white-space: nowrap;
    overflow: hidden;
    text-overflow: ellipsis;
    position: relative;
    top: 5px;
}
.mm-file-input-delete {
        color: red;
	cursor: pointer;
}
.mm-file-input-itemname {
	margin-left: 1.0em;
}
.add-another-file-div {
	padding: 10px;
	padding-top: 0px;
        margin-left: 1em;
	background-color: #ddd;
	border: 1px solid #bbb;
	margin-top: 1em;
}
.ui-button-text {
	padding: 0.25em 0.8em !important
}
.itemclass {
	margin-top: 2.0em;
	margin-bottom: 1.0em;
}
.rowdescription {
	margin: 2px  0px  0px 30px;
}
.description {
    margin-top: 0.5em;
	margin-bottom: 1em;
}
.youtubeWidth {
	width: 100%
}
.shorttext textarea {
	width: 95%
}
#cc-dialog-label {
	width: 95%;
	margin-bottom: 0.5em;
}

#cc-dialog-label-url {
	width: 95%;
	margin-bottom: 0.5em;
}

.newItem {
   border-left: 5px solid black !important;
   margin-left: -5px;
}
.listHierFlex {
  display:inline-block;
}
.hierFlexList {
   display:flex;
}
.hierFlex1 {
   display:flex;
   width:calc(100% - 12em);
   margin-right:2px;
}
.hierFlex2 {
   display:flex;
   width:14em;
}
.listHier .forumTopic {
   margin-left: 1em;
}
.mainList {
    list-style:none;
}

/* padding-top 35 for one col, 25 for multiple, 20 in narrow screen */
.column {
    margin: 7px 0;
    padding: 5px 7px;
    list-style:none;
/*    -webkit-border-radius: 7px;
    -moz-border-radius: 7px;
    border-radius: 7px; */
    border: 1px solid transparent;
    display:inline-block;
    vertical-align: top;
}

/* only up to 4 cols has been tuned */
.cols9 {
    width: calc(100$ / 9 - 16px / 9) !important;
    margin-right: 2px !important;
}
[class~="cols9"][class~="double"] {
    width: calc(200% / 9 - 16px / 9) !important;
}
.cols8 {
    width: calc(100% / 8 - 14px / 8) !important;
    margin-right: 2px !important;
}
[class~="cols8"][class~="double"] {
    width: calc(200% / 8 - 14px / 8) !important;
}
.cols7 {
    width: calc(100% / 7 - 12px / 7) !important;
    margin-right: 2px !important;
}
[class~="cols7"][class~="double"] {
    width: calc(200% / 7 - 12px / 7) !important;
}
.cols6 {
    width: calc(100% / 6 - 10px / 6) !important;
    margin-right: 2px !important;
}
[class~="cols6"][class~="double"] {
    width: calc(200% / 6 - 10px / 6) !important;
}
.cols5 {
    width: calc(100% / 5 - 8px / 5) !important;
    margin-right: 2px !important;
}
[class~="cols5"][class~="double"] {
    width: calc(200% / 5 - 8px / 5) !important;
}
.cols4 {
    width: calc(100% / 4 - 6px / 4) !important;
    margin-right: 2px !important;
}
[class~="cols4"][class~="double"] {
    width: calc(200% / 4 - 6px / 4) !important;
}
.cols3 {
    width: calc(100% / 3 - 4px / 3) !important;
    margin-right: 2px !important;
}
[class~="cols3"][class~="double"] {
    width: calc(200% / 3 - 4px / 3) !important;
}
.cols2 {
    width: calc(100% / 2 - 1px) !important;
    margin-right: 2px !important;
}
[class~="cols2"][class~="double"] {
    width: calc(200% / 2 - 1px) !important;
}
.cols1 {
    /* width: calc(100% - 17px) !important; */
    width: calc(100%) !important;
}
.cols1.editsection {
    margin-top: -15px;
}

/* this is to prevent the last column from going to a new
   line if the calculation is a bit off. */
.lastcol {
    margin-right:-10px !important;
}

/* with multiple columns don't want as wide spacing */
.cols2 .right-col {
  padding-left: 15px;
  padding-right: 15px;
}
.cols3 .right-col,.cols4 .right-col,.cols5 .right-col,.cols6 .right-col,.cols7 .right-col,.cols8 .right-col,.cols9 .right-col {
  padding-left: 7px;
  padding-right: 7px;
}

.split .mainList {
    -webkit-column-count: 2;
    -moz-column-count: 2;
    column-count: 2;
} 
.split .edit-col {
    right:0px;
}


.coltrans {
    border-color: #bbb;
}
/* 
   Any changes shoud be checked to make sure they have enough
   contrast for accessiblity. These colors have been checked
   against the WebAIM Color Contrast Checker. I've tried to
   make them subjectively the same darkness.
*/
/* default */
.column .commentDiv, .column .studentContentTable, .column .questionDiv .contentCol, .column .checklistDiv, .column .forumSummaryHeaderDiv, .column .announcementsHeaderDiv, .column .fc-toolbar {
/*  background-color: #b3ecff; */
  background-color: #ccf2ff
}
.column a[href]{
  color: #004860;
}
.colgray {
   background-color: #f0f0f0;
   border-color: #222;
}
.colgray .commentDiv, .colgray .studentContentTable, .colgray .questionDiv .contentCol, .colgray .checklistDiv, .colgray .forumSummaryHeaderDiv, .colgray .announcementsHeaderDiv {
  background-color: #b8b8b8;
}
.colgray a[href]{
  color:black;
}
.colred {
   background-color: #fff0f0;
   border-color: #c00;
   color: #000;
}
.colred .commentDiv, .colred .studentContentTable, .colred .questionDiv .contentCol, .colred .checklistDiv, .colred .forumSummaryHeaderDiv, .colred .announcementsHeaderDiv {
  background-color: #ffb3b3;
}
.colred a[href], .colred h3.author {
  color: black;
}
.colblue {
   background-color: #e6f9ff;
   border-color: #0089b3;
   color: #000;
}
.colblue .commentDiv, .colblue .studentContentTable, .colblue .questionDiv .contentCol, .colblue .checklistDiv, .colblue .forumSummaryHeaderDiv, .colblue .announcementsHeaderDiv {
  background-color: #b3d9ff;
  background-color: #99e7ff;
}
.colblue a[href] {
  color: black;
}
.colgreen {
   background-color: #f6fff6;
   border-color: #008000;
   color: #000;
}
.colgreen .commentDiv, .colgreen .studentContentTable, .colgreen .questionDiv .contentCol, .colgreen .checklistDiv, .colgreen .forumSummaryHeaderDiv, .colgreen .announcementsHeaderDiv {
  background-color: #9fc;
}
.colgreen a[href] {
  color: black;
}
.colyellow {
    background-color: rgb(255,249,229);
    border-color: #cc9c00;
    color: #000;
}
.colyellow .commentDiv, .colyellow .studentContentTable, .colyellow .questionDiv .contentCol, .colyellow .checklistDiv, .colyellow .forumSummaryHeaderDiv, .colyellow .announcementsHeaderDiv {
  background-color:  #ffd480
}
.colyellow a[href],.colyellow h3.author {
  color: black;
}



.columnopen, .addbottom {
  text-decoration: none;
}
.mainList div.item {
    position: relative;
}
.mainList div.canEdit > div.edit-col {
    vertical-align:top;
    padding-top: 0.35em;
    padding-left: 0;
    z-index:4
}
.mainList div.canEdit > div.edit-col {
    display: inline-block;
}
.mainList div.question, .mainList div.studentContentType  {
    margin-top: 10px;
    margin-bottom: 20px;
}
.mainList div.commentsType {
    margin-top: 10px;
    margin-bottom: 0px;
}
.mainList div.textType, .mainList div.multimediaType, .mainList div.checklistType {
    margin-top: 0px;
    margin-bottom: 10px; 
} 
.mainList div.question .multipleChoiceAnswer {
}
.mainList div.question .multipleChoiceForm input.bold {
}
.multipleChoiceAnswer label {
  margin-left: 5px;
}
.shortanswerDiv .bold {
  display: block;
}
.questionPollGraph {
  max-width: 100%;
}
.questionStatusText {
}
.mainList .textbox ul {

}
.mainList .textbox ul.forumSummaryList, .mainList .textbox ul.announcementSummaryList {
    display: inherit;
}
.mainList div.item .textbox {

}
/*maybe a universal selector, instead of a p*/
.mainList div.item .textbox p:first-child{
    margin-top:0;
}
/*maybe a universal selector, instead of a p*/
.mainList div.item .textbox p:last-child{
    margin-bottom:0;
}

.statusCol {
    vertical-align: top
}

.statusCol, .contentCol, .checklistDiv {
 display: inline-block;
}
.link-div h3.link-div-head {
    display:inline;
    font-size:100%;
    margin-left:3px;
}
.listType .link-div h3.link-div-head {
    display:inline-block;
    margin-top:0px;
    width: calc(100% - 30px);
    vertical-align: text-top;
}
.listType .link-div .fa-item-text {
    display:inline-block;
    vertical-align: text-top;
}


.ui-button-text {
	font-weight: bold !important;
	padding: 0px 4px !important;
}
.edit-col .ui-button-text, #submit-grading .ui-button-text, .portalmenu .ui-button-text {
	font-size: 60%;
}
.buttonItem {
	padding-left: 20px
}
.offscreen {
	/* from drupal */
	position: absolute !important;
	clip: rect(1px 1px 1px 1px); /* IE6, IE7 */
	clip: rect(1px, 1px, 1px, 1px);
}
.columnSetup2 {
    padding:5px;
    float:none;height:100%;overflow:hidden;margin:1em 0
}

.layoutReorderer-module-content {
    padding: 6px;
    width: 95%;
    overflow: auto;
}

.flc-reorderer-module {
    border: 1px solid #ccc;
    margin:5px 0;
    position:relative;
    padding: 0px 0px 0px 0px;
}
.flc-reorderer-module:focus {
    outline:1px dashed #000
} 
.flc-reorderer-module:hover {
    border:1px solid #000;
}
.reordSeqContainer {
    position: absolute;
    width:50px;
    top:2px;
    left:5px;
    padding:0px;
    
}

.reordItemContainer {
     padding: 0px 20px 0px 30px;
    min-height: 1.5em;
}
.reordItemContainerDesc {
    margin-top:5px;
    text-overflow: ellipsis;
    width: 100%;
    white-space: nowrap;
    overflow: hidden;    
}
.highlightEl {
    background:#ffa
}

.col2 .reordItemContainer {
     padding: 5px;
}
.col2 .reordSeqContainer, .col2 .reordDeleteContainer {
    display: none
}

.reordDeleteContainer {
    position: absolute;
    width:17px;
    top:1px;
    right:5px;

}
/**
 * Interaction styling.
 */

.layoutReorderer-movable-selected {
    border: 1px solid #fff;
}

.layoutReorderer-avatar {
    background-color:#ccc;
    outline: 2px solid #000;
    opacity: 0.5;
    filter: alpha(opacity=50); /* ie opacity fix */
}
.layoutReorderer-avatar .layoutReorderer-module-dragbar, 
.layoutReorderer-avatar .layoutReorderer-module-content {
    /* hide contents of the module's avatar, while dragging. */
    visibility: hidden;
}

.layoutReorderer-movable-dragging {
    margin: 6px 2px 6px 12px;
}

.layoutReorderer-movable-mousedrag {
    /* hide the original module while being dragged. */
    display:none;
}

.layoutReorderer-dropMarker {
    background: #9f9 url("/library/image/silk/arrow_right.png")  1% 50% no-repeat;
    height: 20px;
    padding: 0 0 0 0;
    margin-left: 1em;
    margin-right: 1em;
}

.col1 {
    min-width:60%;
    width:60%;
    min-height:50px;
}
.col2 {
    border: 1px solid #CCCCCC;
    margin-left: 16px;
    margin-top: 4px;
    min-height: 50px;
    min-width: 30%;
    padding: 5px 5px 5px;
    width: 30%;
}
.col1, .col2{
    float:left;
    background:#fff;
}
.deleteListMessage {
    padding:5px;
    padding-left: 25px;
    background: #fff url(/library/image/silk/bin.png) 5px 5px no-repeat;
}
.deleteListMessageEmpty {
    padding:5px;
    padding-left: 25px;
    background: #fff url(/library/image/silk/bin_empty.png) 5px 5px no-repeat;
    
}
.afterheader {
	margin-top: 1em
}
.returnmsg span {
        text-align: left
}
/* also uses nextprev. this is specific for ShowItem */
.returnheader a:link, .returnheader a:visited {
	background-color: #fee !important;
	color:black !important;
}
.returnheader a:hover, returnheader  a:active {
	background-color: #edd !important;
	color:black !important;
}
.showItemNoMorpheus .returnheader {
    display:block;
    margin-top: 10px;
    margin-bottom: 10px;

}
.showItemMorpheus .returnheader a:link, .showItemMorpheus .returnheader a:visited,
.showItemMorpheus .returnheader a:hover,.showItemMorpheus .returnheader a:active {
	background-color: inherit !important;
	border: none;
	text-decoration:underline !important;
}

/* Comments */
h3.author {
	margin-right: 10px;
	font-weight: bold;
	color: #039;
	display: inline;
}
.replaceWithComments {
  margin:5px 5px 5px 20px; 
}
.commentPageTitle {
	margin: 0 10px;
	color: #906;
}
.commentDiv {
	margin-top: 5px;
	margin-bottom: 5px;
	background-color: #e4edff;
	padding: 5px 10px;
}
.gradingTable .commentDiv {
    padding:5px;
    margin-top:5px;
    outline:1px solid #ccc;
}
.commentBody {
	margin-top: 3px
}
.commentsCell {
	margin-bottom: 0px;
}
.specialCommenter {
	background-color: white;
	padding: 0 3px 1px 3px;
	-moz-border-radius: 3px;
	-webkit-border-radius: 3px;
	border-radius: 3px;
	padding-top: 1px;
	padding-bottom: 1px;
	margin-right: 12px !important;
}
/* Commenter looking at their own comment */
.personalComment {
	background-color: white !important
}
/* Site Owner Comment */
.ownerComment {
	background-color: #CCCEED !important;
	color: black !important;
}
.item-group-titles {
	font-style: italic;
	color: #930;
	padding-left: 1em;
}
.page-picker-note {
	font-style: italic;
	color: #930;
	padding-left: 0.5em;
	padding-right: 0.25em;
}
.returnwarning {
	font-size: 110%
}
.nextprev .usebutton span {
	font-size: inherit
}
.commentDiv .editLink, .commentDiv .deleteLink,  .commentDiv .replyLink {
    padding:5px;
}
.commentGradePanel {
    float:right;
    vertical-align:top;
}
.commentDiv .editLink:hover, .commentDiv .deleteLink:hover,  .commentDiv .replyLink:hover {
    cursor:pointer;
}
.link-div .usebutton {
	  background-color: rgb(246,246,246)
}
.link-div {
	display:inline;
}
.add-comment-button {
	margin: 7px 0px 2px 0px
}
.add-peereval-button {
	margin: 0px 0px 2px 0px
}
.add-comment-button span, .add-peereval-button span {
	padding: 4px 8px;
}
a.peer-eval-stats {
        font-size:75% !important
}
.peer-eval-title-student {
        font-size:110%;			 
}
.noDisplay {
	display: none !important;
}
.imgCell {
}
.studentCell {
	padding-left: 7px
}
.studentTitle {
	color: black;
	margin-top: 0px;
}
.studentContentTitle, .mainList li.question .questionText, h3.author {
    font-size:110%;
}
.studentContentTitle {
    display:block;
    margin-bottom: 0.25em;
    margin-left: 2em;
    font-size: 110%;
}
.missingStudentTitle {
    margin-left: 23px;
}
.studentContentTable {
        margin-top:10px;
	border: none;
	background-color: #e4edff; 
	padding: 14px 8px;
	-moz-border-radius: 5px;
	-webkit-border-radius: 5px;
	border-radius: 5px;
}
.studentContentTable .studentRow{
    padding:1px 8px;
}
.studentContentTable .studentLink{
    padding-left:8px;
}
.studentContentTable .missingStudent {
    padding-left:43px;
}

.duecol {
	padding-left: 2em !important
}

/* negative bottom margin because we set a top margin for the section below for the case where there's no toolbar */
#toolbar {
  margin: 0;
  margin-bottom: -10px;
  margin-top: -10px;
  display: inline-block;
  padding-bottom: 15px;
}

/* Dropdown Menu */
.dropDownDiv {
	position: absolute;
	width: 350px;
	margin-top: 0;
	margin-left: 0.5em;
	background-color: #EEE;
	padding: 5px !important;
	background: #eeeeee !important;
	background: -moz-linear-gradient(top, #eeeeee 0%, #e4e4e4 100%) !important;
	background: -webkit-gradient(linear, left top, left bottom, color-stop(0%,#eeeeee), color-stop(100%,#e4e4e4)) !important;
	background: -webkit-linear-gradient(top, #eeeeee 0%,#e4e4e4 100%) !important;
	background: -o-linear-gradient(top, #eeeeee 0%,#e4e4e4 100%) !important;
	background: -ms-linear-gradient(top, #eeeeee 0%,#e4e4e4 100%) !important;
	background: linear-gradient(top, #eeeeee 0%,#e4e4e4 100%) !important;
    border: 1px solid #d1d1d1 !important;
    z-index: 10;
    -webkit-box-shadow: 1px 1px 3px 2px #eeeeee;
    box-shadow: 1px 1px 3px 2px #eeeeee;
}
.dropDownDiv  ul {
    margin:0;
    padding: 0;
}
.dropDownDiv li {
    background: #fff !important;
    padding: 3px !important;
    padding-left: 7px !important;
    display:block;
}
.addContentMessage {
    margin-top:10px;
    margin-bottom:20px;
    padding: 10px !important;
    display:block;
}
.dropDownDiv li:first-child {
    border-top:none !important;
}
.dropDownDiv li a {
    display:block;
    text-decoration: none;
}
.dropDownDiv li div {
    font-size: .85em !important
}
.Mrphs-siteHierarchy span.nextprev {

}
.lessons-siteHierarchy-title {
   font-weight: bold;
   margin-left: 0;
}
.itemAction {
  padding-top: 0px;
  margin-top: 0px;
  position:relative;
  top:-4px;
}
span.nextprev {
}
.crumb-link {
  margin-right: 0.5em;
}
a.nextprev {
	margin-right: 0px !important;
}
img {
	z-index: 1
}
.statusImg {
	vertical-align: middle;
	margin-right: 1px;
}
.icon-image, .item-image {
	height:16px;
	width:16px;
}
.comment-image, .student-image, .question-image {
       display:none;
}
.unsubmitted {
	background-color: #FFC9D7
}
.showPollGraph span {
	font-size: 70%;
	font-weight: normal;
}
.gradingTable {
	border-collapse: collapse;
	margin-top: 20px;
	width:auto !important;
}
.gradingTable th {
       padding-right: 2em;
}
.bottomBorder {
	border-bottom: 1px solid black
}
.topBorder td {
	border-top: 3px solid white
}
.forum-summary-div, .forumSummary  .textbox, .forumSummary .right-col{
   width: 100%;
}
.forum-summary-div {
   margin-top: 10px;
}
.forumSummaryHeaderDiv{
   position: relative;
   width: 100.0%;
   vertical-align: top;
   overflow: hidden;
   -moz-border-radius: 10px 10px 0px 0px;
   -webkit-border-radius: 10px 10px 0px 0px;
   border-radius: 10px 10px 0px 0px;
}
.forumSummaryHeader{
 padding: 0px 0px 10px 15px;
 font-size: 1.2em;
 letter-spacing: normal
}
.forumSummaryLink{
 text-decoration: none;
 color: #444;
 margin-left: 5px;
}
.forumSummaryDate{
 font-size:12px;
 color:#000;
 font-weight: normal;
}
.forumSummaryList, .announcementSummaryList{
 list-style: none;
 padding: 0 15px;
 font-family: 'Segoe UI', Segoe, Tahoma, Helvetica, Arial, sans-serif;
 color: #666;
 -moz-border-radius: 0px 0px 10px 10px;
 -webkit-border-radius: 0px 0px 10px 10px;
 border-radius: 0px 0px 10px 10px;
 border: solid #999 1px;
 border-top-style: none;
}
.first-row {
}
.first-row td {
   padding: 0px;
}
.details-row td {
   padding-left: 2em
}
.details-row td:hover {
    background: #fff
}
.gradingarea {
	margin-left: 1em;
	padding: 1px 5px;
	display: inline-block;
	font-size: 90%;
	border: solid 1px;
	-moz-border-radius: 3px;
	-webkit-border-radius: 3px;
	border-radius: 3px;
}
.backgroundHighlight {
	border: 2px solid black;
	background-color: #F8F8F8;
}
.linkCell {
	margin-top: 1.5em
}
.itemcopylink {
	display: none;
	border: 1px solid black;
	padding: 2px;
	margin-left: 2px;
	text-decoration: none !important;
	background-color: #ffc;
	-moz-border-radius: 2px;
	-webkit-border-radius: 2px;
	border-radius: 2px;
	color: black !important;
}
#peer-eval-create-table td, #peer-eval-create-table th {
	padding:5px;
	border: 1px solid black !important;
}
#peer-eval-create-table thead{
	background-color: grey;
	color: white;
}
#question-correct-text, #question-incorrect-text {
	width: 400px;
	height: 55px;
}
.questionText, .questionStatusText {
	white-space:pre-wrap;
	margin-bottom: 0.5em;
	margin-top: 0em;
}
.twitter-div{
 overflow-y: auto;
 float: left;margin:
 0 10.0px 20.0px 0;
 border: solid #999 1px;
 border-radius: 0px 0px 10px 10px;
 clear: right;
}
.edit-twitter-div{
float:left;
}
#question-text-input {
	width: 400px;
}
.question-multiplechoice-answer, .question-shortanswer-answer {
	width: 250px;
}
input[type="submit"].question-submit,.linkCell .addStudentContent, input[type="submit"].setStudentZero {
   margin: inherit;
   margin-top:15px;
   border:1px solid #999;
   color: black !important;
   font-family: inherit;
   cursor: pointer;
   padding:6px 20px !important;
   background:#f0f0f0;
   font-weight: normal;
   font-size: inherit;
   letter-spacing: inherit;   
   line-height: inherit;
   border-radius: 3px;
   position: static;
}
.linkCell .addStudentContent {
 -webkit-border-radius: 3px;
 -moz-border-radius: 3px;
 background-image:none;
 border-radius: 3px;
 border:solid #999 1px;
 text-decoration:none;
 margin-top:0px;
}

.questionDiv .contentCol, .checklistDiv {
 margin-top:5px;
 padding: 15px;
 padding-right: 30px;
 background-color: #e4edff;
/* -webkit-border-radius: 10px;
 -moz-border-radius: 10px;
 border-radius: 10px; */
}
.checklistDiv {
 padding-right: 15px;
 width: 100%;
 max-width: 500px;
}
.checklistDiv .checklistDescription {
 width: auto;
}
.questionDivControl {
 margin-top: 5px;
 margin-bottom: 10px;
}

div[role="dialog"] {
    -webkit-box-shadow: 1px 1px 2px 1px #ccc;
     box-shadow: 1px 1px 2px 1px #ccc;
}
.commentsType div[role="dialog"] {
    -webkit-box-shadow: 0px 0px 0px 0px #ccc;
     box-shadow: 0px 0px 0px 0px #ccc;
    
}
#multipleChoiceAnswers, #copyableShortanswerDiv {
    line-height:30px;
}

.controlsPanel fieldset {
    margin: 10px 0 
}

.deleteCandidate td:first-child {
    background: transparent url('/library/image/silk/delete.png') 2px 3px no-repeat;
}
.deleteCandidate td:first-child div {
    margin-left: 25px;
}
/* dialog is open, hide all edit links till it closes */
.mainList .edit-colHidden {
    display:none;
}
#hide-items {
    display: none;
}
.pageList {
    padding: 0 10px;
    list-style:none;
}
.pageList li {
    padding-left:5px;
}
.pageList img {
    vertical-align:middle;   
}
.itemListContainer {
    padding-top: 5px;
}
.itemList {
    padding-left: 0px;
    margin-left: 20px;
    display: none;
    list-style:none;
    background-color: #F3F3F3;
    padding-bottom: 1.0em;
    margin-bottom: 0.5em;
}
.text-item-placeholder {
	font-style: italic;
}
.mm-test-text {
    margin-top:0.5em;
    margin-bottom:1.0em;
}

.mm-test-text-p {
    margin-top:0.5em;
    margin-bottom:1.0em;
}
#mm-test-prototype, #mm-test-link, .oembedall-closehide {
    display: none !important;
}
.neoPortletTitleWrap {
    border-radius:0
}
.portletTitle {
    width: 100%;
    height: 100%;
}
.action {
  float: right;
  clear: both;
}
.action a {
  margin-top: 0;
  margin-right: 0;
  margin-left: 3px;
}
.Mrphs-siteHierarchy {
    height: auto !important;
}
.portletTitle .action a#jsr-edit {
    padding: 2px;
    background: url(../images/page_edit.gif) center right no-repeat;
}
.portletTitle .action a#jsr-edit:hover {
    background: url(../images/page_edit.gif) center right no-repeat
}
.portletTitle .action img {
    margin: 0;
    vertical-align: text-bottom;
    width: 18px;
    border: none;
    height: 18px;
}
.portletTitle .action a.help{
    background: url(../images/help.gif) center right no-repeat;
    text-align: left;
    padding: 0;
    text-decoration: none !important;
    width: 1em;
    height: 1.5em;
    outline: none;
}
.portletTitle .title a:focus, .portletTitle .action a:focus {
    outline: black dotted thin
}
.portletTitle .action a.help:hover, .portletTitle .action a.help:focus img {
    background: url(../images/help_h.gif) center right no-repeat
}
.portletTitle .action a.tool-directurl{
    text-decoration:none;
}
.portletTitle .action a.tool-directurl{
    padding:2px;
    background: url(/library/image/silk/link.png) center right no-repeat;
}
.portletTitle .action a.tool-directurl:hover{
    background: url(/library/image/silk/link_go.png) center right no-repeat;
}
.direct-url-wrap {
    font-size: 85%;
    color: #555;
}
.direct-url-wrap textarea {
    color: #000;
    overflow:auto;
    width:250px;
    display:block;
}
.portletTitle .title {
    float: left;
}
.portletTitle .title img {
    margin: 0;
    vertical-align: text-bottom;
    width: 18px;
    border: none;
    height: 18px;
}
.portletTitle .title h2 {
    display: inline;
    margin: 0;
    padding: 0;
}
.portletTitle .title h2 a {
    text-decoration: none;    
}
.portletTitle .title h2 .siteTitle {
    color: #333
}
.portletTitle .title a.reload {
    background: url(../images/reload.gif) center left no-repeat;
    text-decoration: none !important;
    border: 1px solid #fff;
    height: 1.5em;
    outline: none;
}
.portletTitle .title a.reload:hover, .portletTitle .title a.reload:focus {
    background: url(../images/reload_h.gif) center left no-repeat
}

.right-col {
  -webkit-column-break-inside: avoid; /* Chrome, Safari, Opera */
  page-break-inside: avoid; /* Firefox */
  break-inside: avoid; /* standard, IE 10+ */
 }
.textType .right-col, .commentsType .right-col {
  display: block;
  -webkit-column-break-inside: auto; /* Chrome, Safari, Opera */
  page-break-inside: auto; /* Firefox */
  break-inside: auto; /* standard, IE 10+ */
}
.listType .right-col {
  display:flex
}
.listType .statusCol {
  flex:none; width:20px
}
.listType .contentCol {
  flex:auto
}

/* types that need to span the full column */
.multimediaType .right-col, .textType .right-col {
 width:100%;
}
.right-col2 {
 left:5px;
}
.right-col3 {
 left:10px;
}
.announcements-div, .announcementsType .textbox, .announcementsType .right-col {
   width: 100%;
}
.announcements-div{
   margin-top: 10px;
 }
.announcementsHeaderDiv{
   position: relative;
   width: 100.0%;
   vertical-align: top;
   overflow: hidden;
   -moz-border-radius: 10px 10px 0px 0px;
   -webkit-border-radius: 10px 10px 0px 0px;
   border-radius: 10px 10px 0px 0px;
}
.announcementSummaryHeader{
 padding: 0px 0px 10px 15px;
 font-size: 1.2em;
 letter-spacing: normal
}
.announcementLink{
margin-left: 5px;
}
.announcementList {
 -moz-border-radius: 0px 0px 10px 10px;
 -webkit-border-radius: 0px 0px 10px 10px;
 border-radius: 0px 0px 10px 10px;
 border: solid #999 1px;
 border-top-style: none;
 padding-bottom:15px;
}
.itemDiv {
padding: 10px 15px 0 15px
}
.returnwarning, .returnheader, .xMrphs-toolTitleNav__addLeft .usebutton span {
  font-size: .75em;
}
#content{
  padding-top: 1px;
  padding-bottom: 20px;
}
div.navIntraTool {
  border-top:none;
}
/* our additions to the top menu */

.top-icon:before {
    margin-right: 5px;
}
#print-view {
    margin-right: 7px;
}

/* temporary, to avoid changing old stuff for the moment */
.edit-col {
/*   padding-top: 0px !important; */
}
.image-col {
 display: inline-block;
}

.edit-col {
margin-top:5px;
display:inline-block;
position:absolute;
background-color:#eee;
top:-5px;
right:-8px;
z-index: 15;
/*-webkit-border-radius: 3px;
-moz-border-radius: 3px;
border-radius: 3px;*/
border: solid #bbb 1px;
padding:1px;
/* The following compensates for an extraordinarily wide .edit-col control panel */
font-size: 3px;
}
.edit-col span {
color: #666;
}
.calendar-div{
max-width: 550px;
border: solid #999 1px;
border-radius: 0px 0px 10px 10px;
}

.eventAttachmentList{
display: inline-table;
}

eventAttachmentItem{
list-style-type: none;
}
.fc-event{
cursor: pointer;
margin-bottom: 6px; /*to add space between two events*/
}
.fc-today-button{
background-color: #eee !important;
}
.fc-state-default {
color: #333 !important;
}
.fc-toolbar {
padding: 10px 15px;
}
.fc-button-group {
box-shadow: none !important;
text-shadow: none !important;
border: none !important;
background: none !important;
}
.sectionHeader {
    line-height: normal;
    padding: 0em;
    margin: 20px 0 0 10px;
    background: none;
    
}

.sectionHeader .collapseIcon {
    font-family: FontAwesome;
    float:right;
}

.sectionCollapsedIcon {
    font-family: FontAwesome;
    margin-left: 1em;
}
#expandCollapseButtons {
    width: 100%;
    text-align: right;
}

.defaultClosed {
    display:none;
}

.collapsibleSectionHeader {
    position: relative;
}

.toggleCollapse, .collapseIcon {
    display: none;
}
.collapsibleSectionHeader .collapseIcon {
    display: block;
}
.collapsibleSectionHeader .toggleCollapse {
    display: block;
    position: absolute;
    opacity: 0;
    z-index: 1000000;
    webkit-transition: 0.3s ease;
    moz-transition: 0.3s ease;
    pointer-events: none;
    background: rgba(0, 0, 0, 0.8);
    color: white;
    padding: 8px 10px;
    font-size: 12px;
    white-space: nowrap;
    box-shadow: 4px 4px 8px rgba(0, 0, 0, 0.3);
    top: 100%;
    left: 50%;
    margin: -2px 0 0 -10px;
}

.collapsibleSectionHeader:hover {
    cursor: pointer;
    /*background-color: #eee;*/
}

.collapsibleSectionHeader:hover .toggleCollapse {
    opacity: 1;
    margin-top: 6px;
}

/* position relative with no args does nothing, but editsection's position absolute needs it as a refernce */
.column {
   position:relative;
}
.editsection {
    /*position:absolute;
   top:-5px;
   left: 3px;*/
    margin-top: -10px;
    margin-left: -4px;
}
.sectionedit {
   display:inline-block;
   background-color:#ddd;
   z-index: 15;
   /*-webkit-border-radius: 3px;
   -moz-border-radius: 3px;
   border-radius: 3px;*/
   border: solid #bbb 1px;
   padding: 0px 5px 0px 5px ;
   font-size: 20px;
   line-height: 24px;
}
.sectionedit a span {
   color: #666;
}
.addbottom {
   position:absolute;
   top: auto;
   bottom:-5px;
   right:3px;
}
.addbottom a {
   text-decoration: none;
}

/* if ckeditor overflows column, keep it on top, but under chat window */
.evolved-box {
  position:relative;
  z-index:100002;
}

.right-col a {
color:inherit;
}
.right-col {
margin-top: 0px !important;
margin-left: 0px;
/* for student view, instructor overriden below */
}


/* default content */
.right-col {
/*  padding-top:3px; */
/*  padding-bottom:3px; */
/*  padding-left: 25px;
  padding-right: 25px; */
    padding: 0.1em 1em;
}

li.listType .contentCol {
}
li.question .contentCol
}
/* links should be spaced as close as possible to each other, so override padding */
li.resourceType .right-col {
  padding-top: 0px;
  padding-bottom: 0px;
}

.edit-col a:link {
 background:none;
 border:none;
}
.itemclass {
  margin-top: 2.0em !important;
}
.add-comment-button span {
font-size: 90%;
}
.add-comment-button a {
 padding: 3px 7px;
}
.questionDivControl a, .commentsDiv a.gradingPaneLink{
 padding: 5px 10px;
}

/* in full width mode, if we don't do this, and the
   first region is split, the right column doesn't fit
   must be overridden for narrow format */
.Mrphs-container--toolTitleNav {
  margin-bottom:-30px;
}

/* for ShowItem */
.itemDate {
font-family: 'Segoe UI', Segoe, Tahoma, Helvetica, Arial, sans-serif;
font-size: 12px;
}
.itemHeader {
}
.itemHeader-resource {
  margin-bottom:20px; 
  border-bottom:none;
}
.itemTitle .title-instruction {
  margin-bottom:0px;
}

.forumSummaryItem, .announcementSummaryItem{
 margin-bottom: 10px;
 display: inline-block;
}

.itemTitle {
  line-height:10px;
  margin-bottom:5px;
}
/* fit the actual height, so it doesn't overlap title */
.Mrphs-toolTitleNav__button_container {
  height: 30px;
  position: initial !important;
  float: right !important;
  margin-right: 10px;
  margin-top: 7px;
  margin-bottom: 5px;
}
.portletBody {
/*  margin-top: 2.5em; */
}
.PagePicker {
  margin-top:12px;
}
/* 800 is when the left margin collapses */
@media only screen and (max-width: 800px) {
.Mrphs-container--toolTitleNav {
  margin-bottom: 10px !important;
}
.genTitle {
  display:none;
}
/* if 11.1 uses the markup from 12, this will have to change */
div.portletBody[sakaiversion="12"] {
  margin-top:0px;
}
/* student mode only */
.genTitle ~ .action {
  margin-top:-5px;
}
.itemclass {
  margin-top: 2em !important;
}
.itemTitle {
  width: calc(100% - 100px);
  padding-top:0px;
  margin-top:10px;
}
.removeNarrow {
 display:none !important;
}
.column {
  margin-left: 2px;
  margin-right: 2px;
  padding-top: 5px;
}
.right-col {
  padding-left: 7px;
  padding-right: 7px;
}

.split .mainList {
    -webkit-column-count: 1;
    -moz-column-count: 1;
    column-count: 1;
} 
/* with narrow screen, don't use multiple columns */
.cols1, .cols2, .cols3, .cols4, .cols5, .cols6, .cols7, .cols8, .cols9, 
[class~="cols9"][class~="double"],
[class~="cols8"][class~="double"],
[class~="cols7"][class~="double"],
[class~="cols6"][class~="double"],
[class~="cols5"][class~="double"],
[class~="cols4"][class~="double"],
[class~="cols3"][class~="double"],
[class~="cols2"][class~="double"],
[class~="cols1"][class~="double"]
 {
    width: calc(100% - 20px) !important;
}
/* override special spacing for multiple columsn in default page width */
.cols2 .right-col,.cols3 .right-col,.cols4 .right-col,.cols5 .right-col,.cols6 .right-col,.cols7 .right-col,.cols8 .right-col,.cols9 .right-col {
  padding-left: 7px;
  padding-right: 7px;
}
/* Give the repositioned button container some room */
#toolbar {
  margin-top: 20px;
}
}
/* 480 is boundary of most phones */
@media only screen and (max-width: 480px) {
.col1{
   width: 100%;
}
.col2 {
   width: calc(100% - 15px);
}
.hierFlex1 {
   width:auto;
}
.hierFlex2 {
   display:none;
}
span.nextprev {
	flex: auto;
}
}
.lessonsToolButton {
  border-radius:15px !important;
}
.addcontent-icontext {
  line-height:25px; 
  vertical-align:-3px;
  font-size:200%
}
.bottomButtons {
  width:100%;
  text-align: center;
}
.bottomRight {
  float:right
}
.bottomLeft {
    float:left
}
.contentButton span {
  padding: 0px !important;
}
.fa-button-text{
  font-size:125%; 
}
.navIntraTool li.contentButton a .fa-button-text, .fa-fw {
  font-family:FontAwesome;
  font-size: 0.8em;
}
.studentRow > .fa-fw {
  width: 1em !important;
  display: inline-block;
}
.fa-item-text {
  position:relative; 
  top: 0px; /* Set this to 0 to re-align Font Awesome icons and the text for links in Lessons */
  margin-right:2px;
  font-family:FontAwesome;
}
.fa-edit-icon{
  font-size:16px;
  font-weight: normal;
  color: #aaa;
  font-family:FontAwesome;
}
.fa-group-icon {
  font-size:16px;
  font-family:FontAwesome;
}
.mainList div:hover.canEdit {
    background-color: #eee; 
}
.peer-eval-row .newPeerCell {
   background-color: rgb(173,216,230) !important;
}
.peer-eval-row .selectedPeerCell {
/* nothing - used to save information */
}

.Mrphs-siteHierarchy span:last-child {
  margin-left: 6px;
}
.Mrphs-siteHierarchy .action .lessonsToolButton {
  background-color: transparent;
  padding-top: 1px;
  padding-left: 10px;
  padding-right: 10px;
}
.startupHelp {
  margin-top: 45px;
}
/* this section is to make things work when lessons is in an iframe */
.contentButton span a {
  display:inline-block !important;
  border:1px solid #e0e0e0;
}
body > .portletBody {
  margin-top:-15px;
  padding-top:0px;
  padding-bottom:0px;
}
.oldPortal + .navIntroTool {
}
.oldPortal .title {

}
.oldPortal + .navIntraTool {
  padding-top:0px;
}
.title-tools {
  line-height:30px;
}
.oldPortal + .navIntraTool {
  border: none;
}
.oldPortal + .navIntraTool #toolbar{
 margin-top:5px;
 margin-bottom:0px;
}
/* old portal, but only for students. instructors need more spacing */
.oldPortal ~ .itemclass {
  margin-top: 0.0em !important;
}
/* put back default value if an instructor */
.navIntraTool ~ div.itemclass {
  margin-top: 2.0em !important;
}
.title-tools {
  float:none;
  position:static;
  margin-bottom:0px !important;
}
.oldPortal .title {
  display: inline-block;
  float:none !important;
  text-align: left;
}
.oldPortal .action {
     margin-top:0px;
 }
@media only screen and (min-width: 855px) {
/* student mode only */
body > .portletBody > .action {
  margin-right:150px;
}
.oldPortal .action {
     margin-top:20px;
   }
}
.oldPortal + .navIntraTool {
   margin-top: -10px;
}
/* end lessons in iframe */
/* narrow screen */

/* print */
@media print {

.oldPortal .portletTitle {
  padding-top: 30px !important
}

.cols9 {
    width: calc(100$ / 9  - 32px) !important;
}
[class~="cols9"][class~="double"] {
    width: calc(200% / 9 - 32px) !important;
}
.cols8 {
    width: calc(100% / 8 - 32px) !important;
}
[class~="cols8"][class~="double"] {
    width: calc(200% / 8 - 32px) !important;
}
.cols7 {
    width: calc(100% / 7 - 32px) !important;
}
[class~="cols7"][class~="double"] {
    width: calc(200% / 7 - 32px) !important;
}
.cols6 {
    width: calc(100% / 6 - 32px) !important;
}
[class~="cols6"][class~="double"] {
    width: calc(200% / 6 - 32px) !important;
}
.cols5 {
    width: calc(100% / 5 - 32px) !important;
}
[class~="cols5"][class~="double"] {
    width: calc(200% / 5 - 32px) !important;
}
.cols4 {
    width: calc(100% / 4 - 32px) !important;
}
[class~="cols4"][class~="double"] {
    width: calc(200% / 4 - 32px) !important;
}
.cols3 {
    width: calc(100% / 3 - 32px) !important;
}
[class~="cols3"][class~="double"] {
    width: calc(200% / 3 - 32px) !important;
}
.cols2 {
    width: calc(100% / 2 - 32px) !important;
}
[class~="cols2"][class~="double"] {
    width: calc(200% / 2 - 32px) !important;
}
.cols1 {
    width: calc(100% - 32px) !important;
}
}
/* end media print */

/* high z-index for items in morpheus. We use large z-index to make sure we go on top
   of any video players or other embedded content. That requires larger values for some
   elements of Morpheus. */

/* directURL popup */
nav.Mrphs-container--toolTitleNav .Mrphs-directUrl__dropDown .active {
        z-index: 100001 !important;
}
/* chat open button */
#Mrphs-footerApp__chat {
        z-index: 100003 !important;
}
/* actual portal chat */
.Mrphs-portalChat {
        z-index: 100004 !important;
}
.hiddenTitle {
    font-style: italic;
    font-size: 100%;
    font-weight: normal;
    color: #000;
}
.checklistDiv h3 {
    margin-top: 0px;
/*    font-size: 100%; */
}
.checklistSaveMessage {
    font-family:Arial, Helvetica, sans-serif;
    font-size:13px;
    margin: 0 0 0 1em;
    padding:4px 4px 4px 24px;
    background-repeat: no-repeat;
    background-position: 4px center;
}
.saveChecklistSuccess {
    color: #4F8A10;
    background-image:url('../images/success.png');
}
.saveChecklistError {
    color: #D8000C;
    background-image: url('../images/failed.png');
    background-size: 16px 16px;
}
.saveChecklistSaving {
    margin-left: 2em;
}

.stylingstuff {
    padding: .5em;
    margin: .5em 0;
    border: 1px solid #ccc;
}

.Mrphs-sakai-lessonbuildertool .navIntraTool.top-next-prev {
    margin-top: 20px;
}

.top-next-prev.navIntraTool > li {
    display: block;
}

.top-next-prev .nextprev.prev {
    float: left;
}

.top-next-prev .nextprev.next {
    float: right;
}

/* Column properties dialog */

select#columnbackground {
    margin-top: 0.5em;
    margin-bottom: 1em;
}

input#sectionTitle {
    margin: 1em 0;
}

#column-dialog p.act {
    margin-top: 0.25em;
    margin-bottom: 0em;
    padding-bottom: 0em;
}

@media only screen and (max-width: 800px) {
#siteStatus {
    margin-bottom: 0;
}
}
.subpage-breadcrumb-div {
    margin-top: 1.5em;
    margin-bottom: -1em
}

.lessonsDialog h5 {
    margin-top: 1.5em;
    font-wieght: bold;
}

#mm-name-section {
    margin-bottom: 1.8em;
}

.lessonsDialog h5.first_heading {
    margin-top: 0.5em;
}

#subpage-dialog a, #add-multimedia-form, a #new-page-dialog a {
    color: #265b81 !important;
}

/* In the Add Text view, place some margin between the CKEditor and the checkbox beneath it. */
.longtext {
    margin-bottom: 1.5em;
}

/* In Page Settings dialog, add some margin to release date picker to visually associate it with the checkbox above */
#releaseDiv {
    margin-left: 2.5em;
}

.shortanswerDiv textarea {
    overflow: hidden !important;
<<<<<<< HEAD
=======
}

/* Style the Back and Next buttons from the Lessons portals for Assignments, Forums, and T&Q  */
span.nextprev a.nextbutton {
    border: solid 1px rgb(204, 204, 204) !important;
    border-radius: 3px !important;
    line-height: 1em;
    margin: 1em 8px 0.3em 2px !important;
    font-size: 12px;
    font-weight: normal !important;
    padding: 0.4em 0.8em !important;
>>>>>>> ce6ed103
}<|MERGE_RESOLUTION|>--- conflicted
+++ resolved
@@ -2143,8 +2143,6 @@
 
 .shortanswerDiv textarea {
     overflow: hidden !important;
-<<<<<<< HEAD
-=======
 }
 
 /* Style the Back and Next buttons from the Lessons portals for Assignments, Forums, and T&Q  */
@@ -2156,5 +2154,4 @@
     font-size: 12px;
     font-weight: normal !important;
     padding: 0.4em 0.8em !important;
->>>>>>> ce6ed103
 }