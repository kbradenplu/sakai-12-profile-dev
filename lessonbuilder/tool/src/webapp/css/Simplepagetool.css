--- conflicted
+++ resolved
@@ -22,11 +22,6 @@
 }
 
 .ui-dialog label {
-<<<<<<< HEAD
-=======
-   padding-left: 0.5em;  
-   padding-right: 0.5em;
->>>>>>> 1ab3330b
    font-weight: normal;
    padding-right: 0.5em;
 }
@@ -324,10 +319,7 @@
 .add-another-file-div {
 	padding: 10px;
 	padding-top: 0px;
-<<<<<<< HEAD
         margin-left: 1em;
-=======
->>>>>>> 1ab3330b
 	background-color: #ddd;
 	border: 1px solid #bbb;
 	margin-top: 1em;
