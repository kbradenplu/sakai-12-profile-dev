--- conflicted
+++ resolved
@@ -940,13 +940,9 @@
 /* negative bottom margin because we set a top margin for the section below for the case where there's no toolbar */
 #toolbar {
   margin: 0;
-<<<<<<< HEAD
-  margin-bottom:-10px;
-  margin-top: 13px;
-=======
+
   margin-bottom: -10px;
   margin-top: -10px;
->>>>>>> 8ceefdad
   display: inline-block;
   padding-bottom: 15px;
 }
@@ -1297,10 +1293,7 @@
 .action a {
   margin-top: 0;
   margin-right: 0;
-<<<<<<< HEAD
-=======
   margin-left: 3px;
->>>>>>> 8ceefdad
 }
 .Mrphs-siteHierarchy {
     height: auto !important;
@@ -1668,11 +1661,7 @@
  border:none;
 }
 .itemclass {
-<<<<<<< HEAD
-  margin-top: 2.0em !important; 
-=======
   margin-top: 2.0em !important;
->>>>>>> 8ceefdad
 }
 .add-comment-button span {
 font-size: 90%;
@@ -1914,11 +1903,7 @@
 }
 /* put back default value if an instructor */
 .navIntraTool ~ div.itemclass {
-<<<<<<< HEAD
-  margin-top: 0em !important;
-=======
   margin-top: 2.0em !important;
->>>>>>> 8ceefdad
 }
 .title-tools {
   float:none;
@@ -2078,7 +2063,6 @@
     float: right;
 }
 
-<<<<<<< HEAD
 /* Column properties dialog */
 
 select#columnbackground {
@@ -2096,16 +2080,12 @@
     padding-bottom: 0em;
 }
 
-.subpage-breadcrumb-div {
-    margin: 0.5em 0;
-}
 @media only screen and (max-width: 800px) {
 #siteStatus {
     margin-bottom: 0;
 }
-=======
+}
 .subpage-breadcrumb-div {
     margin-top: 1.5em;
     margin-bottom: -1em
->>>>>>> 8ceefdad
 }