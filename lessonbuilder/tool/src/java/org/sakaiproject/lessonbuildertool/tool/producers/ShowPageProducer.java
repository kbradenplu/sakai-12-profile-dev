/**********************************************************************************
 * $URL: $
 * $Id: $
 ***********************************************************************************
 *
 * This was was originally part of Simple Page Tool and was
 *
 * Copyright (c) 2007 Sakai Project/Sakai Foundation
 * Licensed under the Educational Community License version 1.0
 *
 * The author was Joshua Ryan josh@asu.edu
 *
 * However this version is primarily new code. The new code is
 *
 * Copyright (c) 2010 Rutgers, the State University of New Jersey
 *
 * Author: Eric Jeney, jeney@rutgers.edu
 *
 * Licensed under the Educational Community License, Version 2.0 (the "License");
 * you may not use this file except in compliance with the License.
 * You may obtain a copy of the License at
 *
 *       http://www.opensource.org/licenses/ECL-2.0
 *
 * Unless required by applicable law or agreed to in writing, software
 * distributed under the License is distributed on an "AS IS" BASIS,
 * WITHOUT WARRANTIES OR CONDITIONS OF ANY KIND, either express or implied.
 * See the License for the specific language governing permissions and
 * limitations under the License.
 *
 **********************************************************************************/

package org.sakaiproject.lessonbuildertool.tool.producers;

import java.io.IOException;
import java.lang.reflect.Method;
import java.net.HttpURLConnection;
import java.net.ProtocolException;
import java.net.URL;
import java.net.URLEncoder;
import java.text.DateFormat;
import java.util.ArrayList;
import java.util.Arrays;
import java.util.Collection;
import java.util.Collections;
import java.util.Comparator;
import java.util.Date;
import java.util.HashMap;
import java.util.HashSet;
import java.util.List;
import java.util.LinkedList;
import java.util.Iterator;
import java.util.Set;
import java.util.HashSet;
import java.util.Locale;
import java.util.Map;
import java.util.TimeZone;
import java.util.Calendar;
import java.text.SimpleDateFormat;

import javax.servlet.RequestDispatcher;
import javax.servlet.http.HttpServletRequest;
import javax.servlet.http.HttpServletResponse;

import javax.crypto.Cipher;
import javax.xml.bind.DatatypeConverter;

import org.apache.commons.lang.StringUtils;
import org.sakaiproject.lessonbuildertool.ChecklistItemStatus;
import org.sakaiproject.lessonbuildertool.ChecklistItemStatusImpl;
import org.slf4j.Logger;
import org.slf4j.LoggerFactory;
import org.sakaiproject.component.cover.ComponentManager;
import org.sakaiproject.component.cover.ServerConfigurationService;
import org.sakaiproject.content.api.ContentHostingService;
import org.sakaiproject.content.api.ContentResource;
import org.sakaiproject.entity.api.ResourceProperties;
import org.sakaiproject.event.api.UsageSession;
import org.sakaiproject.event.cover.UsageSessionService;
import org.sakaiproject.authz.api.AuthzGroupService;
import org.sakaiproject.authz.api.SecurityService;
import org.sakaiproject.authz.api.Member;
import org.sakaiproject.lessonbuildertool.SimplePage;
import org.sakaiproject.lessonbuildertool.SimplePageComment;
import org.sakaiproject.lessonbuildertool.SimplePageItem;
import org.sakaiproject.lessonbuildertool.SimplePageLogEntry;
import org.sakaiproject.lessonbuildertool.SimplePageQuestionAnswer;
import org.sakaiproject.lessonbuildertool.SimplePageQuestionResponse;
import org.sakaiproject.lessonbuildertool.SimplePageQuestionResponseTotals;
import org.sakaiproject.lessonbuildertool.SimplePagePeerEvalResult;
import org.sakaiproject.lessonbuildertool.SimpleStudentPage;
import org.sakaiproject.lessonbuildertool.SimpleChecklistItem;
import org.sakaiproject.lessonbuildertool.model.SimplePageToolDao;
import org.sakaiproject.lessonbuildertool.service.BltiInterface;
import org.sakaiproject.lessonbuildertool.service.LessonEntity;
import org.sakaiproject.lessonbuildertool.tool.beans.SimplePageBean;
import org.sakaiproject.lessonbuildertool.tool.beans.SimplePageBean.GroupEntry;
import org.sakaiproject.lessonbuildertool.tool.beans.SimplePageBean.Status;
import org.sakaiproject.lessonbuildertool.tool.beans.SimplePageBean.BltiTool;
import org.sakaiproject.lessonbuildertool.tool.evolvers.SakaiFCKTextEvolver;
import org.sakaiproject.lessonbuildertool.tool.view.CommentsGradingPaneViewParameters;
import org.sakaiproject.lessonbuildertool.tool.view.CommentsViewParameters;
import org.sakaiproject.lessonbuildertool.tool.view.FilePickerViewParameters;
import org.sakaiproject.lessonbuildertool.tool.view.GeneralViewParameters;
import org.sakaiproject.lessonbuildertool.tool.view.QuestionGradingPaneViewParameters;
import org.sakaiproject.lessonbuildertool.tool.view.ExportCCViewParameters;
import org.sakaiproject.lessonbuildertool.service.LessonBuilderAccessService;
import org.sakaiproject.authz.api.AuthzGroup;
import org.sakaiproject.lessonbuildertool.util.SimplePageItemUtilities;
import org.sakaiproject.memory.api.Cache;
import org.sakaiproject.memory.api.MemoryService;
import org.sakaiproject.portal.util.PortalUtils;
import org.sakaiproject.time.api.TimeService;
import org.sakaiproject.tool.api.Placement;
import org.sakaiproject.tool.api.Session;
import org.sakaiproject.tool.api.ToolManager;
import org.sakaiproject.tool.api.ToolSession;
import org.sakaiproject.tool.cover.SessionManager;
import org.sakaiproject.site.api.SiteService;
import org.sakaiproject.user.api.UserNotDefinedException;
import org.sakaiproject.user.api.User;
import org.sakaiproject.user.cover.UserDirectoryService;
import org.sakaiproject.exception.IdUnusedException;
import org.sakaiproject.util.ResourceLoader;
import org.sakaiproject.util.FormattedText;
import org.sakaiproject.util.Web;
import org.sakaiproject.portal.util.CSSUtils;

import uk.org.ponder.localeutil.LocaleGetter;
import uk.org.ponder.messageutil.MessageLocator;
import uk.org.ponder.rsf.builtin.UVBProducer;
import uk.org.ponder.rsf.components.UIBoundBoolean;
import uk.org.ponder.rsf.components.UIBranchContainer;
import uk.org.ponder.rsf.components.UICommand;
import uk.org.ponder.rsf.components.UIComponent;
import uk.org.ponder.rsf.components.UIContainer;
import uk.org.ponder.rsf.components.UIELBinding;
import uk.org.ponder.rsf.components.UIForm;
import uk.org.ponder.rsf.components.UIInitBlock;
import uk.org.ponder.rsf.components.UIInput;
import uk.org.ponder.rsf.components.UIInternalLink;
import uk.org.ponder.rsf.components.UILink;
import uk.org.ponder.rsf.components.UIOutput;
import uk.org.ponder.rsf.components.UISelect;
import uk.org.ponder.rsf.components.UISelectChoice;
import uk.org.ponder.rsf.components.UIVerbatim;
import uk.org.ponder.rsf.components.decorators.UIDisabledDecorator;
import uk.org.ponder.rsf.components.decorators.UIFreeAttributeDecorator;
import uk.org.ponder.rsf.components.decorators.UIStyleDecorator;
import uk.org.ponder.rsf.components.decorators.UITooltipDecorator;
import uk.org.ponder.rsf.evolvers.FormatAwareDateInputEvolver;
import uk.org.ponder.rsf.evolvers.TextInputEvolver;
import uk.org.ponder.rsf.flow.jsfnav.NavigationCase;
import uk.org.ponder.rsf.flow.jsfnav.NavigationCaseReporter;
import uk.org.ponder.rsf.view.ComponentChecker;
import uk.org.ponder.rsf.view.DefaultView;
import uk.org.ponder.rsf.view.ViewComponentProducer;
import uk.org.ponder.rsf.viewstate.SimpleViewParameters;
import uk.org.ponder.rsf.viewstate.ViewParameters;
import uk.org.ponder.rsf.viewstate.ViewParamsReporter;

/**
 * This produces the primary view of the page. It also handles the editing of
 * the properties of most of the items (through JQuery dialogs).
 * 
 * @author Eric Jeney <jeney@rutgers.edu>
 */
public class ShowPageProducer implements ViewComponentProducer, DefaultView, NavigationCaseReporter, ViewParamsReporter {
	private static Logger log = LoggerFactory.getLogger(ShowPageProducer.class);

	String reqStar = "<span class=\"reqStar\">*</span>";
	
	private SimplePageBean simplePageBean;
	private SimplePageToolDao simplePageToolDao;
	private AuthzGroupService authzGroupService;
	private SecurityService securityService;
	private SiteService siteService;
	private FormatAwareDateInputEvolver dateevolver;
	private TimeService timeService;
	private HttpServletRequest httpServletRequest;
	private HttpServletResponse httpServletResponse;
    // have to do it here because we need it in urlCache. It has to happen before Spring initialization
	private static MemoryService memoryService = (MemoryService)ComponentManager.get(MemoryService.class);
	private ToolManager toolManager;
	public TextInputEvolver richTextEvolver;
	private static LessonBuilderAccessService lessonBuilderAccessService;
	
	private Map<String,String> imageToMimeMap;
	public void setImageToMimeMap(Map<String,String> map) {
		this.imageToMimeMap = map;
	}
        public boolean useSakaiIcons = ServerConfigurationService.getBoolean("lessonbuilder.use-sakai-icons", false);
        public boolean allowSessionId = ServerConfigurationService.getBoolean("session.parameter.allow", false);
        public boolean allowCcExport = ServerConfigurationService.getBoolean("lessonbuilder.cc-export", true);
        public boolean allowDeleteOrphans = ServerConfigurationService.getBoolean("lessonbuilder.delete-orphans", false);
        public String portalTemplates = ServerConfigurationService.getString("portal.templates", "morpheus");

<<<<<<< HEAD
        // LSNBLDR-816
        public boolean allowDisplayOfDownloadLinks = ServerConfigurationService.getBoolean("lessonbuilder.allow-display-of-download-links", true);

=======
>>>>>>> 456949fa
	// I don't much like the static, because it opens us to a possible race
	// condition, but I don't see much option
	// see the setter. It has to be static because it's used in makeLink, which
	// is static so it can be used
	// by ReorderProducer. I wonder if this whole producer could be made
	// application scope?
	private static LessonEntity forumEntity;
	private static LessonEntity quizEntity;
	private static LessonEntity assignmentEntity;
	private static LessonEntity bltiEntity;
	public MessageLocator messageLocator;
	private LocaleGetter localegetter;
	public static final String VIEW_ID = "ShowPage";
    // mp4 means it plays with the flash player if HTML5 doesn't work.
    // flv is also played with the flash player, but it doesn't get a backup <OBJECT> inside the player
    // Strobe claims to handle MOV files as well, but I feel safer passing them to quicktime, though that requires Quicktime installation
        private static final String DEFAULT_MP4_TYPES = "video/mp4,video/m4v,audio/mpeg,audio/mp3,video/x-m4v";
        private static String[] mp4Types = null;
        private static final String DEFAULT_HTML5_TYPES = "video/mp4,video/m4v,video/webm,video/ogg,audio/mpeg,audio/ogg,audio/wav,audio/x-wav,audio/webm,audio/ogg,audio/mp4,audio/aac,audio/mp3,video/x-m4v";
    // jw can also handle audio: audio/mp4,audio/mpeg,audio/ogg
        private static String[] html5Types = null;
	private static final String DEFAULT_WIDTH = "640px";
    // almost ISO. Full ISO isn't available until Java 7. this uses -0400 where ISO uses -04:00
	SimpleDateFormat isoDateFormat = new SimpleDateFormat("yyyy-MM-dd'T'HH:mm:ss");
	//institution's twitter widget id, should come from properties file
	public static final String TWITTER_WIDGET_ID = "lessonbuilder.twitter.widget.id";

    // WARNING: this must occur after memoryService, for obvious reasons. 
    // I'm doing it this way because it doesn't appear that Spring can do this kind of initialization
    // and it's better to let Java's initialization code handle synchronization than do it ourselves in
    // an init method
	private static Cache urlCache = memoryService.newCache("org.sakaiproject.lessonbuildertool.tool.producers.ShowPageProducer.url.cache");
        String browserString = ""; // set by checkIEVersion;
    	public static int majorVersion = getMajorVersion();
        public static String fullVersion = getFullVersion();

	protected static final int DEFAULT_EXPIRATION = 10 * 60;

	public static int getMajorVersion() {

	    String sakaiVersion = ServerConfigurationService.getString("version.sakai", "12");

	    int major = 2;

		String majorString = "";

		// use - as separator to handle -SNAPSHOT, etc.
		String [] parts = sakaiVersion.split("[-.]");
		if (parts.length >= 1) {
		    majorString = parts[0];
		}

		try {
			major = Integer.parseInt(majorString);
		} catch (NumberFormatException nfe) {
			log.error(
				"Failed to parse Sakai version number. This may impact which versions of dependencies are loaded.");
		}

	    return major;
	}

	public static String getFullVersion() {

	    String sakaiVersion = ServerConfigurationService.getString("version.sakai", "12");

	    int i = sakaiVersion.indexOf("-"); // for -snapshot
	    if (i >= 0)
		sakaiVersion = sakaiVersion.substring(0, i);
	    
	    return sakaiVersion;
	}

	static final String ICONSTYLE = "\n.portletTitle .action .help img {\n        background: url({}/help.gif) center right no-repeat !important;\n}\n.portletTitle .action .help img:hover, .portletTitle .action .help img:focus {\n        background: url({}/help_h.gif) center right no-repeat\n}\n.portletTitle .title img {\n        background: url({}/reload.gif) center left no-repeat;\n}\n.portletTitle .title img:hover, .portletTitle .title img:focus {\n        background: url({}/reload_h.gif) center left no-repeat\n}\n";

	public String getViewID() {
		return VIEW_ID;
	}

	// this code is written to handle the fact the CSS uses NNNpx and old code
	// NNN. We need to be able to convert.
	// Length is intended to be a neutral representation. getOld returns without
	// px, getNew with px, and getOrig
	// the original version
	public class Length {
		String number;
		String unit;

		Length(String spec) {
			spec = spec.trim();
			int numlen;
			for (numlen = 0; numlen < spec.length(); numlen++) {
				if (!Character.isDigit(spec.charAt(numlen))) {
					break;
				}
			}
			number = spec.substring(0, numlen).trim();
			unit = spec.substring(numlen).trim().toLowerCase();
		}

		public String getOld() {
			return number + (unit.equals("px") ? "" : unit);
		}

		public String getNew() {
			return number + (unit.equals("") ? "px" : unit);
		}
	}

	// problem is it needs to work with a null argument
	public static String getOrig(Length l) {
		if (lengthOk(l))
			return l.number + l.unit;
		else
			return "";
	}

	// do we have a valid length?
	public static boolean lengthOk(Length l) {
		if (l == null || l.number == null || l.number.equals("")) {
			if (l != null && l.unit.equals("auto"))
				return true;
			return false;
		}
		return true;
	}

	public static boolean definiteLength(Length l) {
	    if (l == null || l.number == null)
		return false;
	    if (l.unit.equals("") || l.unit.equals("px"))
		return true;
	    return false;
	}

	// created style arguments. This was done at the time when i thought
	// the OBJECT tag actually paid attention to the CSS size. it doesn't.
	public String getStyle(Length w, Length h) {
	    String ret = null;
	    if (lengthOk(w))
		ret = "width:" + w.getNew();
	    if (lengthOk(h)) {
		if (ret != null)
		    ret = ret + ";";
		ret = ret + "height:" + h.getNew();
	    }
	    return ret;
	}

	// produce abbreviated versions of URLs, for use in constructing titles
	public String abbrevUrl(String url) {
		if (url.startsWith("/")) {
			int suffix = url.lastIndexOf("/");
			if (suffix > 0) {
				url = url.substring(suffix + 1);
			}
			if (url.startsWith("http:__")) {
				url = url.substring(7);
				suffix = url.indexOf("_");
				if (suffix > 0) {
					url = messageLocator.getMessage("simplepage.fromhost").replace("{}", url.substring(0, suffix));
				}
			} else if (url.startsWith("https:__")) {
				url = url.substring(8);
				suffix = url.indexOf("_");
				if (suffix > 0) {
					url = messageLocator.getMessage("simplepage.fromhost").replace("{}", url.substring(0, suffix));
				}
			}
		} else {
			// external, the hostname is probably best
			try {
				URL u = new URL(url);
				url = messageLocator.getMessage("simplepage.fromhost").replace("{}", u.getHost());
			} catch (Exception ignore) {
				log.error("exception in abbrevurl " + ignore);
			}
			;
		}

		return url;
	}

	public String myUrl() {
	    // previously we computed something, but this will give us the official one
	        return ServerConfigurationService.getServerUrl();
	}

	// NOTE:
	// pages should normally be called with 3 arguments:
	// sendingPageId - the page to show
	// itemId - the item used to choose the page, because pages can occur in
	// different places, and we need
	// to know the context in which this was called. Note that there's an item
	// even for top-level pages
	// path - push, next, or a number. The number is an index into the
	// breadcrumbs if someone clicks
	// on breadcrumbs. This item is used to maintain the path (the internal
	// form of the breadcrumbs)
	// missing is treated as next.
	// for startup, none of this will be known, so getCurrentPage will find the
	// top level page and item if
	// nothing is specified

	public void fillComponents(UIContainer tofill, ViewParameters viewParams, ComponentChecker checker) {
		GeneralViewParameters params = (GeneralViewParameters) viewParams;

                UIOutput.make(tofill, "html").decorate(new UIFreeAttributeDecorator("lang", localegetter.get().getLanguage()))
		    .decorate(new UIFreeAttributeDecorator("xml:lang", localegetter.get().getLanguage()));        

		UIOutput.make(tofill, "datepicker").decorate(new UIFreeAttributeDecorator("src", 
		  (majorVersion >= 10 ? "/library" : "/lessonbuilder-tool") + "/js/lang-datepicker/lang-datepicker.js" + PortalUtils.getCDNQuery()));

		UIOutput.make(tofill, "portletBody").decorate(new UIFreeAttributeDecorator("sakaimajor", Integer.toString(majorVersion)))
		    .decorate(new UIFreeAttributeDecorator("sakaiversion", fullVersion));

		boolean iframeJavascriptDone = false;
		
		// security model:
		// canEditPage and canReadPage are normal Sakai privileges. They apply

		// to all
		// pages in the site.
		// However when presented with a page, we need to make sure it's
		// actually in
		// this site, or users could get to pages in other sites. That's done
		// by updatePageObject. The model is that producers always work on the
		// current page, and updatePageObject makes sure that is in the current
		// site.
		// At that point we can safely use canEditPage.

		// somewhat misleading. sendingPage specifies the page we're supposed to
		// go to.  If path is "none", we don't want this page to be what we see
		// when we come back to the tool
		if (params.getSendingPage() != -1) {
			// will fail if page not in this site
			// security then depends upon making sure that we only deal with
			// this page
			try {
				simplePageBean.updatePageObject(params.getSendingPage(), !params.getPath().equals("none"));
			} catch (Exception e) {
				log.warn("ShowPage permission exception " + e);
				UIOutput.make(tofill, "error-div");
				UIOutput.make(tofill, "error", messageLocator.getMessage("simplepage.not_available"));
				return;
			}
		}
		
		boolean canEditPage = simplePageBean.canEditPage();
		boolean canReadPage = simplePageBean.canReadPage();
		boolean canSeeAll = simplePageBean.canSeeAll();  // always on if caneditpage
		
		boolean cameFromGradingPane = params.getPath().equals("none");

		TimeZone localtz = timeService.getLocalTimeZone();
		isoDateFormat.setTimeZone(localtz);

		if (!canReadPage) {
			// this code is intended for the situation where site permissions
			// haven't been set up.
			// So if the user can't read the page (which is pretty abnormal),
			// see if they have site.upd.
			// if so, give them some explanation and offer to call the
			// permissions helper
			String ref = "/site/" + simplePageBean.getCurrentSiteId();
			if (simplePageBean.canEditSite()) {
				SimplePage currentPage = simplePageBean.getCurrentPage();
				UIOutput.make(tofill, "needPermissions");

				GeneralViewParameters permParams = new GeneralViewParameters();
				permParams.setSendingPage(-1L);
				createStandardToolBarLink(PermissionsHelperProducer.VIEW_ID, tofill, "callpermissions", "simplepage.permissions", permParams, "simplepage.permissions.tooltip");

			}

			// in any case, tell them they can't read the page
			UIOutput.make(tofill, "error-div");
			UIOutput.make(tofill, "error", messageLocator.getMessage("simplepage.nopermissions"));
			return;
		}

		String addBefore = params.getAddBefore();
		if(params.addTool == GeneralViewParameters.CALENDAR){
			simplePageBean.addCalendar(addBefore);
		}

		// Find the MSIE version, if we're running it.
		int ieVersion = checkIEVersion();
		// as far as I can tell, none of these supports fck or ck
		// we can make it configurable if necessary, or use WURFL
		// however this test is consistent with CKeditor's check.
		// that desireable, since if CKeditor is going to use a bare
		// text block, we want to handle it as noEditor
		//   Update, Apr 7, 2016: CKeditor now works except for very old
		// browser versions. from my reading of the code, it works except
		// for IE < 7, Firefox < 5, Safari < 5.1. Sakai itself isn't supported
		// for those versions, so I'm not going to bother to test.
		//String userAgent = httpServletRequest.getHeader("User-Agent");
		//if (userAgent == null)
		//    userAgent = "";
		//boolean noEditor = userAgent.toLowerCase().indexOf("mobile") >= 0;
		boolean noEditor = false;

		// set up locale
		Locale M_locale = null;
		String langLoc[] = localegetter.get().toString().split("_");
		if (langLoc.length >= 2) {
			if ("en".equals(langLoc[0]) && "ZA".equals(langLoc[1])) {
				M_locale = new Locale("en", "GB");
			} else {
				M_locale = new Locale(langLoc[0], langLoc[1]);
			}
		} else {
			M_locale = new Locale(langLoc[0]);
		}

		// clear session attribute if necessary, after calling Samigo
		String clearAttr = params.getClearAttr();

		if (clearAttr != null && !clearAttr.equals("")) {
			Session session = SessionManager.getCurrentSession();
			// don't let users clear random attributes
			if (clearAttr.startsWith("LESSONBUILDER_RETURNURL")) {
				session.setAttribute(clearAttr, null);
			}
		}

		if (mp4Types == null) {
			String m4Types = ServerConfigurationService.getString("lessonbuilder.mp4.types", DEFAULT_MP4_TYPES);
			mp4Types = m4Types.split(",");
			for (int i = 0; i < mp4Types.length; i++) {
				mp4Types[i] = mp4Types[i].trim().toLowerCase();
			}
			Arrays.sort(mp4Types);
		}

		if (html5Types == null) {
			String jTypes = ServerConfigurationService.getString("lessonbuilder.html5.types", DEFAULT_HTML5_TYPES);
			html5Types = jTypes.split(",");
			for (int i = 0; i < html5Types.length; i++) {
				html5Types[i] = html5Types[i].trim().toLowerCase();
			}
			Arrays.sort(html5Types);
		}

		// remember that page tool was reset, so we need to give user the option
		// of going to the last page from the previous session
		SimplePageToolDao.PageData lastPage = simplePageBean.toolWasReset();

		// if this page was copied from another site we may have to update links
		// can only do the fixups if you can write. We could hack permissions, but
		// I assume a site owner will access the site first
		if (canEditPage)
		    simplePageBean.maybeUpdateLinks();

		// if starting the tool, sendingpage isn't set. the following call
		// will give us the top page.
		SimplePage currentPage = simplePageBean.getCurrentPage();
		
		// now we need to find our own item, for access checks, etc.
		SimplePageItem pageItem = null;
		if (currentPage != null) {
			pageItem = simplePageBean.getCurrentPageItem(params.getItemId());
		}
		// one more security check: make sure the item actually involves this
		// page.
		// otherwise someone could pass us an item from a different page in
		// another site
		// actually this normally happens if the page doesn't exist and we don't
		// have permission to create it
		if (currentPage == null || pageItem == null || 
		    (pageItem.getType() != SimplePageItem.STUDENT_CONTENT &&Long.valueOf(pageItem.getSakaiId()) != currentPage.getPageId())) {
			log.warn("ShowPage item not in page");
			UIOutput.make(tofill, "error-div");
			if (currentPage == null)
			    // most likely tool was created by site info but no page
			    // has created. It will created the first time an item is created,
			    // so from a user point of view it looks like no item has been added
			    UIOutput.make(tofill, "error", messageLocator.getMessage("simplepage.noitems_error_user"));
			else
			    UIOutput.make(tofill, "error", messageLocator.getMessage("simplepage.not_available"));
			return;
		}

		// the reason for a seaprate release date test is so we can show the date.
		// there are currently some issues. If the page is not released and the user doesn't have
		// access because of groups, this will show the not released data. That's misleading because
		// when the release date comes the user still won't be able to see it. Not sure if it's worth
		// creating a separate function that just checks the groups. It's easy to test hidden, so I do that. The idea is that
		// if it's both hidden and not released it makes sense to show hidden.

		// check two parts of isitemvisible where we want to give specific errors
		// potentially need time zone for setting release date
		if (!canSeeAll && currentPage.getReleaseDate() != null && currentPage.getReleaseDate().after(new Date()) && !currentPage.isHidden()) {
			DateFormat df = DateFormat.getDateTimeInstance(DateFormat.MEDIUM, DateFormat.SHORT, M_locale);
			TimeZone tz = timeService.getLocalTimeZone();
			df.setTimeZone(tz);
			String releaseDate = df.format(currentPage.getReleaseDate());
			String releaseMessage = messageLocator.getMessage("simplepage.not_yet_available_releasedate").replace("{}", releaseDate);

			UIOutput.make(tofill, "error-div");
			UIOutput.make(tofill, "error", releaseMessage);

			return;
		}
		
		// the only thing not already tested (or tested in release check below) in isItemVisible is groups. In theory
		// no one should have a URL to a page for which they aren't in the group,
		// so I'm not trying to give a better message than just hidden
		if (!canSeeAll && currentPage.isHidden() || !simplePageBean.isItemVisible(pageItem)) {
		    UIOutput.make(tofill, "error-div");
		    UIOutput.make(tofill, "error", messageLocator.getMessage("simplepage.not_available_hidden"));
		    return;
		}



		// I believe we've now checked all the args for permissions issues. All
		// other item and
		// page references are generated here based on the contents of the page
		// and items.

		// needed to process path arguments first, so refresh page goes the right page
		if (simplePageBean.getTopRefresh()) {
		    UIOutput.make(tofill, "refresh");
		    return;    // but there's no point doing anything more
		}

		// error from previous operation
		// consumes the message, so don't do it if refreshing
		List<String> errMessages = simplePageBean.errMessages();
		if (errMessages != null) {
		    UIOutput.make(tofill, "error-div");
		    for (String e: errMessages) {
			UIBranchContainer er = UIBranchContainer.make(tofill, "errors:");
			UIOutput.make(er, "error-message", e);
		    }
		}


		if (canEditPage) {
		    // special instructor-only javascript setup.
		    // but not if we're refreshing
			UIOutput.make(tofill, "instructoronly");
			// Chome and IE will abort a page if some on it was input from
			// a previous submit. I.e. if an HTML editor was used. In theory they
			// only do this if part of it is Javascript, but in practice they do
			// it for images as well. The protection isn't worthwhile, since it only
			// protects the first time. Since it will reesult in a garbled page, 
			// people will just refresh the page, and then they'll get the new
			// contents. The Chrome guys refuse to fix this so it just applies to Javascript
			httpServletResponse.setHeader("X-XSS-Protection", "0");
		}
		
		
		if (currentPage == null || pageItem == null) {
			UIOutput.make(tofill, "error-div");
			if (canEditPage) {
				UIOutput.make(tofill, "error", messageLocator.getMessage("simplepage.impossible1"));
			} else {
				UIOutput.make(tofill, "error", messageLocator.getMessage("simplepage.not_available"));
			}
			return;
		}
		
		// Set up customizable CSS
		ContentResource cssLink = simplePageBean.getCssForCurrentPage();
		if(cssLink != null) {
			UIOutput.make(tofill, "customCSS").decorate(new UIFreeAttributeDecorator("href", cssLink.getUrl()));
		}

		// offer to go to saved page if this is the start of a session, in case
		// user has logged off and logged on again.
		// need to offer to go to previous page? even if a new session, no need
		// if we're already on that page
		if (lastPage != null && lastPage.pageId != currentPage.getPageId()) {
			UIOutput.make(tofill, "refreshAlert");
			UIOutput.make(tofill, "refresh-message", messageLocator.getMessage("simplepage.last-visited"));
			// Should simply refresh
			GeneralViewParameters p = new GeneralViewParameters(VIEW_ID);
			p.setSendingPage(lastPage.pageId);
			p.setItemId(lastPage.itemId);
			// reset the path to the saved one
			p.setPath("log");
			
			String name = lastPage.name;
			
			// Titles are set oddly by Student Content Pages
			SimplePage lastPageObj = simplePageToolDao.getPage(lastPage.pageId);
			if(simplePageBean.isStudentPage(lastPageObj)) {
				name = lastPageObj.getTitle();
			}
			
			UIInternalLink.make(tofill, "refresh-link", name, p);
		}

		// path is the breadcrumbs. Push, pop or reset depending upon path=
		// programmer documentation.
		String title;
		String ownerName = null;
		if(pageItem.getType() != SimplePageItem.STUDENT_CONTENT) {
			title = pageItem.getName();
		}else {
			title = currentPage.getTitle();
			if(!pageItem.isAnonymous() || canEditPage) {
			    try {
				String owner = currentPage.getOwner();
				String group = currentPage.getGroup();
				if (group != null)
				    ownerName = simplePageBean.getCurrentSite().getGroup(group).getTitle();
				else
				    ownerName = UserDirectoryService.getUser(owner).getDisplayName();
				
			    } catch (Exception ignore) {};
			    if (ownerName != null && !ownerName.equals(title))
				title += " (" + ownerName + ")";
			}
		}
		
		String newPath = null;
		
		// If the path is "none", then we don't want to record this page as being viewed, or set a path
		if(!params.getPath().equals("none")) {
			newPath = simplePageBean.adjustPath(params.getPath(), currentPage.getPageId(), pageItem.getId(), title);
			simplePageBean.adjustBackPath(params.getBackPath(), currentPage.getPageId(), pageItem.getId(), pageItem.getName());
		}
		
		// put out link to index of pages
		GeneralViewParameters showAll = new GeneralViewParameters(PagePickerProducer.VIEW_ID);
		showAll.setSource("summary");
		UIInternalLink.make(tofill, "print-view", showAll)
		    .decorate(new UITooltipDecorator(messageLocator.getMessage("simplepage.print_view")));
		UIInternalLink.make(tofill, "show-pages", showAll)
		    .decorate(new UITooltipDecorator(messageLocator.getMessage("simplepage.showallpages")));
		
		if (canEditPage) {
			// show tool bar, but not if coming from grading pane
			if(!cameFromGradingPane) {
				createToolBar(tofill, currentPage, (pageItem.getType() == SimplePageItem.STUDENT_CONTENT));
			}
			
			UIOutput.make(tofill, "title-descrip");
			String label = null;
			if (pageItem.getType() == SimplePageItem.STUDENT_CONTENT)
			    label = messageLocator.getMessage("simplepage.editTitle");
			else
			    label = messageLocator.getMessage("simplepage.title");
			String descrip = null;
			if (pageItem.getType() == SimplePageItem.STUDENT_CONTENT)
			    descrip = messageLocator.getMessage("simplepage.title-student-descrip");
			else if (pageItem.getPageId() == 0)
			    descrip = messageLocator.getMessage("simplepage.title-top-descrip");
			else
			    descrip = messageLocator.getMessage("simplepage.title-descrip");

			UIOutput.make(tofill, "edit-title").decorate(new UIFreeAttributeDecorator("title", descrip));
			UIOutput.make(tofill, "edit-title-text", label);
			UIOutput.make(tofill, "title-descrip-text", descrip);

			if (pageItem.getPageId() == 0 && !simplePageBean.isStudentPage(currentPage)) {  // top level page
			    // need dropdown 
				UIOutput.make(tofill, "dropdown");
				UIOutput.make(tofill, "moreDiv");
				UIOutput.make(tofill, "new-page").decorate(new UIFreeAttributeDecorator("title", messageLocator.getMessage("simplepage.new-page-tooltip")));
				createToolBarLink(PermissionsHelperProducer.VIEW_ID, tofill, "permissions", "simplepage.permissions", currentPage, "simplepage.permissions.tooltip");
				UIOutput.make(tofill, "import-cc").decorate(new UIFreeAttributeDecorator("title", messageLocator.getMessage("simplepage.import_cc.tooltip")));
				UIOutput.make(tofill, "export-cc").decorate(new UIFreeAttributeDecorator("title", messageLocator.getMessage("simplepage.export_cc.tooltip")));

				// Check to see if we have tools registered for external import
				List<Map<String, Object>> toolsImportItem = simplePageBean.getToolsImportItem();
				if ( toolsImportItem.size() > 0 ) {
					UIOutput.make(tofill, "show-lti-import");
					UIForm ltiImport =  UIForm.make(tofill, "lti-import-form");
					makeCsrf(ltiImport, "csrf1");
					GeneralViewParameters ltiParams = new GeneralViewParameters();
					ltiParams.setSendingPage(currentPage.getPageId());
					ltiParams.viewID = LtiImportItemProducer.VIEW_ID;
					UILink link = UIInternalLink.make(tofill, "lti-import-link", messageLocator.getMessage("simplepage.import_lti_button"), ltiParams);
					link.decorate(new UITooltipDecorator(messageLocator.getMessage("simplepage.importitem.tooltip")));
				}
			}
			
			// Checks to see that user can edit and that this is either a top level page,
			// or a top level student page (not a subpage to a student page)
			if(simplePageBean.getEditPrivs() == 0 && (pageItem.getPageId() == 0)) {
				UIOutput.make(tofill, "remove-li");
				UIOutput.make(tofill, "remove-page").decorate(new UIFreeAttributeDecorator("title", messageLocator.getMessage("simplepage.remove-page-tooltip")));
				
				if (allowDeleteOrphans) {
				    UIOutput.make(tofill, "delete-orphan-li");
				    UIForm orphan =  UIForm.make(tofill, "delete-orphan-form");
				    makeCsrf(orphan, "csrf1");
				    UICommand.make(orphan, "delete-orphan", "#{simplePageBean.deleteOrphanPages}");
				    UIOutput.make(orphan, "delete-orphan-link").decorate(new UIFreeAttributeDecorator("title", messageLocator.getMessage("simplepage.delete-orphan-pages-desc")));
				}

			} else if (simplePageBean.getEditPrivs() == 0 && simplePageBean.isStudentPage(currentPage)) {
			    // getEditPrivs < 2 if we want to let the student delete. Currently we don't. There can be comments
			    // from other students and the page can be shared
				SimpleStudentPage studentPage = simplePageToolDao.findStudentPage(currentPage.getTopParent());
				if (studentPage != null && studentPage.getPageId() == currentPage.getPageId()) {
					UIOutput.make(tofill, "remove-student");
					UIOutput.make(tofill, "remove-page-student").decorate(new UIFreeAttributeDecorator("title", messageLocator.getMessage("simplepage.remove-student-page-explanation")));
				}
			}

			UIOutput.make(tofill, "dialogDiv");
			UIOutput.make(tofill, "siteid", simplePageBean.getCurrentSiteId());
			UIOutput.make(tofill, "locale", M_locale.toString());

		} else if (!canReadPage) {
			return;
		} else if (!canSeeAll) {
			// see if there are any unsatisfied prerequisites
		        // if this isn't a top level page, this will check that the page above is
		        // accessible. That matters because we check visible, available and release
		        // only for this page but not for the containing page
			List<String> needed = simplePageBean.pagesNeeded(pageItem);
			if (needed.size() > 0) {
				// yes. error and abort
				if (pageItem.getPageId() != 0) {
					// not top level. This should only happen from a "next"
					// link.
					// at any rate, the best approach is to send the user back
					// to the calling page
					List<SimplePageBean.PathEntry> path = simplePageBean.getHierarchy();
					SimplePageBean.PathEntry containingPage = null;
					if (path.size() > 1) {
						// page above this. this page is on the top
						containingPage = path.get(path.size() - 2);
					}

					if (containingPage != null) { // not a top level page, point
						// to containing page
						GeneralViewParameters view = new GeneralViewParameters(VIEW_ID);
						view.setSendingPage(containingPage.pageId);
						view.setItemId(containingPage.pageItemId);
						view.setPath(Integer.toString(path.size() - 2));
						UIInternalLink.make(tofill, "redirect-link", containingPage.title, view);
						UIOutput.make(tofill, "redirect");
					} else {
					    UIOutput.make(tofill, "error-div");
					    UIOutput.make(tofill, "error", messageLocator.getMessage("simplepage.not_available"));
					}

					return;
				}

				// top level page where prereqs not satisified. Output list of
				// pages he needs to do first
				UIOutput.make(tofill, "pagetitle", currentPage.getTitle());
				UIOutput.make(tofill, "error-div");
				UIOutput.make(tofill, "error", messageLocator.getMessage("simplepage.has_prerequistes"));
				UIBranchContainer errorList = UIBranchContainer.make(tofill, "error-list:");
				for (String errorItem : needed) {
					UIBranchContainer errorListItem = UIBranchContainer.make(errorList, "error-item:");
					UIOutput.make(errorListItem, "error-item-text", errorItem);
				}
				return;
			}
		}

		ToolSession toolSession = SessionManager.getCurrentToolSession();
		// this code is now for 11 only. helpurl is used in 9 and 10 to indicate neo portal
		// at this point only two code paths are intended to work. inline and iframe.
		// inline pushes stuff into the morpheus-generated header. iframe uses an extra line
		// the previous mode required us to try to duplicate the header generated by morpheus
		// this was too error-prone.
		String helpurl = null; /* (String)toolSession.getAttribute("sakai-portal:help-action"); */
		String reseturl = null; /* (String)toolSession.getAttribute("sakai-portal:reset-action"); */

		Placement placement = toolManager.getCurrentPlacement();
		String toolId = placement.getToolId();
		boolean inline = false;

		// inline includes iframes when morpheus is in effect
		if ("morpheus".equals(portalTemplates) && httpServletRequest.getRequestURI().startsWith("/portal/site/")) {
		    inline = true;
		}

		String skinName = null;
		String skinRepo = null;
		String iconBase = null;

		UIComponent titlediv = UIOutput.make(tofill, "titlediv");
		if (inline)
		    titlediv.decorate(new UIFreeAttributeDecorator("style", "display:none"));
		// we need to do special CSS for old portal
		else if (helpurl == null)
		    titlediv.decorate(new UIStyleDecorator("oldPortal"));		

		if (helpurl != null || reseturl != null) {
		    // these URLs are defined if we're in the neo portal
		    // in that case we need our own help and reset icons. We want
		    // to take them from the current skin, so find its prefix.
		    // unfortunately the neoportal tacks neo- on front of the skin
		    // name, so this is more complex than you might think.

		    skinRepo = ServerConfigurationService.getString("skin.repo", "/library/skin");
		    iconBase = skinRepo + "/" + CSSUtils.adjustCssSkinFolder(null) + "/images";

		    UIVerbatim.make(tofill, "iconstyle", ICONSTYLE.replace("{}", iconBase));

		}

		if (helpurl != null) {
		    UILink.make(tofill, (pageItem.getPageId() == 0 ? "helpbutton" : "helpbutton2"), helpurl).
			decorate(new UIFreeAttributeDecorator("onclick",
			         "openWindow('" + helpurl + "', 'Help', 'resizeable=yes,toolbar=no,scrollbars=yes,menubar=yes,width=800,height=600'); return false")).
			decorate(new UIFreeAttributeDecorator("title",
				 messageLocator.getMessage("simplepage.help-button")));
		    if (!inline)
		    UIOutput.make(tofill, (pageItem.getPageId() == 0 ? "helpimage" : "helpimage2")).
			decorate(new UIFreeAttributeDecorator("alt",
			         messageLocator.getMessage("simplepage.help-button")));
		    UIOutput.make(tofill, (pageItem.getPageId() == 0 ? "helpnewwindow" : "helpnewwindow2"), 
				  messageLocator.getMessage("simplepage.opens-in-new"));
		    UILink.make(tofill, "directurl").
			decorate(new UIFreeAttributeDecorator("rel", "#Main" + Web.escapeJavascript(placement.getId()) + "_directurl")).
			decorate(new UIFreeAttributeDecorator("title", messageLocator.getMessage("simplepage.direct-link")));
		    // if (inline) {
			UIOutput.make(tofill, "directurl-div").
			    decorate(new UIFreeAttributeDecorator("id", "Main" + Web.escapeJavascript(placement.getId()) + "_directurl"));
			// in general 2.9 doesn't have the url shortener
			if (majorVersion >= 10) {
			    UIOutput.make(tofill, "directurl-input").
				decorate(new UIFreeAttributeDecorator("onclick", "toggleShortUrlOutput('" + myUrl() + "/portal/directtool/" + placement.getId() + "/', this, 'Main" + Web.escapeJavascript(placement.getId()) + "_urlholder');"));
			    UIOutput.make(tofill, "directurl-shorten", messageLocator.getMessage("simplepage.short-url"));
			}
			UIOutput.make(tofill, "directurl-textarea", myUrl() + "/portal/directtool/" + placement.getId() + "/").
			    decorate(new UIFreeAttributeDecorator("class", "portlet title-tools Main" + Web.escapeJavascript(placement.getId()) + "_urlholder"));
			// } else
			UIOutput.make(tofill, "directimage").decorate(new UIFreeAttributeDecorator("alt",
				messageLocator.getMessage("simplepage.direct-link")));
		}

		// morpheus does reset as part of title
		if (reseturl != null && !inline) {
		    UILink.make(tofill, (pageItem.getPageId() == 0 ? "resetbutton" : "resetbutton2"), reseturl).
			decorate(new UIFreeAttributeDecorator("onclick",
				"location.href='" + reseturl + "'; return false")).
			decorate(new UIFreeAttributeDecorator("title",
			        messageLocator.getMessage("simplepage.reset-button")));
		    UIOutput.make(tofill, (pageItem.getPageId() == 0 ? "resetimage" : "resetimage2")).
			decorate(new UIFreeAttributeDecorator("alt",
			        messageLocator.getMessage("simplepage.reset-button")));
		}

		// note page accessed. the code checks to see whether all the required
		// items on it have been finished, and if so marks it complete, else just updates
		// access date save the path because if user goes to it later we want to restore the
		// breadcrumbs
		if(newPath != null) {
			if(pageItem.getType() != SimplePageItem.STUDENT_CONTENT) {
				simplePageBean.track(pageItem.getId(), newPath);
			}else {
				simplePageBean.track(pageItem.getId(), newPath, currentPage.getPageId());
			}
		}

		if(simplePageBean.isStudentPage(currentPage) && simplePageBean.getEditPrivs() == 0) {
			SimpleStudentPage student = simplePageToolDao.findStudentPageByPageId(currentPage.getPageId());
			
			// Make sure this is a top level student page
			if(student != null && pageItem.getGradebookId() != null) {
				UIOutput.make(tofill, "gradingSpan");
				UIOutput.make(tofill, "commentsUUID", String.valueOf(student.getId()));
				UIOutput.make(tofill, "commentPoints", String.valueOf((student.getPoints() != null? student.getPoints() : "")));
				UIOutput pointsBox = UIOutput.make(tofill, "studentPointsBox");
				UIOutput.make(tofill, "topmaxpoints", String.valueOf((pageItem.getGradebookPoints() != null? pageItem.getGradebookPoints():"")));
				if (ownerName != null)
				    pointsBox.decorate(new UIFreeAttributeDecorator("title", messageLocator.getMessage("simplepage.grade-for-student").replace("{}",ownerName)));
			
				List<SimpleStudentPage> studentPages = simplePageToolDao.findStudentPages(student.getItemId());
				
				Collections.sort(studentPages, new Comparator<SimpleStudentPage>() {
					public int compare(SimpleStudentPage o1, SimpleStudentPage o2) {
						String title1 = o1.getTitle();
						if (title1 == null)
							title1 = "";
						String title2 = o2.getTitle();
						if (title2 == null)
							title2 = "";
						return title1.compareTo(title2);
				    }
				});
				
				for(int in = 0; in < studentPages.size(); in++) {
					if(studentPages.get(in).isDeleted()) {
						studentPages.remove(in);
					}
				}
				
				int i = -1;
			
				for(int in = 0; in < studentPages.size(); in++) {
					if(student.getId() == studentPages.get(in).getId()) {
						i = in;
						break;
					}
				}
			
				if(i > 0) {
					GeneralViewParameters eParams = new GeneralViewParameters(ShowPageProducer.VIEW_ID, studentPages.get(i-1).getPageId());
					eParams.setItemId(studentPages.get(i-1).getItemId());
					eParams.setPath("next");
				
					UIInternalLink.make(tofill, "gradingBack", eParams);
				}
			
				if(i < studentPages.size() - 1) {
					GeneralViewParameters eParams = new GeneralViewParameters(ShowPageProducer.VIEW_ID, studentPages.get(i+1).getPageId());
					eParams.setItemId(studentPages.get(i+1).getItemId());
					eParams.setPath("next");
				
					UIInternalLink.make(tofill, "gradingForward", eParams);
				}
			
				printGradingForm(tofill);
			}
		}

		// breadcrumbs
		if (pageItem.getPageId() != 0) {
			// Not top-level, so we have to show breadcrumbs

			List<SimplePageBean.PathEntry> breadcrumbs = simplePageBean.getHierarchy();

			int index = 0;
			if (breadcrumbs.size() > 1 || reseturl != null || helpurl !=  null) {
				UIOutput.make(tofill, "crumbdiv");
				if (breadcrumbs.size() > 1)
				    for (SimplePageBean.PathEntry e : breadcrumbs) {
					// don't show current page. We already have a title. This
					// was too much
					UIBranchContainer crumb = UIBranchContainer.make(tofill, "crumb:");
					GeneralViewParameters view = new GeneralViewParameters(VIEW_ID);
					view.setSendingPage(e.pageId);
					view.setItemId(e.pageItemId);
					view.setPath(Integer.toString(index));
					UIComponent link = null;
					if (index < breadcrumbs.size() - 1) {
						// Not the last item
						link = UIInternalLink.make(crumb, "crumb-link", e.title, view);
						UIOutput.make(crumb, "crumb-separator");
					} else {
						UIOutput.make(crumb, "crumb-follow", e.title).decorate(new UIStyleDecorator("bold"));
					}
					index++;
				    }
				else {
				    UIBranchContainer crumb = UIBranchContainer.make(tofill, "crumb:");
				    UILink.make(crumb, "crum-link", currentPage.getTitle(), reseturl);
				}
			} else {
			    if (reseturl != null) {
				UIOutput.make(tofill, "pagetitletext", currentPage.getTitle());
			    } else if (true || !inline) {
				UIOutput.make(tofill, "pagetitle", currentPage.getTitle());
			    }
			}
		} else {
		    if (reseturl != null) {
			UILink.make(tofill, "pagetitlelink", reseturl);
			UIOutput.make(tofill, "pagetitletext", currentPage.getTitle());
		    } else if (true || !inline) {
			UIOutput.make(tofill, "pagetitle", currentPage.getTitle());
		    }
		}

		if (canEditPage){
			String ownerDisplayName = getUserDisplayName(currentPage.getOwner());
			if (StringUtils.isNotBlank(ownerDisplayName)) {
				UIOutput.make(tofill, "owner", " (" + ownerDisplayName + ")");
			}
		}

		// see if there's a next item in sequence.
		simplePageBean.addPrevLink(tofill, pageItem);
		simplePageBean.addNextLink(tofill, pageItem);

		// swfObject is not currently used
		boolean shownSwfObject = false;

		long newItemId = -1L;
		String newItemStr = (String)toolSession.getAttribute("lessonbuilder.newitem");
		if (newItemStr != null) {
		    toolSession.removeAttribute("lessonbuilder.newitem");		    
		    try {
			newItemId = Long.parseLong(newItemStr);
		    } catch (Exception e) {}
		}

		// items to show
		List<SimplePageItem> itemList = (List<SimplePageItem>) simplePageBean.getItemsOnPage(currentPage.getPageId());
		
		// Move all items with sequence <= 0 to the end of the list.
		// Count is necessary to guarantee we don't infinite loop over a
		// list that only has items with sequence <= 0.
		// Becauses sequence number is < 0, these start out at the beginning
		int count = 1;
		while(itemList.size() > count && itemList.get(0).getSequence() <= 0) {
			itemList.add(itemList.remove(0));
			count++;
		}

		// Make sure we only add the comments javascript file once,
		// even if there are multiple comments tools on the page.
		boolean addedCommentsScript = false;
		int commentsCount = 0;

		// Find the most recent comment on the page by current user
		long postedCommentId = -1;
		if (params.postedComment) {
			postedCommentId = findMostRecentComment();
		}

<<<<<<< HEAD
		boolean showDownloads = (allowDisplayOfDownloadLinks && 
					 (simplePageBean.getCurrentSite().getProperties().getProperty("lessonbuilder-nodownloadlinks") == null));
=======
		// LSNBLDR-816: Show a link for downloading media 
		// However, this boolean will only be checked when no plugin 
		// for media playback is available in the browser.
		boolean showDownloads = 
		    (simplePageBean.getCurrentSite().getProperties().getProperty("lessonbuilder-nodownloadlinks") == null);
>>>>>>> 456949fa

		//
		//
		// MAIN list of items
		//
		// produce the main table

		// Is anything visible?
		// Note that we don't need to check whether any item is available, since the first visible
		// item is always available.
		boolean anyItemVisible = false;

		if (itemList.size() > 0) {
			UIBranchContainer container = UIBranchContainer.make(tofill, "itemContainer:");

			boolean showRefresh = false;
			boolean fisrt = false;
			int textboxcount = 1;

			int cols = 0;
			int colnum = 0;

			UIBranchContainer sectionWrapper = null;
			UIBranchContainer sectionContainer = null;
			UIBranchContainer columnContainer = null;
			UIBranchContainer tableContainer = null;

			boolean first = true;

			for (SimplePageItem i : itemList) {

				// break is not a normal item. handle it first
			        // this will work whether first item is break or not. Might be a section
			        // break or a normal item
				if (first || i.getType() == SimplePageItem.BREAK) {
				    boolean sectionbreak = false;
				    if (first || "section".equals(i.getFormat())) {
					sectionWrapper = UIBranchContainer.make(container, "sectionWrapper:");
					boolean collapsible = i.getAttribute("collapsible") != null && (!"0".equals(i.getAttribute("collapsible")));
					boolean defaultClosed = i.getAttribute("defaultClosed") != null && (!"0".equals(i.getAttribute("defaultClosed")));
					UIOutput sectionHeader = UIOutput.make(sectionWrapper, "sectionHeader");

					// only do this is there's an actual section break. Implicit ones don't have an item to hold the title
					String headerText = "";
					if ("section".equals(i.getFormat()) && i.getName() != null) {
					    headerText = i.getName();
					}
					UIOutput.make(sectionWrapper, "sectionHeaderText", headerText);
					UIOutput collapsedIcon = UIOutput.make(sectionWrapper, "sectionCollapsedIcon");
					sectionHeader.decorate(new UIStyleDecorator(headerText.equals("")? "skip" : ""));
					sectionContainer = UIBranchContainer.make(sectionWrapper, "section:");
					boolean needIcon = false;
					if (collapsible) {
						sectionHeader.decorate(new UIStyleDecorator("collapsibleSectionHeader"));
						sectionHeader.decorate(new UIFreeAttributeDecorator("aria-controls", sectionContainer.getFullID()));
						sectionHeader.decorate(new UIFreeAttributeDecorator("aria-expanded", (defaultClosed?"false":"true")));
						sectionContainer.decorate(new UIStyleDecorator("collapsible"));
						if (defaultClosed ) {
							sectionHeader.decorate(new UIStyleDecorator("closedSectionHeader"));
							sectionContainer.decorate(new UIStyleDecorator("defaultClosed"));
							needIcon = true;
						} else {
							sectionHeader.decorate(new UIStyleDecorator("openSectionHeader"));
						}
					}
					if (!needIcon)
					    collapsedIcon.decorate(new UIFreeAttributeDecorator("style", "display:none"));
					cols = colCount(itemList, i.getId());
					sectionbreak = true;
					colnum = 0;
				    } else if ("colunn".equals(i.getFormat()))
					colnum++;
				    columnContainer = UIBranchContainer.make(sectionContainer, "column:");				    
				    tableContainer = UIBranchContainer.make(columnContainer, "itemTable:");
				    Integer width = new Integer(i.getAttribute("colwidth") == null ? "1" : i.getAttribute("colwidth"));
				    Integer split = new Integer(i.getAttribute("colsplit") == null ? "1" : i.getAttribute("colsplit"));
				    colnum += width; // number after this column

				    String color = i.getAttribute("colcolor");

				    columnContainer.decorate(new UIStyleDecorator("cols" + cols + (colnum == cols?" lastcol":"") + (width > 1?" double":"") + (split > 1?" split":"") + (color == null?"":" col"+color)));
				    UIOutput.make(columnContainer, "break-msg", messageLocator.getMessage(sectionbreak?"simplepage.break-here":"simplepage.break-column-here"));

				    if (canEditPage) {
				    UIComponent delIcon = UIOutput.make(columnContainer, "section-td");
				    if (first)
					delIcon.decorate(new UIFreeAttributeDecorator("style", "display:none"));

				    UIOutput.make(columnContainer, "section2");
				    UIOutput.make(columnContainer, "section3").decorate(new UIFreeAttributeDecorator("title", messageLocator.getMessage("simplepage.columnopen")));
				    UIOutput.make(columnContainer, "addbottom");
				    UIOutput.make(columnContainer, "addbottom2").decorate(new UIFreeAttributeDecorator("title", messageLocator.getMessage("simplepage.add-item-column")));
				    UILink link = UILink.make(columnContainer, "section-del-link", (String)null, "/" + i.getId());
				    link.decorate(new UIFreeAttributeDecorator("title", messageLocator.getMessage("simplepage.join-items")));
				    link.decorate(new UIStyleDecorator(sectionbreak?"section-merge-link":"column-merge-link"));
				    }

				    UIBranchContainer tableRow = UIBranchContainer.make(tableContainer, "item:");
				    tableRow.decorate(new UIFreeAttributeDecorator("class", "break" + i.getFormat()));
				    if (canEditPage) {
					// usual case is this is a break
					if (i.getType() == SimplePageItem.BREAK)
					    UIOutput.make(tableRow, "itemid", String.valueOf(i.getId()));
					else {
					    // page doesn't start with a break. have to use pageid
					    UIOutput.make(tableRow, "itemid", "p" + currentPage.getPageId());
					}
				    }

				    first = false;
				    if (i.getType() == SimplePageItem.BREAK)
				    continue;
				    // for first item, if wasn't break, process it
				}

				// listitem is mostly historical. it uses some shared HTML, but
				// if I were
				// doing it from scratch I wouldn't make this distinction. At
				// the moment it's
				// everything that isn't inline.

				boolean listItem = !(i.getType() == SimplePageItem.TEXT || i.getType() == SimplePageItem.MULTIMEDIA
						|| i.getType() == SimplePageItem.COMMENTS || i.getType() == SimplePageItem.STUDENT_CONTENT
						|| i.getType() == SimplePageItem.QUESTION || i.getType() == SimplePageItem.PEEREVAL || i.getType() == SimplePageItem.RESOURCE_FOLDER
					        || i.getType() == SimplePageItem.CHECKLIST || i.getType() == SimplePageItem.FORUM_SUMMARY
					        || i.getType() == SimplePageItem.BREAK || i.getType() == SimplePageItem.ANNOUNCEMENTS
					        || i.getType() == SimplePageItem.CALENDAR || i.getType() == SimplePageItem.TWITTER );
				// (i.getType() == SimplePageItem.PAGE &&
				// "button".equals(i.getFormat())))

				if (!simplePageBean.isItemVisible(i, currentPage)) {
					continue;
				}
				// break isn't a real item. probably don't want to count it
				if (i.getType() != SimplePageItem.BREAK)
				    anyItemVisible = true;

				UIBranchContainer tableRow = UIBranchContainer.make(tableContainer, "item:");

				// set class name showing what the type is, so people can do funky CSS

				String itemClassName = "item ";

				switch (i.getType()) {
				case SimplePageItem.RESOURCE: itemClassName += "resourceType"; break;
				case SimplePageItem.PAGE: itemClassName += "pageType"; break;
				case SimplePageItem.ASSIGNMENT: itemClassName += "assignmentType"; break;
				case SimplePageItem.ASSESSMENT: itemClassName += "assessmentType"; break;
				case SimplePageItem.TEXT: itemClassName += "textType"; break;
				case SimplePageItem.URL: itemClassName += "urlType"; break;
				case SimplePageItem.MULTIMEDIA: itemClassName += "multimediaType"; break;
				case SimplePageItem.FORUM: itemClassName += "forumType"; break;
				case SimplePageItem.COMMENTS: itemClassName += "commentsType"; break;
				case SimplePageItem.STUDENT_CONTENT: itemClassName += "studentContentType"; break;
				case SimplePageItem.QUESTION: itemClassName += "question"; break;
				case SimplePageItem.BLTI: itemClassName += "bltiType"; break;
				case SimplePageItem.RESOURCE_FOLDER: itemClassName += "resourceFolderType"; break;
				case SimplePageItem.PEEREVAL: itemClassName += "peereval"; break;
				case SimplePageItem.TWITTER: itemClassName += "twitter"; break;
				case SimplePageItem.FORUM_SUMMARY: itemClassName += "forumSummary"; break;
				case SimplePageItem.ANNOUNCEMENTS: itemClassName += "announcementsType"; break;
				case SimplePageItem.CALENDAR: itemClassName += "calendar"; break;
				case SimplePageItem.CHECKLIST: itemClassName += "checklistType"; break;
				}

				// inline LTI. Our code calls all BLTI items listItem, but the inline version really isn't
				boolean isInline = (i.getType() == SimplePageItem.BLTI && "inline".equals(i.getFormat()));

				if (listItem && !isInline){
				    itemClassName = itemClassName + " listType";
				}
				if (canEditPage) {
				    itemClassName = itemClassName + "  canEdit";
				}

				if (i.getId() == newItemId)
				    itemClassName = itemClassName + " newItem";

				tableRow.decorate(new UIFreeAttributeDecorator("class", itemClassName));

				if (canEditPage)
				    UIOutput.make(tableRow, "itemid", String.valueOf(i.getId()));

				// you really need the HTML file open at the same time to make
				// sense of the following code
				if (listItem) { // Not an HTML Text, Element or Multimedia
					// Element

					if (canEditPage) {
						UIOutput.make(tableRow, "current-item-id2", String.valueOf(i.getId()));
					}

					// users can declare a page item to be navigational. If so
					// we display
					// it to the left of the normal list items, and use a
					// button. This is
					// used for pages that are "next" pages, i.e. they replace
					// this page
					// rather than creating a new level in the breadcrumbs.
					// Since they can't
					// be required, they don't need the status image, which is
					// good because
					// they're displayed with colspan=2, so there's no space for
					// the image.

					boolean navButton = "button".equals(i.getFormat()) && !i.isRequired();
					boolean notDone = false;
					Status status = Status.NOT_REQUIRED;
					if (!navButton) {
						status = handleStatusImage(tableRow, i);
						if (status == Status.REQUIRED) {
							notDone = true;
						}
					}

					UIOutput linktd = UIOutput.make(tableRow, "item-td");
					
					UIOutput contentCol = UIOutput.make(tableRow, "contentCol");
					// BLTI seems to require explicit specificaiton for column width. Otherwise
					// we get 300 px wide. Don't know why. Doesn't happen to other iframes
					if (isInline)
					    contentCol.decorate(new UIFreeAttributeDecorator("style", "width:100%"));

					UIBranchContainer linkdiv = null;
					if (!isInline) {
					    linkdiv = UIBranchContainer.make(tableRow, "link-div:");
					}
					if (!isInline && !navButton && !"button".equals(i.getFormat())) {
					    UIOutput itemicon = UIOutput.make(linkdiv,"item-icon");
					    switch (i.getType()) {
					    case SimplePageItem.FORUM:
						itemicon.decorate(new UIStyleDecorator("icon-sakai--sakai-forums"));
						break;
					    case SimplePageItem.ASSIGNMENT:
						itemicon.decorate(new UIStyleDecorator("icon-sakai--sakai-assignment-grades"));
						break;
					    case SimplePageItem.ASSESSMENT:
						itemicon.decorate(new UIStyleDecorator("icon-sakai--sakai-samigo"));
						break;
					    case SimplePageItem.BLTI:
						itemicon.decorate(new UIStyleDecorator("fa-globe"));
						break;
					    case SimplePageItem.PAGE:
						itemicon.decorate(new UIStyleDecorator("fa-folder-open-o"));
						break;
					    case SimplePageItem.RESOURCE:
						String mimeType = simplePageBean.getContentType(i);

						String src = null;
						//if (!useSakaiIcons)
						    src = imageToMimeMap.get(mimeType);
						if (src == null) {
						    src = "fa-file-o";
						    //String image = ContentTypeImageService.getContentTypeImage(mimeType);
						    // if (image != null)
						    //	src = "/library/image/" + image;
						}
						
						if(src != null) {
						    itemicon.decorate(new UIStyleDecorator(src));
						}
						break;
					    }
					}

					UIOutput descriptiondiv = null;

					// refresh isn't actually used anymore. We've changed the
					// way things are
					// done so the user never has to request a refresh.
					//   FYI: this actually puts in an IFRAME for inline BLTI items
					showRefresh = !makeLink(tableRow, "link", i, canSeeAll, currentPage, notDone, status) || showRefresh;
					UILink.make(tableRow, "copylink", i.getName(), "http://lessonbuilder.sakaiproject.org/" + i.getId() + "/").
					    decorate(new UIFreeAttributeDecorator("title", messageLocator.getMessage("simplepage.copylink2").replace("{}", i.getName())));

					// dummy is used when an assignment, quiz, or forum item is
					// copied
					// from another site. The way the copy code works, our
					// import code
					// doesn't have access to the necessary info to use the item
					// from the
					// new site. So we add a dummy, which generates an
					// explanation that the
					// author is going to have to choose the item from the
					// current site
					if (i.getSakaiId().equals(SimplePageItem.DUMMY)) {
						String code = null;
						switch (i.getType()) {
						case SimplePageItem.ASSIGNMENT:
							code = "simplepage.copied.assignment";
							break;
						case SimplePageItem.ASSESSMENT:
							code = "simplepage.copied.assessment";
							break;
						case SimplePageItem.FORUM:
							code = "simplepage.copied.forum";
							break;
						}
						descriptiondiv = UIOutput.make(tableRow, "description", messageLocator.getMessage(code));
					} else {
						descriptiondiv = UIOutput.make(tableRow, "description", i.getDescription());
					}
					if (isInline)
					    descriptiondiv.decorate(new UIFreeAttributeDecorator("style", "margin-top: 4px"));

					if (!isInline) {
					    // nav button gets float left so any description goes to its
					    // right. Otherwise the
					    // description block will display underneath
					    if ("button".equals(i.getFormat())) {
						linkdiv.decorate(new UIFreeAttributeDecorator("style", "float:none"));
					    }
					    // for accessibility
					    if (navButton) {
						linkdiv.decorate(new UIFreeAttributeDecorator("role", "navigation"));
					    }
					}

					styleItem(tableRow, linktd, contentCol, i, "indentLevel", "custom-css-class");

					// note that a lot of the info here is used by the
					// javascript that prepares
					// the jQuery dialogs
					String itemGroupString = null;
					boolean entityDeleted = false;
					boolean notPublished = false;
					if (canEditPage) {
						UIOutput.make(tableRow, "edit-td").decorate(new UIFreeAttributeDecorator("title", messageLocator.getMessage("simplepage.edit-title.generic").replace("{}", i.getName())));
						UILink.make(tableRow, "edit-link", (String)null, "").decorate(new UIFreeAttributeDecorator("title", messageLocator.getMessage("simplepage.edit-title.generic").replace("{}", i.getName())));

						// the following information is displayed using <INPUT
						// type=hidden ...
						// it contains information needed to populate the "edit"
						// popup dialog
						UIOutput.make(tableRow, "prerequisite-info", String.valueOf(i.isPrerequisite()));

						if (i.getType() == SimplePageItem.ASSIGNMENT) {
							// the type indicates whether scoring is letter
							// grade, number, etc.
							// the javascript needs this to present the right
							// choices to the user
							// types 6 and 8 aren't legal scoring types, so they
							// are used as
							// markers for quiz or forum. I ran out of numbers
							// and started using
							// text for things that aren't scoring types. That's
							// better anyway
							int type = 4;
							LessonEntity assignment = null;
							if (!i.getSakaiId().equals(SimplePageItem.DUMMY)) {
								assignment = assignmentEntity.getEntity(i.getSakaiId(), simplePageBean);
								if (assignment != null) {
									type = assignment.getTypeOfGrade();
									String editUrl = assignment.editItemUrl(simplePageBean);
									if (editUrl != null) {
										UIOutput.make(tableRow, "edit-url", editUrl);
									}
									itemGroupString = simplePageBean.getItemGroupString(i, assignment, true);
									UIOutput.make(tableRow, "item-groups", itemGroupString);
									if (!assignment.objectExists())
									    entityDeleted = true;
									else if (assignment.notPublished())
									    notPublished = true;
								}
							}

							UIOutput.make(tableRow, "type", String.valueOf(type));
							String requirement = String.valueOf(i.getSubrequirement());
							if ((type == SimplePageItem.PAGE || type == SimplePageItem.ASSIGNMENT) && i.getSubrequirement()) {
								requirement = i.getRequirementText();
							}
							UIOutput.make(tableRow, "requirement-text", requirement);
						} else if (i.getType() == SimplePageItem.ASSESSMENT) {
							UIOutput.make(tableRow, "type", "6"); // Not used by
							// assignments,
							// so it is
							// safe to dedicate to assessments
							UIOutput.make(tableRow, "requirement-text", (i.getSubrequirement() ? i.getRequirementText() : "false"));
							LessonEntity quiz = quizEntity.getEntity(i.getSakaiId(),simplePageBean);
							if (quiz != null) {
								String editUrl = quiz.editItemUrl(simplePageBean);
								if (editUrl != null) {
									UIOutput.make(tableRow, "edit-url", editUrl);
								}
								editUrl = quiz.editItemSettingsUrl(simplePageBean);
								if (editUrl != null) {
									UIOutput.make(tableRow, "edit-settings-url", editUrl);
								}
								itemGroupString = simplePageBean.getItemGroupString(i, quiz, true);
								UIOutput.make(tableRow, "item-groups", itemGroupString);
								if (!quiz.objectExists())
								    entityDeleted = true;

							} else
							    notPublished = quizEntity.notPublished(i.getSakaiId());
						} else if (i.getType() == SimplePageItem.BLTI) {
						    UIOutput.make(tableRow, "type", "b");
						    LessonEntity blti= (bltiEntity == null ? null : bltiEntity.getEntity(i.getSakaiId()));
						    if (blti != null) {
							String editUrl = blti.editItemUrl(simplePageBean);
							if (editUrl != null)
							    UIOutput.make(tableRow, "edit-url", editUrl);
							UIOutput.make(tableRow, "item-format", i.getFormat());

							if (i.getHeight() != null)
							    UIOutput.make(tableRow, "item-height", i.getHeight());
							itemGroupString = simplePageBean.getItemGroupString(i, null, true);
							UIOutput.make(tableRow, "item-groups", itemGroupString );
							if (!blti.objectExists())
							    entityDeleted = true;
							else if (blti.notPublished())
							    notPublished = true;
						    }
						} else if (i.getType() == SimplePageItem.FORUM) {
							UIOutput.make(tableRow, "extra-info");
							UIOutput.make(tableRow, "type", "8");
							LessonEntity forum = forumEntity.getEntity(i.getSakaiId());
							if (forum != null) {
								String editUrl = forum.editItemUrl(simplePageBean);
								if (editUrl != null) {
									UIOutput.make(tableRow, "edit-url", editUrl);
								}
								itemGroupString = simplePageBean.getItemGroupString(i, forum, true);
								UIOutput.make(tableRow, "item-groups", itemGroupString);
								if (!forum.objectExists())
								    entityDeleted = true;
								else if (forum.notPublished())
								    notPublished = true;

							}
						} else if (i.getType() == SimplePageItem.PAGE) {
							UIOutput.make(tableRow, "type", "page");
							UIOutput.make(tableRow, "page-next", Boolean.toString(i.getNextPage()));
							UIOutput.make(tableRow, "page-button", Boolean.toString("button".equals(i.getFormat())));
							itemGroupString = simplePageBean.getItemGroupString(i, null, true);
							UIOutput.make(tableRow, "item-groups", itemGroupString);
							SimplePage sPage = simplePageBean.getPage(Long.parseLong(i.getSakaiId()));
							if (sPage != null) {
								Date rDate = sPage.getReleaseDate();
								String rDateString = "";
								if(rDate != null)
									rDateString = rDate.toString();
								UIOutput.make(tableRow, "subpagereleasedate", rDateString);
							}
						} else if (i.getType() == SimplePageItem.RESOURCE) {
						        try {
							    itemGroupString = simplePageBean.getItemGroupStringOrErr(i, null, true);
							} catch (IdUnusedException e) {
							    itemGroupString = "";
							    entityDeleted = true;
							}
							if (simplePageBean.getInherited())
							    UIOutput.make(tableRow, "item-groups", "--inherited--");
							else
							    UIOutput.make(tableRow, "item-groups", itemGroupString );
							UIOutput.make(tableRow, "item-samewindow", Boolean.toString(i.isSameWindow()));

							UIVerbatim.make(tableRow, "item-path", getItemPath(i));
						}

					} // end of canEditPage

					if (canSeeAll) {
						// haven't set up itemgroupstring yet
						if (!canEditPage) {
						    if (!i.getSakaiId().equals(SimplePageItem.DUMMY)) {
							LessonEntity lessonEntity = null;
							switch (i.getType()) {
							case SimplePageItem.ASSIGNMENT:
							    lessonEntity = assignmentEntity.getEntity(i.getSakaiId(), simplePageBean);
							    if (lessonEntity != null)
								itemGroupString = simplePageBean.getItemGroupString(i, lessonEntity, true);
							    if (!lessonEntity.objectExists())
								entityDeleted = true;
							    else if (lessonEntity.notPublished())
								notPublished = true;
							    break;
							case SimplePageItem.ASSESSMENT:
							    lessonEntity = quizEntity.getEntity(i.getSakaiId(),simplePageBean);
							    if (lessonEntity != null)
								itemGroupString = simplePageBean.getItemGroupString(i, lessonEntity, true);
							    else 
								notPublished = quizEntity.notPublished(i.getSakaiId());
							    if (!lessonEntity.objectExists())
								entityDeleted = true;
							    break;
							case SimplePageItem.FORUM:
							    lessonEntity = forumEntity.getEntity(i.getSakaiId());
							    if (lessonEntity != null)
								itemGroupString = simplePageBean.getItemGroupString(i, lessonEntity, true);
							    if (!lessonEntity.objectExists())
								entityDeleted = true;
							    else if (lessonEntity.notPublished())
								notPublished = true;
							    break;
							case SimplePageItem.BLTI:
							    if (bltiEntity != null)
								lessonEntity = bltiEntity.getEntity(i.getSakaiId());
							    if (lessonEntity != null)
								itemGroupString = simplePageBean.getItemGroupString(i, null, true);
							    if (!lessonEntity.objectExists())
								entityDeleted = true;
							    else if (lessonEntity.notPublished())
								notPublished = true;
							    break;
							case SimplePageItem.PAGE:
							    itemGroupString = simplePageBean.getItemGroupString(i, null, true);
							    break;
							case SimplePageItem.RESOURCE:
							    try {
								itemGroupString = simplePageBean.getItemGroupStringOrErr(i, null, true);
							    } catch (IdUnusedException e) {
								itemGroupString = "";
								entityDeleted = true;
							    }
							    break;
							}
						    }
						}

						String releaseString = simplePageBean.getReleaseString(i, M_locale);
						if (itemGroupString != null || releaseString != null || entityDeleted || notPublished) {
							if (itemGroupString != null)
							    itemGroupString = simplePageBean.getItemGroupTitles(itemGroupString, i);
							if (itemGroupString != null) {
							    itemGroupString = " [" + itemGroupString + "]";
							    if (releaseString != null)
								itemGroupString = " " + releaseString + itemGroupString;
							} else if (releaseString != null)
							    itemGroupString = " " + releaseString;
							if (notPublished) {
							    if (itemGroupString != null)
								itemGroupString = itemGroupString + " " + 
								    messageLocator.getMessage("simplepage.not-published");
							    else
								itemGroupString = messageLocator.getMessage("simplepage.not-published");
							}
							if (entityDeleted) {
							    if (itemGroupString != null)
								itemGroupString = itemGroupString + " " + 
								    messageLocator.getMessage("simplepage.deleted-entity");
							    else
								itemGroupString = messageLocator.getMessage("simplepage.deleted-entity");
							}

							if (itemGroupString != null)
							    UIOutput.make(tableRow, (isInline ? "item-group-titles-div" : "item-group-titles"), itemGroupString);
						}

					} // end of canSeeAll

					// the following are for the inline item types. Multimedia
					// is the most complex because
					// it can be IMG, IFRAME, or OBJECT, and Youtube is treated
					// separately

				} else if (i.getType() == SimplePageItem.MULTIMEDIA) {
				    // This code should be read together with the code in SimplePageBean
				    // that sets up this data, method addMultimedia.  Most display is set
				    // up here, but note that show-page.js invokes the jquery oembed on all
				    // <A> items with class="oembed".

				    // historically this code was to display files ,and urls leading to things
				    // like MP4. as backup if we couldn't figure out what to do we'd put something
				    // in an iframe. The one exception is youtube, which we supposed explicitly.
				    //   However we now support several ways to embed content. We use the
				    // multimediaDisplayType code to indicate which. The codes are
				    // 	 1 -- embed code, 2 -- av type, 3 -- oembed, 4 -- iframe
				    // 2 is the original code: MP4, image, and as a special case youtube urls
				    // since we have old entries with no type code, and that behave the same as
				    // 2, we start by converting 2 to null.
				    //  then the logic is
				    //  if type == null & youtube, do youtube
				    //  if type == null & image, do iamge
				    //  if type == null & not HTML do MP4 or other player for file 
				    //  final fallthrough to handel the new types, with IFRAME if all else fails
				    // the old code creates ojbects in ContentHosting for both files and URLs.
				    // The new code saves the embed code or URL itself as an atteibute of the item
				    // If I were doing it again, I wouldn't create the ContebtHosting item
				    //   Note that IFRAME is only used for something where the far end claims the MIME
				    // type is HTML. For weird stuff like MS Word files I use the file display code, which
				    // will end up producing <OBJECT>.

					// the reason this code is complex is that we try to choose
					// the best
					// HTML for displaying the particular type of object. We've
					// added complexities
					// over time as we get more experience with different
					// object types and browsers.

				 	String itemGroupString = null;
					String itemGroupTitles = null;
					boolean entityDeleted = false;
					// new format explicit display indication
					String mmDisplayType = i.getAttribute("multimediaDisplayType");
					// 2 is the generic "use old display" so treat it as null
					if ("".equals(mmDisplayType) || "2".equals(mmDisplayType))
					    mmDisplayType = null;
					if (canSeeAll) {
					    try {
						itemGroupString = simplePageBean.getItemGroupStringOrErr(i, null, true);
					    } catch (IdUnusedException e) {
						itemGroupString = "";
						entityDeleted = true;
					    }
					    itemGroupTitles = simplePageBean.getItemGroupTitles(itemGroupString, i);
					    if (entityDeleted) {
						if (itemGroupTitles != null)
						    itemGroupTitles = itemGroupTitles + " " + messageLocator.getMessage("simplepage.deleted-entity");
						else
						    itemGroupTitles = messageLocator.getMessage("simplepage.deleted-entity");
					    }
					    if (itemGroupTitles != null) {
						itemGroupTitles = "[" + itemGroupTitles + "]";
					    }
					    UIOutput.make(tableRow, "item-groups", itemGroupString);
					} else if (entityDeleted)
					    continue;
					
					if (!"1".equals(mmDisplayType) && !"3".equals(mmDisplayType))
					    UIVerbatim.make(tableRow, "item-path", getItemPath(i));

					// the reason this code is complex is that we try to choose
					// the best
					// HTML for displaying the particular type of object. We've
					// added complexities
					// over time as we get more experience with different
					// object types and browsers.

					// String extension = Validator.getFileExtension(i.getSakaiId());

					// the extension is almost never used. Normally we have
					// the MIME type and use it. Extension is used only if
					// for some reason we don't have the MIME type
					UIComponent item;
					String youtubeKey;

					String widthSt = i.getWidth();
					Length width = null;

					if (mmDisplayType == null && simplePageBean.isImageType(i)) {
						// a wide default for images would produce completely wrong effect
					    	if (widthSt != null && !widthSt.equals("")) 
						    width = new Length(widthSt);
					} else if (widthSt == null || widthSt.equals("")) {
						width = new Length(DEFAULT_WIDTH);
					} else {
						width = new Length(widthSt);
					}

					Length height = null;
					if (i.getHeight() != null) {
						height = new Length(i.getHeight());
					}

					// Get the MIME type.
					String mimeType = simplePageBean.getContentType(i);

					// here goes. dispatch on the type and produce the right tag
					// type,
					// followed by the hidden INPUT tags with information for the
					// edit dialog
					if (mmDisplayType == null && simplePageBean.isImageType(i)) {

					    boolean available = simplePageBean.isItemAvailable(i);
					    if(canSeeAll || available) {
					    	    if (!available)
							UIOutput.make(tableRow, "notAvailableText", messageLocator.getMessage("simplepage.fake-item-unavailable"));
						    UIOutput.make(tableRow, "imageSpan");

						    if (itemGroupString != null) {
							    UIOutput.make(tableRow, "item-group-titles3", itemGroupTitles);
							    UIOutput.make(tableRow, "item-groups3", itemGroupString);
						    }

						    String imageName = i.getAlt();
						    if (imageName == null || imageName.equals("")) {
							    imageName = abbrevUrl(i.getURL());
						    }

						    item = UIOutput.make(tableRow, "image").decorate(new UIFreeAttributeDecorator("src", i.getItemURL(simplePageBean.getCurrentSiteId(),currentPage.getOwner()))).decorate(new UIFreeAttributeDecorator("alt", imageName));
						    if (lengthOk(width)) {
							    item.decorate(new UIFreeAttributeDecorator("width", width.getOld()));
						    }
						
						    if(lengthOk(height)) {
							    item.decorate(new UIFreeAttributeDecorator("height", height.getOld()));
						    }
					    } else {
					        UIOutput.make(tableRow, "notAvailableText", messageLocator.getMessage("simplepage.multimediaItemUnavailable"));
					    }

						// stuff for the jquery dialog
						if (canEditPage) {
							UIOutput.make(tableRow, "imageHeight", getOrig(height));
							UIOutput.make(tableRow, "imageWidth", widthSt);  // original value from database
							UIOutput.make(tableRow, "mimetype2", mimeType);
							UIOutput.make(tableRow, "current-item-id4", Long.toString(i.getId()));
							UIOutput.make(tableRow, "item-prereq3", String.valueOf(i.isPrerequisite()));
							UIVerbatim.make(tableRow, "item-path3", getItemPath(i));
							UIOutput.make(tableRow, "editimage-td").decorate(new UIFreeAttributeDecorator("title", messageLocator.getMessage("simplepage.edit-title.url").replace("{}", abbrevUrl(i.getURL()))));
							UILink.make(tableRow, "image-edit", (String)null, "").decorate(new UIFreeAttributeDecorator("title", messageLocator.getMessage("simplepage.edit-title.url").replace("{}", abbrevUrl(i.getURL()))));
						}
						
						UIOutput.make(tableRow, "description2", i.getDescription());

					} else if (mmDisplayType == null && (youtubeKey = simplePageBean.getYoutubeKey(i)) != null) {
						String youtubeUrl = SimplePageBean.getYoutubeUrlFromKey(youtubeKey);

						boolean available = simplePageBean.isItemAvailable(i);
						if(canSeeAll || simplePageBean.isItemAvailable(i)) {
						    if (!available)
							UIOutput.make(tableRow, "notAvailableText", messageLocator.getMessage("simplepage.fake-item-unavailable"));

						    UIOutput.make(tableRow, "youtubeSpan");

						    if (itemGroupString != null) {
							    UIOutput.make(tableRow, "item-group-titles4", itemGroupTitles);
							    UIOutput.make(tableRow, "item-groups4", itemGroupString);
						    }

						    // if width is blank or 100% scale the height

						    // <object style="height: 390px; width: 640px"><param
						    // name="movie"
						    // value="http://www.youtube.com/v/AKIC7OQqBrA?version=3"><param
						    // name="allowFullScreen" value="true"><param
						    // name="allowScriptAccess" value="always"><embed
						    // src="http://www.youtube.com/v/AKIC7OQqBrA?version=3"
						    // type="application/x-shockwave-flash"
						    // allowfullscreen="true" allowScriptAccess="always"
						    // width="640" height="390"></object>

						    item = UIOutput.make(tableRow, "youtubeIFrame");
						    // youtube seems ok with length and width
						    if(lengthOk(height)) {
							    item.decorate(new UIFreeAttributeDecorator("height", height.getOld()));
						    }
						
						    if(lengthOk(width)) {
							    item.decorate(new UIFreeAttributeDecorator("width", width.getOld()));
						    }
						
						    item.decorate(new UIFreeAttributeDecorator("title", messageLocator.getMessage("simplepage.youtube_player")));
						    item.decorate(new UIFreeAttributeDecorator("src", youtubeUrl));
						} else {
						    UIOutput.make(tableRow, "notAvailableText", messageLocator.getMessage("simplepage.multimediaItemUnavailable"));
						}

						if (canEditPage) {
							UIOutput.make(tableRow, "youtubeId", String.valueOf(i.getId()));
							UIOutput.make(tableRow, "currentYoutubeURL", youtubeUrl);
							UIOutput.make(tableRow, "currentYoutubeHeight", getOrig(height));
							UIOutput.make(tableRow, "currentYoutubeWidth", widthSt);
							UIOutput.make(tableRow, "current-item-id5", Long.toString(i.getId()));
							UIOutput.make(tableRow, "item-prereq4", String.valueOf(i.isPrerequisite()));
							UIVerbatim.make(tableRow, "item-path4", getItemPath(i));
							UIOutput.make(tableRow, "youtube-td").decorate(new UIFreeAttributeDecorator("title", messageLocator.getMessage("simplepage.edit-title.youtube")));
							UILink.make(tableRow, "youtube-edit", (String)null, "").decorate(new UIFreeAttributeDecorator("title", messageLocator.getMessage("simplepage.edit-title.youtube")));
						}

						UIOutput.make(tableRow, "description4", i.getDescription());
						
						// as of Oct 28, 2010, we store the mime type. mimeType
						// null is an old entry.
						// For that use the old approach of checking the
						// extension.
						// Otherwise we want to use iframes for HTML and OBJECT
						// for everything else
						// We need the iframes because IE up through 8 doesn't
						// reliably display
						// HTML with OBJECT. Experiments show that everything
						// else works with OBJECT
						// for most browsers. Unfortunately IE, even IE 9,
						// doesn't reliably call the
						// right player with OBJECT. EMBED works. But it's not
						// as nice because you can't
						// nest error recovery code. So we use OBJECT for
						// everything except IE, where we
						// use EMBED. OBJECT does work with Flash.
						// application/xhtml+xml is XHTML.

						// mimeType is 
					} else if (mmDisplayType == null && !simplePageBean.isHtmlType(i)) {

                        // except where explicit display is set,
			// this code is used for everything that isn't an image,
                        // Youtube, or HTML
			// This could be audio, video, flash, or something random like MS word.
                        // Random stuff will turn into an object.
                        // HTML is done with an IFRAME in the next "if" case
		        // The explicit display types are handled there as well

					    // in theory the things that fall through to iframe are
					    // html and random stuff without a defined mime type
					    // random stuff with mime type is displayed with object

                        String oMimeType = mimeType; // in case we change it for
                        // FLV or others

                        if (itemGroupString != null) {
                            UIOutput.make(tableRow, "item-group-titles5", itemGroupTitles);
                            UIOutput.make(tableRow, "item-groups5", itemGroupString);
                        }

			UIOutput.make(tableRow, "movieSpan");

			boolean available = simplePageBean.isItemAvailable(i);
                        if(canSeeAll || available) {
			    if (!available)
				UIOutput.make(tableRow, "notAvailableText", messageLocator.getMessage("simplepage.fake-item-unavailable"));

			    UIComponent item2;

                            String movieUrl = i.getItemURL(simplePageBean.getCurrentSiteId(),currentPage.getOwner());
                            // movieUrl = "https://heidelberg.rutgers.edu" + movieUrl;
                            // Safari doens't always pass cookies to plugins, so we have to pass the arg
                            // this requires session.parameter.allow=true in sakai.properties
                            // don't pass the arg unless that is set, since the whole point of defaulting
                            // off is to not expose the session id
                            String sessionParameter = getSessionParameter(movieUrl);
                            if (sessionParameter != null)
                                movieUrl = movieUrl + "?lb.session=" + sessionParameter;

			    UIComponent movieLink = UIOutput.make(tableRow, "movie-link-div");

                            //	if (allowSessionId)
                            //  movieUrl = movieUrl + "?sakai.session=" + SessionManager.getCurrentSession().getId();
                            boolean useFlvPlayer = false;

                            // isMp4 means we try the flash player (if not HTML5)
                            // we also try the flash player for FLV but for mp4 we do an
                            // additional backup if flash fails, but that doesn't make sense for FLV
                            boolean isMp4 = Arrays.binarySearch(mp4Types, mimeType) >= 0;
                            boolean isHtml5 = Arrays.binarySearch(html5Types, mimeType) >= 0;
                            
                            // wrap whatever stuff we decide to put out in HTML5 if appropriate
                            // javascript is used to do the wrapping, because RSF can't really handle this
                            if (isHtml5) {
				// flag for javascript
                                boolean isAudio = mimeType.startsWith("audio/");
                                UIComponent h5video = UIOutput.make(tableRow, (isAudio? "h5audio" : "h5video"));
                                UIComponent h5source = UIOutput.make(tableRow, (isAudio? "h5asource" : "h5source"));
				// HTML5 spec says % isn't legal in width, so have to use style
				String style = null;
                                if (lengthOk(height))
				    style = "height: " + height.getNew();
                                if (lengthOk(width)) {
				    if (style == null)
					style = "";
				    else 
					style = style + ";";
				    style = style + "width: " + width.getNew();
				}
				if (style != null)    
				    h5video.decorate(new UIFreeAttributeDecorator("style", style));
                                h5source.decorate(new UIFreeAttributeDecorator("src", movieUrl)).
                                decorate(new UIFreeAttributeDecorator("type", mimeType));
				String caption = i.getAttribute("captionfile");
				if (!isAudio && caption != null && caption.length() > 0) {
				    movieLink.decorate(new UIStyleDecorator("has-caption allow-caption"));
				    String captionUrl = "/access/lessonbuilder/item/" + i.getId() + caption;
				    sessionParameter = getSessionParameter(captionUrl);
				    // sessionParameter should always be non-null
				    // because this overrides all other checks in /access/lessonbuilder,
				    // we haven't adjusted it to handle these files otherwise
				    if (sessionParameter != null)
					captionUrl = captionUrl + "?lb.session=" + sessionParameter;
				    UIOutput.make(tableRow, "h5track").
					decorate(new UIFreeAttributeDecorator("src", captionUrl));
				} else if (!isAudio) {
				    movieLink.decorate(new UIStyleDecorator("allow-caption"));
				}
                            }

                            // FLV is special. There's no player for flash video in
                            // the browser
                            // it shows with a special flash program, which I
                            // supply. For the moment MP4 is
                            // shown with the same player so it uses much of the
                            // same code
                            if (mimeType != null && (mimeType.equals("video/x-flv") || mimeType.equals("video/flv") || isMp4)) {
                                mimeType = "application/x-shockwave-flash";
                                movieUrl = "/lessonbuilder-tool/templates/StrobeMediaPlayback.swf";
                                useFlvPlayer = true;
                            }
                            // for IE, if we're not supplying a player it's safest
                            // to use embed
                            // otherwise Quicktime won't work. Oddly, with IE 9 only
                            // it works if you set CLASSID to the MIME type,
                            // but that's so unexpected that I hate to rely on it.
                            // EMBED is in HTML 5, so I think we're OK
                            // using it permanently for IE.
                            // I prefer OBJECT where possible because of the nesting
                            // ability.
                            boolean useEmbed = ieVersion > 0 && !mimeType.equals("application/x-shockwave-flash");

                            if (useEmbed) {
                                item2 = UIOutput.make(tableRow, "movieEmbed").decorate(new UIFreeAttributeDecorator("src", movieUrl)).decorate(new UIFreeAttributeDecorator("alt", messageLocator.getMessage("simplepage.mm_player").replace("{}", abbrevUrl(i.getURL()))));
                            } else {
                               item2 = UIOutput.make(tableRow, "movieObject").decorate(new UIFreeAttributeDecorator("data", movieUrl)).decorate(new UIFreeAttributeDecorator("title", messageLocator.getMessage("simplepage.mm_player").replace("{}", abbrevUrl(i.getURL()))));
                            }
                            if (mimeType != null) {
                                item2.decorate(new UIFreeAttributeDecorator("type", mimeType));
                            }
                            if (canEditPage) {
                                //item2.decorate(new UIFreeAttributeDecorator("style", "border: 1px solid black"));
                            }

                            // some object types seem to need a specification, so supply our default if necessary
                            if (lengthOk(height) && lengthOk(width)) {
                                item2.decorate(new UIFreeAttributeDecorator("height", height.getOld())).decorate(new UIFreeAttributeDecorator("width", width.getOld()));
                            } else if (definiteLength(width)) {
				// this is mostly because the default is 640 with no height specified
				// we've validated width, so no errors in conversion should occur
				Double h = new Double(width.getOld()) * 0.75;
                                if (oMimeType.startsWith("audio/"))
				    h = 100.0;
                                item2.decorate(new UIFreeAttributeDecorator("height", Double.toString(h))).decorate(new UIFreeAttributeDecorator("width", width.getOld()));
				// flag for javascript to adjust height
				if (!oMimeType.startsWith("audio/"))
				    item2.decorate(new UIFreeAttributeDecorator("defaultsize","true"));
			    } else {				
                                if (oMimeType.startsWith("audio/"))
                                item2.decorate(new UIFreeAttributeDecorator("height", "100")).decorate(new UIFreeAttributeDecorator("width", "400"));
                                else
                                item2.decorate(new UIFreeAttributeDecorator("height", "300")).decorate(new UIFreeAttributeDecorator("width", "400"));
                            }
                            if (!useEmbed) {
                                if (useFlvPlayer) {
                                    UIOutput.make(tableRow, "flashvars").decorate(new UIFreeAttributeDecorator("value", "src=" + URLEncoder.encode(myUrl() + i.getItemURL(simplePageBean.getCurrentSiteId(),currentPage.getOwner()))));
                                    // need wmode=opaque for player to stack properly with dialogs, etc.
                                    // there is a performance impact, but I'm guessing in our application we don't 
                                    // need ultimate performance for embedded video. I'm setting it only for
                                    // the player, so flash games and other applications will still get wmode=window
                                    UIOutput.make(tableRow, "wmode");
                                } else if (mimeType.equals("application/x-shockwave-flash"))
                                    UIOutput.make(tableRow, "wmode");

                                UIOutput.make(tableRow, "movieURLInject").decorate(new UIFreeAttributeDecorator("value", movieUrl));
				if (!isMp4 && showDownloads) {
                                    UIOutput.make(tableRow, "noplugin-p", messageLocator.getMessage("simplepage.noplugin"));
                                    UIOutput.make(tableRow, "noplugin-br");
                                    UILink.make(tableRow, "noplugin", i.getName(), movieUrl);
				} 
                            }

                            if (isMp4) {
                                // do fallback. for ie use EMBED
                                if (ieVersion > 0) {
                                    item2 = UIOutput.make(tableRow, "mp4-embed").decorate(new UIFreeAttributeDecorator("src", i.getItemURL(simplePageBean.getCurrentSiteId(),currentPage.getOwner()))).decorate(new UIFreeAttributeDecorator("alt", messageLocator.getMessage("simplepage.mm_player").replace("{}", abbrevUrl(i.getURL()))));
                                } else {
                                    item2 = UIOutput.make(tableRow, "mp4-object").decorate(new UIFreeAttributeDecorator("data", i.getItemURL(simplePageBean.getCurrentSiteId(),currentPage.getOwner()))).decorate(new UIFreeAttributeDecorator("title", messageLocator.getMessage("simplepage.mm_player").replace("{}", abbrevUrl(i.getURL()))));
                            }
                                if (oMimeType != null) {
                                    item2.decorate(new UIFreeAttributeDecorator("type", oMimeType));
                                }

                                // some object types seem to need a specification, so give a default if needed
                                if (lengthOk(height) && lengthOk(width)) {
                                    item2.decorate(new UIFreeAttributeDecorator("height", height.getOld())).decorate(new UIFreeAttributeDecorator("width", width.getOld()));
				} else if (definiteLength(width)) {
				    // this is mostly because the default is 640 with no height specified
				    // we've validated width, so no errors in conversion should occur
				    Double h = new Double(width.getOld()) * 0.75;
				    if (oMimeType.startsWith("audio/"))
					h = 100.0;
				    item2.decorate(new UIFreeAttributeDecorator("height", Double.toString(h))).decorate(new UIFreeAttributeDecorator("width", width.getOld()));
				    // flag for javascript to adjust height
				    if (!oMimeType.startsWith("audio/"))
					item2.decorate(new UIFreeAttributeDecorator("defaultsize","true"));
                                } else {
                                    if (oMimeType.startsWith("audio/"))
                                    item2.decorate(new UIFreeAttributeDecorator("height", "100")).decorate(new UIFreeAttributeDecorator("width", "100%"));
                                    else
                                    item2.decorate(new UIFreeAttributeDecorator("height", "300")).decorate(new UIFreeAttributeDecorator("width", "100%"));
                                }

                                if (!useEmbed) {
                                    UIOutput.make(tableRow, "mp4-inject").decorate(new UIFreeAttributeDecorator("value", i.getItemURL(simplePageBean.getCurrentSiteId(),currentPage.getOwner())));

				    if (showDownloads) {
					UIOutput.make(tableRow, "mp4-noplugin-p", messageLocator.getMessage("simplepage.noplugin"));
					UILink.make(tableRow, "mp4-noplugin", i.getName(), i.getItemURL(simplePageBean.getCurrentSiteId(),currentPage.getOwner()));
				    } 
                                }
                            }
			    UIOutput.make(tableRow, "description3", i.getDescription());
                        } else {
			    UIOutput.make(tableRow, "notAvailableText", messageLocator.getMessage("simplepage.multimediaItemUnavailable"));
                        }

						if (canEditPage) {
							UIOutput.make(tableRow, "movieId", String.valueOf(i.getId()));
							UIOutput.make(tableRow, "movieHeight", getOrig(height));
							UIOutput.make(tableRow, "movieWidth", widthSt);
							UIOutput.make(tableRow, "mimetype5", oMimeType);
							UIOutput.make(tableRow, "prerequisite", (i.isPrerequisite()) ? "true" : "false");
							UIOutput.make(tableRow, "current-item-id6", Long.toString(i.getId()));
							UIVerbatim.make(tableRow, "item-path5", getItemPath(i));
							UIOutput.make(tableRow, "movie-td").decorate(new UIFreeAttributeDecorator("title", messageLocator.getMessage("simplepage.edit-title.url").replace("{}", abbrevUrl(i.getURL()))));
							UILink.make(tableRow, "edit-movie", (String)null, "").decorate(new UIFreeAttributeDecorator("title", messageLocator.getMessage("simplepage.edit-title.url").replace("{}", abbrevUrl(i.getURL()))));
						}
						
					} else {
					    // this is fallthrough for html or an explicit mm display type (i.e. embed code)
					    // odd types such as MS word will be handled by the AV code, and presented as <OBJECT>

					    boolean available = simplePageBean.isItemAvailable(i);
					    if(canSeeAll || available) {
						if (!available)
						    UIOutput.make(tableRow, "notAvailableText", messageLocator.getMessage("simplepage.fake-item-unavailable"));

						// definition of resizeiframe, at top of page
						if (!iframeJavascriptDone && getOrig(height).equals("auto")) {
							UIOutput.make(tofill, "iframeJavascript");
							iframeJavascriptDone = true;
						}

						UIOutput.make(tableRow, "iframeSpan");

						if (itemGroupString != null) {
							UIOutput.make(tableRow, "item-group-titles2", itemGroupTitles);
							UIOutput.make(tableRow, "item-groups2", itemGroupString);
						}
						String itemUrl = i.getItemURL(simplePageBean.getCurrentSiteId(),currentPage.getOwner());
						if ("1".equals(mmDisplayType)) {
						    // embed
						    item = UIVerbatim.make(tableRow, "mm-embed", i.getAttribute("multimediaEmbedCode"));
						    //String style = getStyle(width, height);
						    //if (style != null)
						    //item.decorate(new UIFreeAttributeDecorator("style", style));
						} else if ("3".equals(mmDisplayType)) {
						    item = UILink.make(tableRow, "mm-oembed", i.getAttribute("multimediaUrl"), i.getAttribute("multimediaUrl"));
						    if (lengthOk(width))
							item.decorate(new UIFreeAttributeDecorator("maxWidth", width.getOld()));
						    if (lengthOk(height))
							item.decorate(new UIFreeAttributeDecorator("maxHeight", height.getOld()));
						    // oembed
						} else  {
						    UIOutput.make(tableRow, "iframe-link-div");
						    UILink.make(tableRow, "iframe-link-link", messageLocator.getMessage("simplepage.open_new_window"), itemUrl);
						    item = UIOutput.make(tableRow, "iframe").decorate(new UIFreeAttributeDecorator("src", itemUrl));
						    // if user specifies auto, use Javascript to resize the
						    // iframe when the
						    // content changes. This only works for URLs with the
						    // same origin, i.e.
						    // URLs in this sakai system
						    if (getOrig(height).equals("auto")) {
							item.decorate(new UIFreeAttributeDecorator("onload", "resizeiframe('" + item.getFullID() + "')"));
							if (lengthOk(width)) {
							    item.decorate(new UIFreeAttributeDecorator("width", width.getOld()));
							}
							item.decorate(new UIFreeAttributeDecorator("height", "300"));
						    } else {
							// we seem OK without a spec
							if (lengthOk(height) && lengthOk(width)) {
								item.decorate(new UIFreeAttributeDecorator("height", height.getOld())).decorate(new UIFreeAttributeDecorator("width", width.getOld()));
							}
						    }
						}
						item.decorate(new UIFreeAttributeDecorator("title", messageLocator.getMessage("simplepage.web_content").replace("{}", abbrevUrl(i.getURL()))));

						if (canEditPage) {
							UIOutput.make(tableRow, "iframeHeight", getOrig(height));
							UIOutput.make(tableRow, "iframeWidth", widthSt);
							UIOutput.make(tableRow, "mimetype3", mimeType);
							UIOutput.make(tableRow, "item-prereq2", String.valueOf(i.isPrerequisite()));
							UIOutput.make(tableRow, "embedtype", mmDisplayType);
							UIOutput.make(tableRow, "current-item-id3", Long.toString(i.getId()));
							UIVerbatim.make(tableRow, "item-path2", getItemPath(i));
							UIOutput.make(tableRow, "editmm-td").decorate(new UIFreeAttributeDecorator("title", messageLocator.getMessage("simplepage.edit-title.url").replace("{}", abbrevUrl(i.getURL()))));
							UILink.make(tableRow, "iframe-edit", (String)null, "").decorate(new UIFreeAttributeDecorator("title", messageLocator.getMessage("simplepage.edit-title.url").replace("{}", abbrevUrl(i.getURL()))));
						}
						
						UIOutput.make(tableRow, "description5", i.getDescription());
					    } else {
					        UIOutput.make(tableRow, "notAvailableText", messageLocator.getMessage("simplepage.multimediaItemUnavailable"));
					    }

					}

					// end of multimedia object

				} else if (i.getType() == SimplePageItem.COMMENTS) {
					// Load later using AJAX and CommentsProducer

					UIOutput.make(tableRow, "commentsSpan");

					boolean isAvailable = simplePageBean.isItemAvailable(i);
					// faculty missing preqs get warning but still see the comments
					if (!isAvailable && canSeeAll)
					    UIOutput.make(tableRow, "missing-prereqs", messageLocator.getMessage("simplepage.fake-missing-prereqs"));

					// students get warning and not the content
					if (!isAvailable && !canSeeAll) {
					    UIOutput.make(tableRow, "missing-prereqs", messageLocator.getMessage("simplepage.missing-prereqs"));
					}else {
						UIOutput.make(tableRow, "commentsDiv");
						UIOutput.make(tableRow, "placementId", placement.getId());

					        // note: the URL will be rewritten in comments.js to look like
					        //  /lessonbuilder-tool/faces/Comments...
						CommentsViewParameters eParams = new CommentsViewParameters(CommentsProducer.VIEW_ID);
						eParams.itemId = i.getId();
						eParams.placementId = placement.getId();
						if (params.postedComment) {
							eParams.postedComment = postedCommentId;
						}
						eParams.siteId = simplePageBean.getCurrentSiteId();
						eParams.pageId = currentPage.getPageId();
						
						if(params.author != null && !params.author.equals("")) {
							eParams.author = params.author;
							eParams.showAllComments = true;
						}

						UIInternalLink.make(tableRow, "commentsLink", eParams);

						if (!addedCommentsScript) {
							UIOutput.make(tofill, "comments-script");
							UIOutput.make(tofill, "fckScript");
							addedCommentsScript = true;
							UIOutput.make(tofill, "delete-dialog");
						}
						
						// forced comments have to be edited on the main page
						if (canEditPage) {
							// Checks to make sure that the comments item isn't on a student page.
							// That it is graded.  And that we didn't just come from the grading pane.
							if(i.getPageId() > 0 && i.getGradebookId() != null && !cameFromGradingPane) {
								CommentsGradingPaneViewParameters gp = new CommentsGradingPaneViewParameters(CommentGradingPaneProducer.VIEW_ID);
								gp.placementId = toolManager.getCurrentPlacement().getId();
								gp.commentsItemId = i.getId();
								gp.pageId = currentPage.getPageId();
								gp.pageItemId = pageItem.getId();
								gp.siteId = simplePageBean.getCurrentSiteId();
								
								UIInternalLink.make(tableRow, "gradingPaneLink", gp)
								    .decorate(new UIFreeAttributeDecorator("title", messageLocator.getMessage("simplepage.show-grading-pane-comments")));
							}

							UIOutput.make(tableRow, "comments-td").decorate(new UIFreeAttributeDecorator("title", messageLocator.getMessage("simplepage.edit-title.comments")));
						
							if (i.getSequence() > 0) {
							    UILink.make(tableRow, "edit-comments", (String)null, "")
									.decorate(new UIFreeAttributeDecorator("title", messageLocator.getMessage("simplepage.edit-title.comments")));

							    UIOutput.make(tableRow, "commentsId", String.valueOf(i.getId()));
							    UIOutput.make(tableRow, "commentsAnon", String.valueOf(i.isAnonymous()));
							    UIOutput.make(tableRow, "commentsitem-required", String.valueOf(i.isRequired()));
							    UIOutput.make(tableRow, "commentsitem-prerequisite", String.valueOf(i.isPrerequisite()));
							    UIOutput.make(tableRow, "commentsGrade", String.valueOf(i.getGradebookId() != null));
							    UIOutput.make(tableRow, "commentsMaxPoints", String.valueOf(i.getGradebookPoints()));
							
							    String itemGroupString = simplePageBean.getItemGroupString(i, null, true);
							    if (itemGroupString != null) {
							    	String itemGroupTitles = simplePageBean.getItemGroupTitles(itemGroupString, i);
							    	if (itemGroupTitles != null) {
							    		itemGroupTitles = "[" + itemGroupTitles + "]";
							    	}
							    	UIOutput.make(tableRow, "comments-groups", itemGroupString);
							    	UIOutput.make(tableRow, "item-group-titles6", itemGroupTitles);
							    }
							}
					    	
							// Allows AJAX posting of comment grades
					    	printGradingForm(tofill);
					    }

					    UIForm form = UIForm.make(tableRow, "comment-form");
					    makeCsrf(form, "csrf2");

					    UIInput.make(form, "comment-item-id", "#{simplePageBean.itemId}", String.valueOf(i.getId()));
					    UIInput.make(form, "comment-edit-id", "#{simplePageBean.editId}");

					    // usage * image is required and not done
					    if (i.isRequired() && !simplePageBean.isItemComplete(i))
						UIOutput.make(tableRow, "comment-required-image");

					    UIOutput.make(tableRow, "add-comment-link");
					    UIOutput.make(tableRow, "add-comment-text", messageLocator.getMessage("simplepage.add-comment"));
					    UIInput fckInput = UIInput.make(form, "comment-text-area-evolved:", "#{simplePageBean.formattedComment}");
					    fckInput.decorate(new UIFreeAttributeDecorator("height", "175"));
					    fckInput.decorate(new UIFreeAttributeDecorator("width", "800"));
					    fckInput.decorate(new UIStyleDecorator("evolved-box"));
					    fckInput.decorate(new UIFreeAttributeDecorator("aria-label", messageLocator.getMessage("simplepage.editor")));
					    fckInput.decorate(new UIFreeAttributeDecorator("role", "dialog"));

					    if (!noEditor) {
						fckInput.decorate(new UIStyleDecorator("using-editor"));  // javascript needs to know
						((SakaiFCKTextEvolver) richTextEvolver).evolveTextInput(fckInput, "" + commentsCount);
					    }
					    UICommand.make(form, "add-comment", "#{simplePageBean.addComment}");
					}
				
				}else if (i.getType() == SimplePageItem.PEEREVAL){
					
					String owner=currentPage.getOwner();
					String currentUser=UserDirectoryService.getCurrentUser().getId();
					Long pageId=currentPage.getPageId();
					
					boolean isOpen = false;
					boolean isPastDue = false;
					
					String peerEvalDateOpenStr = i.getAttribute("rubricOpenDate");
					String peerEvalDateDueStr  = i.getAttribute("rubricDueDate");
					boolean peerEvalAllowSelfGrade = Boolean.parseBoolean(i.getAttribute("rubricAllowSelfGrade"));
					boolean gradingSelf = owner.equals(currentUser) && peerEvalAllowSelfGrade;
				
					if (peerEvalDateOpenStr != null && peerEvalDateDueStr != null) {
						Date peerEvalNow = new Date();
						Date peerEvalOpen = new Date(Long.valueOf(peerEvalDateOpenStr));
						Date peerEvalDue = new Date(Long.valueOf(peerEvalDateDueStr));
						
						isOpen = peerEvalNow.after(peerEvalOpen);
						isPastDue = peerEvalNow.after(peerEvalDue);
					}
					
					if(isOpen){
						
					    // data needed to figure out what to show
					    // there are three cases:
					    // individual
					    // group where we evaluate the group
					    // group where we evaluate individuals
					    // for historical reasons when we evaluate the group the first person
					    // to create the group is shown as the owner.
					    
					        // construct row text -> row id
					        // old entries are by text, so need to be able to map them to id

					        Map<String, Long> catMap = new HashMap<String, Long>();

						List<Map> categories = (List<Map>) i.getJsonAttribute("rows");
						if (categories == null)   // not valid to do update on item without rubic
						    continue; 
						for (Map cat: categories) {
						    String rowText = String.valueOf(cat.get("rowText"));
						    String rowId = String.valueOf(cat.get("id"));
						    catMap.put(rowText, new Long(rowId));
						}

						List<String>groupMembers = simplePageBean.studentPageGroupMembers(i, null);

						boolean evalIndividual = (i.isGroupOwned() && "true".equals(i.getAttribute("group-eval-individual")));

						// if we should show form. 
						// individual owned
						// group owned and eval group
						// group owned and eval individual and we're in the group
						// i.e. not eval individual and we're outside group
						if(!(evalIndividual && !groupMembers.contains(currentUser))) {
						    UIOutput.make(tableRow, "peerReviewRubricStudent");
						    UIOutput.make(tableRow, "peer-eval-title-student", String.valueOf(i.getAttribute("rubricTitle")));
						    UIForm peerForm = UIForm.make(tableRow, "peer-review-form");
						    UIInput.make(peerForm, "peer-eval-itemid", "#{simplePageBean.itemId}", String.valueOf(i.getId()));
						    
						    // originally evalTargets was a list if ID's.
						    // but we need to sort by name, so unless we want to keep repeatedly
						    // going from ID to name, we need to use this:
						    class Target {
							String id;
							String name;
							String sort;
							Target(String i) {
							    name = i;
							    try {
								User u = UserDirectoryService.getUser(i);
								name = u.getDisplayName();
								sort = u.getSortName();
							    } catch (Exception ignore) {}
							    id = i;
							}
						    }

						    List<Target>evalTargets = new ArrayList<Target>();
						    if (evalIndividual) {
							String group = simplePageBean.getCurrentPage().getGroup();
							if (group != null)
							    group = "/site/" + simplePageBean.getCurrentSiteId() + "/group/" + group;
							try {
							    AuthzGroup g = authzGroupService.getAuthzGroup(group);
							    Set<Member> members = g.getMembers();
							    for (Member m: members) {
								evalTargets.add(new Target(m.getUserId()));
							    }
							} catch (Exception e) {
							    log.info("unable to get members of group " + group);
							}
							// no need to sort for other alternative, when there's only one
							Collections.sort(evalTargets, new Comparator<Target>() {
								public int compare(Target o1, Target o2) {
								    return o1.sort.compareTo(o2.sort);
								}
							    });
						    } else {
							Target target = new Target(owner);
							// individual handled above. So if group we're evaluating
							// the group. Use group name
							if (i.isGroupOwned()) {
							    String group = simplePageBean.getCurrentPage().getGroup();
							    target.name = simplePageBean.getCurrentSite().getGroup(group).getTitle();
							}
							evalTargets.add(target);
						    }

						    // for old format entries always need page owner or evaluee
						    // for new format when evaluating page need groupId
						    String groupId = null;
						    if (i.isGroupOwned() && !evalIndividual)
							groupId = simplePageBean.getCurrentPage().getGroup();

						    for (Target target: evalTargets) {
							UIContainer entry = UIBranchContainer.make(peerForm, "peer-eval-target:");
						    // for each target

							Map<Long, Map<Integer, Integer>> dataMap = new HashMap<Long, Map<Integer, Integer>>();
							// current data to show to target, all evaluations of target
							// But first see if we should show current data. Only show
							// user data evaluating him
							if ((i.isGroupOwned() && !evalIndividual && groupMembers.contains(currentUser)) ||
							    target.id.equals(currentUser)) {
							
							    List<SimplePagePeerEvalResult> evaluations = simplePageToolDao.findPeerEvalResultByOwner(pageId.longValue(), target.id, groupId);
							    
							    if(evaluations!=null) {
								for(SimplePagePeerEvalResult eval : evaluations) {
								    // for individual eval only show results for that one
									if (evalIndividual && !currentUser.equals(eval.getGradee()))
									    continue;
									Long rowId = eval.getRowId();
									if (rowId == 0L)
									    rowId = catMap.get(eval.getRowText());
									if (rowId == null)
									    continue; // don't recognize old-format entry

									Map<Integer, Integer> rowMap = dataMap.get(rowId);
									if (rowMap == null) {
									    rowMap = new HashMap<Integer, Integer>();
									    dataMap.put(rowId, rowMap);
									}
									Integer n = rowMap.get(eval.getColumnValue());
									if (n == null)
									    n = 1;
									else 
									    n++;
									rowMap.put(eval.getColumnValue(), n);
								}
							    }
							    
							}
							// end current data

							// now get current data to initiaize form. That's just
							// the submission by current user.
							List<SimplePagePeerEvalResult> evaluations = simplePageToolDao.findPeerEvalResult(pageId, currentUser, target.id, groupId);
							Map<Long,Integer> selectedCells = new HashMap<Long,Integer>();
							for (SimplePagePeerEvalResult result: evaluations) {
							    Long rowId = result.getRowId();
							    String rowText = result.getRowText();
							    if (rowId == 0L)
								rowId = catMap.get(rowText);
							    if (rowId == null)
								continue;
							    selectedCells.put(rowId, new Integer(result.getColumnValue()));
							}

							// for each student being evaluated
							UIOutput.make(entry, "peer-eval-target-name", target.name);
							UIOutput.make(entry, "peer-eval-target-id", target.id);

							// keep this is sync with canSubmit in SimplePageBean.savePeerEvalResult
							boolean canSubmit = (!i.isGroupOwned() && (!owner.equals(currentUser) || gradingSelf) ||
									     i.isGroupOwned() && !evalIndividual && (!groupMembers.contains(currentUser) || peerEvalAllowSelfGrade) ||
									     evalIndividual && groupMembers.contains(currentUser) && (peerEvalAllowSelfGrade || !target.id.equals(currentUser)));

							makePeerRubric(entry, i, makeStudentRubric, selectedCells, 
								       dataMap, canSubmit);

						    }

						    // can submit
						    // individual and (not that individual or gradingeself)
						    // group and (not in group or gradingself)
						    // group individual eval and in group
						    if(!i.isGroupOwned() && (!owner.equals(currentUser) || gradingSelf) ||
						       i.isGroupOwned() && !evalIndividual && (!groupMembers.contains(currentUser) || peerEvalAllowSelfGrade) ||
						       evalIndividual && groupMembers.contains(currentUser)) {

							// can actually submit

							if(isPastDue) {
							    UIOutput.make(tableRow, "peer-eval-grade-directions", messageLocator.getMessage("simplepage.peer-eval.past-due-date"));
							} else {
							    makeCsrf(peerForm, "csrf6");
							    UICommand.make(peerForm, "save-peereval-link",  messageLocator.getMessage("simplepage.submit"), "#{simplePageBean.savePeerEvalResult}");
							    UIOutput.make(peerForm, "save-peereval-text", messageLocator.getMessage("simplepage.save"));
							    UIOutput.make(peerForm, "cancel-peereval-link");
							    UIOutput.make(peerForm, "cancel-peereval-text", messageLocator.getMessage("simplepage.cancel"));
							
							    UIOutput.make(tableRow, "peer-eval-grade-directions", messageLocator.getMessage("simplepage.peer-eval.click-on-cell"));
							} 

						    // in theory the only case where we show the form and can't grade
						    // is if it's for yourself.
						    } else {
							UIOutput.make(tableRow, "peer-eval-grade-directions", messageLocator.getMessage("simplepage.peer-eval.cant-eval-yourself"));
						    }
						//buttons
						UIOutput.make(tableRow, "add-peereval-link");
						UIOutput.make(tableRow, "add-peereval-text", messageLocator.getMessage("simplepage.view-peereval"));
						
						}
						if(canEditPage)
							UIOutput.make(tableRow, "peerReviewRubricStudent-edit");//lines up rubric with edit btn column for users with editing privs
					}
				}else if(i.getType() == SimplePageItem.STUDENT_CONTENT) {
					
					UIOutput.make(tableRow, "studentSpan");

					boolean isAvailable = simplePageBean.isItemAvailable(i);
					// faculty missing preqs get warning but still see the comments
					if (!isAvailable && canSeeAll)
					    UIOutput.make(tableRow, "student-missing-prereqs", messageLocator.getMessage("simplepage.student-fake-missing-prereqs"));
					if (!isAvailable && !canSeeAll)
					    UIOutput.make(tableRow, "student-missing-prereqs", messageLocator.getMessage("simplepage.student-missing-prereqs"));
					else {
						boolean isGrader = simplePageBean.getEditPrivs() == 0;

						UIOutput.make(tableRow, "studentDiv");
						
						HashMap<Long, SimplePageLogEntry> cache = simplePageBean.cacheStudentPageLogEntries(i.getId());
						List<SimpleStudentPage> studentPages = simplePageToolDao.findStudentPages(i.getId());

						// notSubmitted will be list of students or groups that didn't submit. Start with those who
						// should submit and remove as we see them
						Set<String> notSubmitted = new HashSet<String>();
						if (i.isGroupOwned()) {
						    notSubmitted = simplePageBean.getOwnerGroups(i);
						} else {
						    String siteRef = simplePageBean.getCurrentSite().getReference();
						    // only check students
						    List<User> studentUsers = securityService.unlockUsers("section.role.student", siteRef);
						    for (User u: studentUsers)
							notSubmitted.add(u.getId());
						}
					
						boolean hasOwnPage = false;
						String userId = UserDirectoryService.getCurrentUser().getId();
						
					    Collections.sort(studentPages, new Comparator<SimpleStudentPage>() {
						    public int compare(SimpleStudentPage o1, SimpleStudentPage o2) {
							String title1 = o1.getTitle();
							if (title1 == null)
							    title1 = "";
							String title2 = o2.getTitle();
							if (title2 == null)
							    title2 = "";
							return title1.compareTo(title2);
						    }
						});					    

					        UIOutput contentList = UIOutput.make(tableRow, "studentContentTable");
					        UIOutput contentTitle = UIOutput.make(tableRow, "studentContentTitle", messageLocator.getMessage("simplepage.student"));
						contentList.decorate(new UIFreeAttributeDecorator("aria-labelledby", contentTitle.getFullID()));
						boolean seeOnlyOwn = ("true".equals(i.getAttribute("see-only-own")));
						// Print each row in the table
						for(SimpleStudentPage page : studentPages) {
							if(page.isDeleted()) continue;

							// if seeOnlyOwn, skip other entries
							if (seeOnlyOwn && !canSeeAll) {
							    List<String>groupMembers = simplePageBean.studentPageGroupMembers(i, page.getGroup());
							    String currentUser = UserDirectoryService.getCurrentUser().getId();
							    if (!i.isGroupOwned() && !page.getOwner().equals(currentUser) ||
								i.isGroupOwned() && !groupMembers.contains(currentUser))
								continue;
							}

							// remove this from notSubmitted
							if (i.isGroupOwned()) {
							    String pageGroup = page.getGroup();
							    if (pageGroup != null)
								notSubmitted.remove(pageGroup);
							} else {
							    notSubmitted.remove(page.getOwner());
							}
							    
							SimplePageLogEntry entry = cache.get(page.getPageId());
							UIBranchContainer row = UIBranchContainer.make(tableRow, "studentRow:");
							
							// There's content they haven't seen
							if(entry == null || entry.getLastViewed().compareTo(page.getLastUpdated()) < 0) {
							    UIOutput.make(row, "newContentImg").decorate(new UIFreeAttributeDecorator("title", messageLocator.getMessage("simplepage.new-student-content")));
							} else
							    UIOutput.make(row, "newContentImgT");
 
							// The comments tool exists, so we might have to show the icon
							if(i.getShowComments() != null && i.getShowComments()) {
 						
							    // New comments have been added since they last viewed the page
							    if(page.getLastCommentChange() != null && (entry == null || entry.getLastViewed().compareTo(page.getLastCommentChange()) < 0)) {
								UIOutput.make(row, "newCommentsImg").decorate(new UIFreeAttributeDecorator("title", messageLocator.getMessage("simplepage.new-student-comments")));
							    } else
								UIOutput.make(row, "newCommentsImgT");							
							}
 
							// Never visited page
							if(entry == null) {
							    UIOutput.make(row, "newPageImg").decorate(new UIFreeAttributeDecorator("title", messageLocator.getMessage("simplepage.new-student-content-page")));
							} else
							    UIOutput.make(row, "newPageImgT");

							GeneralViewParameters eParams = new GeneralViewParameters(ShowPageProducer.VIEW_ID, page.getPageId());
							eParams.setItemId(i.getId());
							eParams.setPath("push");
							
							String studentTitle = page.getTitle();
						
							String sownerName = null;
							try {
								if(!i.isAnonymous() || canEditPage) {
									if (page.getGroup() != null)
									    sownerName = simplePageBean.getCurrentSite().getGroup(page.getGroup()).getTitle();
									else
									    sownerName = UserDirectoryService.getUser(page.getOwner()).getDisplayName();
									if (sownerName != null && sownerName.equals(studentTitle))
									    studentTitle = "(" + sownerName + ")";
									else
									    studentTitle += " (" + sownerName + ")";
								}else if (simplePageBean.isPageOwner(page)) {
									studentTitle += " (" + messageLocator.getMessage("simplepage.comment-you") + ")";
								}
							} catch (UserNotDefinedException e) {
							}
							
							UIInternalLink.make(row, "studentLink", studentTitle, eParams);
						
							if(simplePageBean.isPageOwner(page)) {
								hasOwnPage = true;
							}
							
							if(i.getGradebookId() != null && simplePageBean.getEditPrivs() == 0) {
								UIOutput.make(row, "studentGradingCell", String.valueOf((page.getPoints() != null? page.getPoints() : "")));
							}
						}
					
						// if grader, show people who didn't submit
						if (simplePageBean.getEditPrivs() == 0) {
						    if (notSubmitted.size() > 0) {
							UIBranchContainer row = UIBranchContainer.make(tableRow, "studentRow:");
							UIOutput.make(row, "missingStudentTitle", messageLocator.getMessage("simplepage.missing-students"));
						    }
						    List<String> missingUsers = new ArrayList<String>();
						    for(String owner: notSubmitted) {
							String sownerName;
							if (i.isGroupOwned()) {
							    try {
								sownerName = simplePageBean.getCurrentSite().getGroup(owner).getTitle();
							    } catch (Exception e) {
								// the only way I can make this happen is to add a group
								// to the item and then delete the group. If we can't find the
								// group, don't show the item.
								continue;
							    }
							} else {
							    try {
								sownerName = UserDirectoryService.getUser(owner).getDisplayName();
							    } catch (Exception e) {
								// can't find user, just show userid. Not very useful, but at least shows
								// what happened
								sownerName = owner;
							    }
							}
							missingUsers.add(sownerName);
						    }
						    Collections.sort(missingUsers);
						    for(String owner: missingUsers) {
							UIBranchContainer row = UIBranchContainer.make(tableRow, "studentRow:");
							UIOutput.make(row, "missingStudent", owner);
						    }
						    if (notSubmitted.size() > 0 && i.getGradebookId() != null) {
							UIBranchContainer row = UIBranchContainer.make(tableRow, "studentRow:");
							UIOutput zeroRow = UIOutput.make(row, "student-zero-div");
							UIForm zeroForm = UIForm.make(row, "student-zero-form");
							makeCsrf(zeroForm, "student-zero-csrf");
							UIInput.make(zeroForm, "student-zero-item", "#{simplePageBean.itemId}", String.valueOf(i.getId()));
							UICommand.make(zeroForm, "student-zero", messageLocator.getMessage("simplepage.zero-missing"), "#{simplePageBean.missingStudentSetZero}");
						    }
						}

						if(!hasOwnPage && simplePageBean.myStudentPageGroupsOk(i)) {
							UIBranchContainer row = UIBranchContainer.make(tableRow, "studentRow:");
							UIOutput.make(row, "linkRow");
							UIOutput.make(row, "linkCell");
							
							if (i.isRequired() && !simplePageBean.isItemComplete(i))
								UIOutput.make(row, "student-required-image");

							UIForm studentForm = UIForm.make(row, "add-content-form");
							makeCsrf(studentForm, "csrf27");
							UIInput.make(studentForm, "add-content-itemId", "#{simplePageBean.itemId}", "" + i.getId());
							UICommand.make(studentForm, "add-content", messageLocator.getMessage("simplepage.add-page"), "#{simplePageBean.createStudentPage}");;
						}
					
						String itemGroupString = null;
						// do before canEditAll because we need itemGroupString in it
						if (canSeeAll) {
						    itemGroupString = simplePageBean.getItemGroupString(i, null, true);
						    if (itemGroupString != null) {
							String itemGroupTitles = simplePageBean.getItemGroupTitles(itemGroupString, i);
							if (itemGroupTitles != null) {
							    itemGroupTitles = "[" + itemGroupTitles + "]";
							}
							UIOutput.make(tableRow, "item-group-titles7", itemGroupTitles);
						    }
						}

						if(canEditPage) {
							// Checks to make sure that the comments are graded and that we didn't
							// just come from a grading pane (would be confusing)
							if(i.getAltGradebook() != null && !cameFromGradingPane) {
								CommentsGradingPaneViewParameters gp = new CommentsGradingPaneViewParameters(CommentGradingPaneProducer.VIEW_ID);
								gp.placementId = toolManager.getCurrentPlacement().getId();
								gp.commentsItemId = i.getId();
								gp.pageId = currentPage.getPageId(); 
								gp.pageItemId = pageItem.getId();
								gp.studentContentItem = true;
							
								UIInternalLink.make(tableRow, "studentGradingPaneLink", gp)
								    .decorate(new UIFreeAttributeDecorator("title", messageLocator.getMessage("simplepage.show-grading-pane-content")));
							}
							
							UIOutput.make(tableRow, "student-td").decorate(new UIFreeAttributeDecorator("title", messageLocator.getMessage("simplepage.edit-title.student")));
							UILink.make(tableRow, "edit-student", (String)null, "")
									.decorate(new UIFreeAttributeDecorator("title", messageLocator.getMessage("simplepage.edit-title.student")));
							
							UIOutput.make(tableRow, "studentId", String.valueOf(i.getId()));
							UIOutput.make(tableRow, "studentAnon", String.valueOf(i.isAnonymous()));
							UIOutput.make(tableRow, "studentComments", String.valueOf(i.getShowComments()));
							UIOutput.make(tableRow, "forcedAnon", String.valueOf(i.getForcedCommentsAnonymous()));
							UIOutput.make(tableRow, "studentGrade", String.valueOf(i.getGradebookId() != null));
							UIOutput.make(tableRow, "studentMaxPoints", String.valueOf(i.getGradebookPoints()));
							UIOutput.make(tableRow, "studentGrade2", String.valueOf(i.getAltGradebook() != null));
							UIOutput.make(tableRow, "studentMaxPoints2", String.valueOf(i.getAltPoints()));
							UIOutput.make(tableRow, "studentitem-required", String.valueOf(i.isRequired()));
							UIOutput.make(tableRow, "studentitem-prerequisite", String.valueOf(i.isPrerequisite()));
							UIOutput.make(tableRow, "peer-eval", String.valueOf(i.getShowPeerEval()));
							makePeerRubric(tableRow,i, makeMaintainRubric, null, null, false);
							makeSamplePeerEval(tableRow);
							
							String peerEvalDate = i.getAttribute("rubricOpenDate");
							String peerDueDate = i.getAttribute("rubricDueDate");
							
							Calendar peerevalcal = Calendar.getInstance();
							
							if (peerEvalDate != null && peerDueDate != null) {
								DateFormat df = DateFormat.getDateTimeInstance(DateFormat.MEDIUM, DateFormat.SHORT, M_locale);
								//Open date from attribute string
								peerevalcal.setTimeInMillis(Long.valueOf(peerEvalDate));
								
								String dateStr = isoDateFormat.format(peerevalcal.getTime());
								
								UIOutput.make(tableRow, "peer-eval-open-date", dateStr);
								
								//Due date from attribute string
								peerevalcal.setTimeInMillis(Long.valueOf(peerDueDate));
								
								dateStr = isoDateFormat.format(peerevalcal.getTime());
								
								UIOutput.make(tableRow, "peer-eval-due-date", dateStr);
								UIOutput.make(tableRow, "peer-eval-allow-self", i.getAttribute("rubricAllowSelfGrade"));
								
							}else{
								//Default open and due date
								Date now = new Date();
								peerevalcal.setTime(now);

								//Default open date: now
								String dateStr = isoDateFormat.format(peerevalcal.getTime());
								
								UIOutput.make(tableRow, "peer-eval-open-date", dateStr);
								
								//Default due date: 7 days from now
								Date later = new Date(peerevalcal.getTimeInMillis() + 604800000);
								peerevalcal.setTime(later);
								
								dateStr = isoDateFormat.format(peerevalcal.getTime());
								
								//log.info("Setting date to " + dateStr + " and time to " + timeStr);
								
								UIOutput.make(tableRow, "peer-eval-due-date", dateStr);
								UIOutput.make(tableRow, "peer-eval-allow-self", i.getAttribute("rubricAllowSelfGrade"));
							}
							
							//Peer Eval Stats link
							GeneralViewParameters view = new GeneralViewParameters(PeerEvalStatsProducer.VIEW_ID);
							view.setSendingPage(currentPage.getPageId());
							view.setItemId(i.getId());
							if(i.getShowPeerEval()){
								UILink link = UIInternalLink.make(tableRow, "peer-eval-stats-link", view);
							}
							
							if (itemGroupString != null) {
								UIOutput.make(tableRow, "student-groups", itemGroupString);
							}
							UIOutput.make(tableRow, "student-owner-groups", simplePageBean.getItemOwnerGroupString(i));
							UIOutput.make(tableRow, "student-group-owned", (i.isGroupOwned()?"true":"false"));
							UIOutput.make(tableRow, "student-group-owned-eval-individual", (i.getAttribute("group-eval-individual")));
							UIOutput.make(tableRow, "student-group-owned-see-only-own", (i.getAttribute("see-only-own")));
						}
					}
				}else if(i.getType() == SimplePageItem.ANNOUNCEMENTS){
					UIOutput.make(tableRow, "announcementsSpan");
					String itemGroupString = null;
					String itemGroupTitles = null;
					if (canSeeAll) {
						itemGroupString = simplePageBean.getItemGroupString(i, null, true);
						if (itemGroupString != null)
							itemGroupTitles = simplePageBean.getItemGroupTitles(itemGroupString, i);
						if (itemGroupTitles != null) {
							itemGroupTitles = "[" + itemGroupTitles + "]";
						}
						if (canEditPage)
							UIOutput.make(tableRow, "item-groups", itemGroupString);
						if (itemGroupTitles != null)
							UIOutput.make(tableRow, "announcements-groups-titles", itemGroupTitles);
					}
					boolean available = simplePageBean.isItemAvailable(i);
					// note that there's currently no UI for setting availability check
					if(canSeeAll || available) {
						if (!available)
						    UIOutput.make(tableRow, "notAvailableText", messageLocator.getMessage("simplepage.fake-item-unavailable"));
						//create html for announcements widget
						String html = "<div align=\"left\" class=\"announcements-div\"></div>";
						UIVerbatim.make(tableRow, "content", html);
						UIOutput.make(tableRow, "announcements-id", String.valueOf(i.getId()));
						//setting announcements url to get all announcements for the site
						UIOutput.make(tableRow, "announcements-site-url", myUrl() + "/direct/announcement/site/" + simplePageBean.getCurrentSiteId());
						//setting this variable to redirect user to the particular announcement
						UIOutput.make(tableRow, "announcements-view-url", myUrl() + "/portal/directtool/" + simplePageBean.getCurrentTool(simplePageBean.ANNOUNCEMENTS_TOOL_ID) + "?itemReference=/announcement/msg/" + simplePageBean.getCurrentSiteId() + "/main/");
						//get numberOfAnnouncements for the widget
						String numberOfAnnouncements = i.getAttribute("numberOfAnnouncements") != null ? i.getAttribute("numberOfAnnouncements") : "";
						UIOutput.make(tableRow, "numberOfAnnouncements", numberOfAnnouncements);
					}else{
						UIOutput.make(tableRow, "notAvailableText", messageLocator.getMessage("simplepage.textItemUnavailable"));
					}
					if (canEditPage) {
						UIOutput.make(tableRow, "announcements-td");
						UILink.make(tableRow, "edit-announcements", (String) null, "");
					}
				} else if(i.getType() == SimplePageItem.FORUM_SUMMARY){
					UIOutput.make(tableRow, "forumSummarySpan");
					String itemGroupString = null;
					String itemGroupTitles = null;
					if (canSeeAll) {
						itemGroupString = simplePageBean.getItemGroupString(i, null, true);
						if (itemGroupString != null)
							itemGroupTitles = simplePageBean.getItemGroupTitles(itemGroupString, i);
						if (itemGroupTitles != null) {
							itemGroupTitles = "[" + itemGroupTitles + "]";
						}
						if (canEditPage)
							UIOutput.make(tableRow, "item-groups", itemGroupString);
						if (itemGroupTitles != null)
							UIOutput.make(tableRow, "forum-summary-groups-titles", itemGroupTitles);
					}
					boolean available = simplePageBean.isItemAvailable(i);
					// note that there's currently no UI for setting availability check
					if(canSeeAll || available) {
						if (!available)
						    UIOutput.make(tableRow, "notAvailableText", messageLocator.getMessage("simplepage.fake-item-unavailable"));
						//create html for forum-summary widget
						String html = "<div align=\"left\" class=\"forum-summary-div\"></div>";
						UIVerbatim.make(tableRow, "content", html);
						UIOutput.make(tableRow, "forum-summary-id", String.valueOf(i.getId()));
						//setting forums-messages url to get all recent messages for the site
						UIOutput.make(tableRow, "forum-summary-site-url", myUrl() + "/direct/forums/messages/" + simplePageBean.getCurrentSiteId());
						//setting the url such that request goes to ShowItemProducer to display forum conversations inside Lessons tool
						UIOutput.make(tableRow, "forum-summary-view-url", myUrl() + "/portal/site/" + simplePageBean.getCurrentSiteId() + "/tool/" + placement.getId()
								+"/" + ShowItemProducer.VIEW_ID + "?itemId=" +i.getId()+"&sendingPage="+currentPage.getPageId());
						//get numberOfConversations for the widget
						String numberOfConversations = i.getAttribute("numberOfConversations") != null ? i.getAttribute("numberOfConversations") : "" ;
						UIOutput.make(tableRow, "numberOfConversations", numberOfConversations);
					}else {
						UIOutput.make(tableRow, "notAvailableText", messageLocator.getMessage("simplepage.textItemUnavailable"));
					}
					if (canEditPage) {
						UIOutput.make(tableRow, "forum-summary-td");
						UILink.make(tableRow, "edit-forum-summary", (String) null, "");
					}
				}else if(i.getType() == SimplePageItem.RESOURCE_FOLDER){
					UIOutput.make(tableRow, "resourceFolderSpan");
					if (canSeeAll) {
						String itemGroupString = simplePageBean.getItemGroupString(i, null, true);
						String itemGroupTitles = simplePageBean.getItemGroupTitles(itemGroupString, i);
						if (itemGroupTitles != null) {
							itemGroupTitles = "[" + itemGroupTitles + "]";
						}

						UIOutput.make(tableRow, "resourceFolder-groups-titles", itemGroupTitles);
					}

					if(canSeeAll || simplePageBean.isItemAvailable(i)) {
						//get directory path from item's attribute
						String dataDirectory = i.getAttribute("dataDirectory") != null ? i.getAttribute("dataDirectory") : "";
						String[] folderPath = dataDirectory.split("/");
						String folderName = folderPath[folderPath.length-1];
						if (dataDirectory.endsWith("//")){
							folderName = simplePageBean.getCurrentSite().getTitle();
						}
						String html = "<p><b>" + folderName + "</b></p><div data-copyright=\"true\" class=\"no-highlight\" data-description=\"true\" data-directory='" +dataDirectory+ "' data-files=\"true\" data-folder-listing=\"true\"></div>";
						UIVerbatim.make(tableRow, "content", html);
					} else {
						UIComponent unavailableText = UIOutput.make(tableRow, "content", messageLocator.getMessage("simplepage.textItemUnavailable"));
						unavailableText.decorate(new UIFreeAttributeDecorator("class", "disabled-text-item"));
					}
					if (canEditPage) {
						UIOutput.make(tableRow, "resourceFolder-td");
						GeneralViewParameters eParams = new GeneralViewParameters();
						eParams.setSendingPage(currentPage.getPageId());
						eParams.setItemId(i.getId());
						eParams.viewID = FolderPickerProducer.VIEW_ID;
						UIInternalLink.make(tableRow, "edit-resourceFolder", (String)null, eParams);
					}
				}else if(i.getType() == SimplePageItem.CALENDAR){
					UIOutput.make(tableRow, "calendarSpan");
					String itemGroupString = null;
					String itemGroupTitles = null;
					if (canSeeAll) {
						itemGroupString = simplePageBean.getItemGroupString(i, null, true);
						if (itemGroupString != null)
							itemGroupTitles = simplePageBean.getItemGroupTitles(itemGroupString, i);
						if (itemGroupTitles != null) {
							itemGroupTitles = "[" + itemGroupTitles + "]";
						}
						if (canEditPage) {
							UIOutput.make(tableRow, "item-groups", itemGroupString);
							String name = i.getName()!= null ? i.getName() : "" ;
							UIOutput.make(tableRow, "calendar-name", name);
							String description = i.getDescription()!= null ? i.getDescription() : "" ;
							UIOutput.make(tableRow, "calendar-description", description);
							String indentLevel = i.getAttribute("indentLevel") != null ? i.getAttribute("indentLevel") : "" ;
							UIOutput.make(tableRow, "calendar-indentLevel", indentLevel);
							String customCssClass = i.getAttribute("customCssClass") != null ? i.getAttribute("customCssClass") : "" ;
							UIOutput.make(tableRow, "calendar-custom-css-class", customCssClass);
						}
						if (itemGroupTitles != null)
							UIOutput.make(tableRow, "calendar-groups-titles", itemGroupTitles);
					}
					if(canSeeAll || simplePageBean.isItemAvailable(i)) {
						//Create html for calendar widget
						String html = "<div class=\"calendar-div\"></div>";
						UIVerbatim.make(tableRow, "content", html);
						//set url to get events for the calendar
						UIOutput.make(tableRow, "site-events-url", myUrl() + "/direct/calendar/site/" + simplePageBean.getCurrentSiteId());
						//set calendar tool url for more info of calendar event
						UIOutput.make(tableRow, "event-tool-url", myUrl() + "/portal/directtool/" + simplePageBean.getCurrentTool(simplePageBean.CALENDAR_TOOL_ID) + "?eventReference=");
					}else {
						UIComponent unavailableText = UIOutput.make(tableRow, "content", messageLocator.getMessage("simplepage.textItemUnavailable"));
						unavailableText.decorate(new UIFreeAttributeDecorator("class", "disabled-text-item"));
					}
					if (canEditPage) {
						UIOutput.make(tableRow, "calendar-td");
						UIOutput.make(tableRow, "calendar-item-id", String.valueOf(i.getId()));
						UILink.make(tableRow, "edit-calendar", (String) null, "");
					}	
				}else if(i.getType() == SimplePageItem.QUESTION) {
				 	String itemGroupString = null;
					String itemGroupTitles = null;
					if (canSeeAll) {
					    itemGroupString = simplePageBean.getItemGroupString(i, null, true);
					    if (itemGroupString != null)
						itemGroupTitles = simplePageBean.getItemGroupTitles(itemGroupString, i);
					    if (itemGroupTitles != null) {
						itemGroupTitles = "[" + itemGroupTitles + "]";
					    }
					    if (canEditPage)
						UIOutput.make(tableRow, "item-groups", itemGroupString);
					    if (itemGroupTitles != null)
						UIOutput.make(tableRow, "questionitem-group-titles", itemGroupTitles);
					}
					SimplePageQuestionResponse response = simplePageToolDao.findQuestionResponse(i.getId(), simplePageBean.getCurrentUserId());
					
					UIOutput.make(tableRow, "questionSpan");

					boolean isAvailable = simplePageBean.isItemAvailable(i) || canSeeAll;
					
					UIOutput.make(tableRow, "questionDiv");
					
					UIOutput.make(tableRow, "questionText", i.getAttribute("questionText"));
					
					List<SimplePageQuestionAnswer> answers = new ArrayList<SimplePageQuestionAnswer>();
					if("multipleChoice".equals(i.getAttribute("questionType"))) {
						answers = simplePageToolDao.findAnswerChoices(i);
						UIOutput.make(tableRow, "multipleChoiceDiv");
						UIForm questionForm = UIForm.make(tableRow, "multipleChoiceForm");
						makeCsrf(questionForm, "csrf4");

						UIInput.make(questionForm, "multipleChoiceId", "#{simplePageBean.questionId}", String.valueOf(i.getId()));
						
						String[] options = new String[answers.size()];
						String initValue = null;
						for(int j = 0; j < answers.size(); j++) {
							options[j] = String.valueOf(answers.get(j).getId());
							if(response != null && answers.get(j).getId() == response.getMultipleChoiceId()) {
								initValue = String.valueOf(answers.get(j).getId());
							}
						}
						
						UISelect multipleChoiceSelect = UISelect.make(questionForm, "multipleChoiceSelect:", options, "#{simplePageBean.questionResponse}", initValue);

						// allow instructor to answer again, for testing
						if(!isAvailable || response != null) {
						    if (canSeeAll)
							fakeDisableLink(multipleChoiceSelect, messageLocator);
						    else
							multipleChoiceSelect.decorate(new UIDisabledDecorator());
						}
						 
						for(int j = 0; j < answers.size(); j++) {
							UIBranchContainer answerContainer = UIBranchContainer.make(questionForm, "multipleChoiceAnswer:", String.valueOf(j));
							UISelectChoice multipleChoiceInput = UISelectChoice.make(answerContainer, "multipleChoiceAnswerRadio", multipleChoiceSelect.getFullID(), j);
							
							multipleChoiceInput.decorate(new UIFreeAttributeDecorator("id", multipleChoiceInput.getFullID()));
							UIOutput.make(answerContainer, "multipleChoiceAnswerText", answers.get(j).getText())
								.decorate(new UIFreeAttributeDecorator("for", multipleChoiceInput.getFullID()));
							
							if(!isAvailable || response != null) {
							    if (canSeeAll)
								fakeDisableLink(multipleChoiceInput, messageLocator);
							    else
								multipleChoiceInput.decorate(new UIDisabledDecorator());
							}
						}
						 
						UICommand answerButton = UICommand.make(questionForm, "answerMultipleChoice", messageLocator.getMessage("simplepage.answer_question"), "#{simplePageBean.answerMultipleChoiceQuestion}");
						if(!isAvailable || response != null) {
						    if (canSeeAll)
							fakeDisableLink(answerButton, messageLocator);
						    else
							answerButton.decorate(new UIDisabledDecorator());
						}
					}else if("shortanswer".equals(i.getAttribute("questionType"))) {
						UIOutput.make(tableRow, "shortanswerDiv");
						
						UIForm questionForm = UIForm.make(tableRow, "shortanswerForm");
						makeCsrf(questionForm, "csrf5");

						UIInput.make(questionForm, "shortanswerId", "#{simplePageBean.questionId}", String.valueOf(i.getId()));
						
						UIInput shortanswerInput = UIInput.make(questionForm, "shortanswerInput", "#{simplePageBean.questionResponse}");
						if(!isAvailable || response != null) {
							if (canSeeAll)
							    fakeDisableLink(shortanswerInput, messageLocator);
							else
							    shortanswerInput.decorate(new UIDisabledDecorator());
							if(response != null && response.getShortanswer() != null) {
								shortanswerInput.setValue(response.getShortanswer());
							}
						}
						
						UICommand answerButton = UICommand.make(questionForm, "answerShortanswer", messageLocator.getMessage("simplepage.answer_question"), "#{simplePageBean.answerShortanswerQuestion}");
						if(!isAvailable || response != null) {
						    if (canSeeAll)
							fakeDisableLink(answerButton, messageLocator);
						    else
							answerButton.decorate(new UIDisabledDecorator());
						}
					}
					
					Status questionStatus = getQuestionStatus(i, response);
					addStatusImage(questionStatus, tableRow, "questionStatus", null);
					String statusNote = getStatusNote(questionStatus);
					if (statusNote != null) // accessibility version of icon
					    UIOutput.make(tableRow, "questionNote", statusNote);
					String statusText = null;
					if(questionStatus == Status.COMPLETED)
					    statusText = i.getAttribute("questionCorrectText");
					else if(questionStatus == Status.FAILED)
					    statusText = i.getAttribute("questionIncorrectText");
					if (statusText != null && !"".equals(statusText.trim()))
					    UIOutput.make(tableRow, "questionStatusText", statusText);
					
					// Output the poll data
					if("multipleChoice".equals(i.getAttribute("questionType")) &&
							(canEditPage || ("true".equals(i.getAttribute("questionShowPoll")) &&
									(questionStatus == Status.COMPLETED || questionStatus == Status.FAILED)))) {
						UIOutput.make(tableRow, "showPollGraph", messageLocator.getMessage("simplepage.show-poll"));
						UIOutput questionGraph = UIOutput.make(tableRow, "questionPollGraph");
						questionGraph.decorate(new UIFreeAttributeDecorator("id", "poll" + i.getId()));
						
						List<SimplePageQuestionResponseTotals> totals = simplePageToolDao.findQRTotals(i.getId());
						HashMap<Long, Long> responseCounts = new HashMap<Long, Long>();
						// in theory we don't need the first loop, as there should be a total
						// entry for all possible answers. But in case things are out of sync ...
						for(SimplePageQuestionAnswer answer : answers)
						    responseCounts.put(answer.getId(), 0L);
						for(SimplePageQuestionResponseTotals total : totals)
						    responseCounts.put(total.getResponseId(), total.getCount());
						
						for(int j = 0; j < answers.size(); j++) {
							UIBranchContainer pollContainer = UIBranchContainer.make(tableRow, "questionPollData:", String.valueOf(j));
							UIOutput.make(pollContainer, "questionPollText", answers.get(j).getText());
							UIOutput.make(pollContainer, "questionPollNumber", String.valueOf(responseCounts.get(answers.get(j).getId())));
						}
					}
					
					
					if(canEditPage) {
						UIOutput.make(tableRow, "question-td").decorate(new UIFreeAttributeDecorator("title", messageLocator.getMessage("simplepage.edit-title.question")));
						
						// always show grading panel. Currently this is the only way to get feedback
						if( !cameFromGradingPane) {
							QuestionGradingPaneViewParameters gp = new QuestionGradingPaneViewParameters(QuestionGradingPaneProducer.VIEW_ID);
							gp.placementId = toolManager.getCurrentPlacement().getId();
							gp.questionItemId = i.getId();
							gp.pageId = currentPage.getPageId();
							gp.pageItemId = pageItem.getId();
						
							UIInternalLink.make(tableRow, "questionGradingPaneLink", gp)
							    .decorate(new UIFreeAttributeDecorator("title", messageLocator.getMessage("simplepage.show-grading-pane")));
						}
						
						UILink.make(tableRow, "edit-question", (String)null, "")
							.decorate(new UIFreeAttributeDecorator("title", messageLocator.getMessage("simplepage.edit-title.question")));
						
						UIOutput.make(tableRow, "questionId", String.valueOf(i.getId()));
						boolean graded = "true".equals(i.getAttribute("questionGraded")) || i.getGradebookId() != null;
						UIOutput.make(tableRow, "questionGrade", String.valueOf(graded));
						UIOutput.make(tableRow, "questionMaxPoints", String.valueOf(i.getGradebookPoints()));
						UIOutput.make(tableRow, "questionGradebookTitle", String.valueOf(i.getGradebookTitle()));
						UIOutput.make(tableRow, "questionitem-required", String.valueOf(i.isRequired()));
						UIOutput.make(tableRow, "questionitem-prerequisite", String.valueOf(i.isPrerequisite()));
						UIOutput.make(tableRow, "questionitem-groups", itemGroupString);
						UIOutput.make(tableRow, "questionCorrectText", String.valueOf(i.getAttribute("questionCorrectText")));
						UIOutput.make(tableRow, "questionIncorrectText", String.valueOf(i.getAttribute("questionIncorrectText")));
						
						if("shortanswer".equals(i.getAttribute("questionType"))) {
							UIOutput.make(tableRow, "questionType", "shortanswer");
							UIOutput.make(tableRow, "questionAnswer", i.getAttribute("questionAnswer"));
						}else {
							UIOutput.make(tableRow, "questionType", "multipleChoice");
							
							for(int j = 0; j < answers.size(); j++) {
								UIBranchContainer answerContainer = UIBranchContainer.make(tableRow, "questionMultipleChoiceAnswer:", String.valueOf(j));
								UIOutput.make(answerContainer, "questionMultipleChoiceAnswerId", String.valueOf(answers.get(j).getId()));
								UIOutput.make(answerContainer, "questionMultipleChoiceAnswerText", answers.get(j).getText());
								UIOutput.make(answerContainer, "questionMultipleChoiceAnswerCorrect", String.valueOf(answers.get(j).isCorrect()));
							}
							
							UIOutput.make(tableRow, "questionShowPoll", String.valueOf(i.getAttribute("questionShowPoll")));
						}
					}
				} else if (i.getType() == SimplePageItem.CHECKLIST) {
					UIOutput checklistItemContainer = UIOutput.make(tableRow, "checklistItemContainer");

					UIOutput checklistDiv = UIOutput.make(tableRow, "checklistDiv");

					styleItem(tableRow, checklistItemContainer, checklistDiv, i, null, null);

					UIOutput checklistTitle = UIOutput.make(tableRow, "checklistTitle", i.getName());

					if(Boolean.valueOf(i.getAttribute(SimplePageItem.NAMEHIDDEN))) {
						if(canEditPage) {
							checklistTitle.setValue("( " + i.getName() + " )");
							checklistTitle.decorate(new UIStyleDecorator("hiddenTitle"));
						} else {
							checklistTitle.decorate(new UIStyleDecorator("noDisplay"));
						}
					}

					UIOutput.make(tableRow, "checklistDescription", i.getDescription());

					List<SimpleChecklistItem> checklistItems = simplePageToolDao.findChecklistItems(i);

					UIOutput.make(tableRow, "checklistItemDiv");
					UIForm checklistForm = UIForm.make(tableRow, "checklistItemForm");

					UIInput.make(checklistForm, "checklistId", "#{simplePageBean.itemId}", String.valueOf(i.getId()));

					ArrayList<String> values = new ArrayList<String>();
					ArrayList<String> initValues = new ArrayList<String>();

					for (SimpleChecklistItem checklistItem : checklistItems) {
						values.add(String.valueOf(checklistItem.getId()));
						if(checklistItem.getLink() > 0L) {
							final SimplePageItem linkedItem = simplePageBean.findItem(checklistItem.getLink());
							if(linkedItem != null) {
								boolean available = simplePageBean.isItemAvailable(linkedItem);
								Status linkedItemStatus = Status.NOT_REQUIRED;
								if (available) {
									UIBranchContainer empty = UIBranchContainer.make(tableRow, "non-existent:");
									linkedItemStatus = handleStatusImage(empty, linkedItem);
								}

								ChecklistItemStatus status = simplePageToolDao.findChecklistItemStatus(i.getId(), checklistItem.getId(), simplePageBean.getCurrentUserId());
								if (Status.COMPLETED.equals(linkedItemStatus)) {
									if (status != null) {
										if (!status.isDone()) {
											status.setDone(true);
											simplePageToolDao.saveChecklistItemStatus(status);
										}
									} else {
										status = new ChecklistItemStatusImpl(i.getId(), checklistItem.getId(), simplePageBean.getCurrentUserId());
										status.setDone(true);
										simplePageToolDao.saveChecklistItemStatus(status);
									}
								} else {
									if (status != null) {
										if (status.isDone()) {
											status.setDone(false);
											simplePageToolDao.saveChecklistItemStatus(status);
										}
									}
								}
							}
						}

						boolean isDone = simplePageToolDao.isChecklistItemChecked(i.getId(), checklistItem.getId(), simplePageBean.getCurrentUserId());

						if (isDone) {
							initValues.add(String.valueOf(checklistItem.getId()));
						} else {
							initValues.add("");
						}
					}

					UIOutput.make(checklistForm, "checklistItemsDiv");
					if(!checklistItems.isEmpty()) {
						UISelect select = UISelect.makeMultiple(checklistForm, "checklist-span", values.toArray(new String[1]), "#{simplePageBean.selectedChecklistItems}", initValues.toArray(new String[1]));

						int index = 0;
						for (SimpleChecklistItem checklistItem : checklistItems) {
							UIBranchContainer row = UIBranchContainer.make(checklistForm, "select-checklistitem-list:");
							UIComponent input = UISelectChoice.make(row, "select-checklistitem", select.getFullID(), index).decorate(new UIStyleDecorator("checklist-checkbox"));
							String checklistItemName = checklistItem.getName();
							if(checklistItem.getLink() > 0L) {
								SimplePageItem linkedItem = simplePageBean.findItem(checklistItem.getLink());
								if(linkedItem != null) {
									input.decorate(new UIDisabledDecorator(true));

									UIOutput.make(row, "select-checklistitem-linked-icon");

									String toolTipMessage = "simplepage.checklist.external.link.details.incomplete";
									if (simplePageBean.isItemComplete(linkedItem)) {
										toolTipMessage = "simplepage.checklist.external.link.details.complete";
									}
									String tooltipContent = messageLocator.getMessage(toolTipMessage).replace("{}", SimplePageItemUtilities.getDisplayName(linkedItem));

									if (!simplePageBean.isItemVisible(linkedItem)) {
										row.decorate(new UIStyleDecorator("checklist-blur"));
										tooltipContent = messageLocator.getMessage("simplepage.checklist.external.link.details.notvisible");
										checklistItemName = messageLocator.getMessage("simplepage.checklist.external.link.hidden");
									}

									UIVerbatim.make(row, "select-checklistitem-linked-details", tooltipContent);
								}
							}

							UIOutput.make(row, "select-checklistitem-name", checklistItemName).decorate(new UIStyleDecorator("checklist-checkbox-label"));
							index++;
						}
					}

					if (canEditPage) {

						String itemGroupString = simplePageBean.getItemGroupString(i, null, true);
						String itemGroupTitles = simplePageBean.getItemGroupTitles(itemGroupString, i);
						if (itemGroupTitles != null) {
							itemGroupTitles = "[" + itemGroupTitles + "]";
						}

						UIOutput.make(tableRow, "item-groups-titles-checklist", itemGroupTitles);

						UIOutput.make(tableRow, "editchecklist-td").decorate(new UIFreeAttributeDecorator("title", messageLocator.getMessage("simplepage.edit-checklist").replace("{}", i.getName())));

						GeneralViewParameters eParams = new GeneralViewParameters();
						eParams.setSendingPage(currentPage.getPageId());
						eParams.setItemId(i.getId());
						eParams.viewID = ChecklistProducer.VIEW_ID;
						UIInternalLink.make(tableRow, "edit-checklist", (String)null, eParams).decorate(new UIFreeAttributeDecorator("title", messageLocator.getMessage("simplepage.edit-checklist").replace("{}", i.getName())));

						GeneralViewParameters gvp = new GeneralViewParameters();
						gvp.setSendingPage(currentPage.getPageId());
						gvp.setItemId(i.getId());
						gvp.viewID = ChecklistProgressProducer.VIEW_ID;
						UIInternalLink.make(tableRow, "edit-checklistProgress", (String)null, gvp).decorate(new UIFreeAttributeDecorator("title", messageLocator.getMessage("simplepage.view-checklist").replace("{}", i.getName())));
					}

					makeSaveChecklistForm(tofill);
				}else if(i.getType() == SimplePageItem.TWITTER) {
					UIOutput.make(tableRow, "twitterSpan");
					String itemGroupString = null;
					String itemGroupTitles = null;
					if (canSeeAll) {
						itemGroupString = simplePageBean.getItemGroupString(i, null, true);
						if (itemGroupString != null)
							itemGroupTitles = simplePageBean.getItemGroupTitles(itemGroupString, i);
						if (itemGroupTitles != null) {
							itemGroupTitles = "[" + itemGroupTitles + "]";
						}
						if (canEditPage)
							UIOutput.make(tableRow, "item-groups", itemGroupString);
						if (itemGroupTitles != null)
							UIOutput.make(tableRow, "twitter-groups-titles", itemGroupTitles);
					}
					if(canSeeAll || simplePageBean.isItemAvailable(i)) {
						//Getting variables from attributes of this  twitter page item
						String tweetLimit = i.getAttribute("numberOfTweets") != null ? i.getAttribute("numberOfTweets") : "5";
						String height = i.getAttribute("height") != null ? i.getAttribute("height") : "" ;
						String username = i.getAttribute("username") != null ? i.getAttribute("username") : "";

						String href  = "https://twitter.com/" + StringUtils.trim(username);
						String divHeight = "height:" + height + "px;";
						//Note: widget id used is from uni's twitter account
						String html = "<div align=\"left\" style='"+divHeight+"' class=\"twitter-div\"><a class=\"twitter-timeline\" href= '" +href+ "' data-widget-id='" +ServerConfigurationService.getString(TWITTER_WIDGET_ID)+ "'  data-tweet-limit='" +tweetLimit +"' data-dnt=\"true\" data-screen-name='" +username+"'>Tweets by @'" +username+"'</a></div>";
						UIVerbatim.make(tableRow, "content", html);
						UIOutput.make(tableRow, "username", username);
						UIOutput.make(tableRow, "tweetLimit", tweetLimit);
						UIOutput.make(tableRow, "twitter-height", height);
						UIOutput.make(tableRow, "twitterId", String.valueOf(i.getId()));
					} else {
						UIComponent unavailableText = UIOutput.make(tableRow, "content", messageLocator.getMessage("simplepage.textItemUnavailable"));
						unavailableText.decorate(new UIFreeAttributeDecorator("class", "disabled-text-item"));
					}
					if (canEditPage) {
						UIOutput.make(tableRow, "twitter-td");
						UILink.make(tableRow, "edit-twitter", (String) null, "");
					}
				} else {
					// remaining type must be a block of HTML
					UIOutput.make(tableRow, "itemSpan");

					if (canSeeAll) {
					    String itemGroupString = simplePageBean.getItemGroupString(i, null, true);
					    String itemGroupTitles = simplePageBean.getItemGroupTitles(itemGroupString, i);
					    if (itemGroupTitles != null) {
						itemGroupTitles = "[" + itemGroupTitles + "]";
					    }
					    
					    UIOutput.make(tableRow, "item-groups-titles-text", itemGroupTitles);
					}

					boolean isAvailable = simplePageBean.isItemAvailable(i);
					if(canSeeAll || isAvailable) {
					    if (!isAvailable)
						UIOutput.make(tableRow, "notAvailableText", messageLocator.getMessage("simplepage.textItemUnavailable"));
					    String itemText;
					    if (ServerConfigurationService.getBoolean("lessonbuilder.personalize.text", false)) {
						itemText = personalizeText(i.getHtml());
					    } else {
						itemText = i.getHtml();
					    }
					    UIVerbatim.make(tableRow, "content", (itemText == null ? "" : itemText));
					} else {
					    UIOutput.make(tableRow, "notAvailableText", messageLocator.getMessage("simplepage.textItemUnavailable"));
					}

					// editing is done using a special producer that calls FCK.
					if (canEditPage) {
						GeneralViewParameters eParams = new GeneralViewParameters();
						eParams.setSendingPage(currentPage.getPageId());
						eParams.setItemId(i.getId());
						eParams.viewID = EditPageProducer.VIEW_ID;
						UIOutput.make(tableRow, "edittext-td").decorate(new UIFreeAttributeDecorator("title", messageLocator.getMessage("simplepage.edit-title.textbox").replace("{}", Integer.toString(textboxcount))));
						UIInternalLink.make(tableRow, "edit-link", (String)null, eParams).decorate(new UIFreeAttributeDecorator("title", messageLocator.getMessage("simplepage.edit-title.textbox").replace("{}", Integer.toString(textboxcount))));
						textboxcount++;
					}
				}
			}

			// end of items. This is the end for normal users. Following is
			// special
			// checks and putting out the dialogs for the popups, for
			// instructors.

			boolean showBreak = false;

			// I believe refresh is now done automatically in all cases
			// if (showRefresh) {
			// UIOutput.make(tofill, "refreshAlert");
			//
			// // Should simply refresh
			// GeneralViewParameters p = new GeneralViewParameters(VIEW_ID);
			// p.setSendingPage(currentPage.getPageId());
			// UIInternalLink.make(tofill, "refreshLink", p);
			// showBreak = true;
			// }

			// stuff goes on the page in the order in the HTML file. So the fact
			// that it's here doesn't mean it shows
			// up at the end. This code produces errors and other odd stuff.

			if (canSeeAll) {
				// if the page is hidden, warn the faculty [students get stopped
				// at
				// the top]
				if (currentPage.isHidden()) {
					UIOutput.make(tofill, "hiddenAlert").decorate(new UIFreeAttributeDecorator("title", messageLocator.getMessage("simplepage.pagehidden")));
					UIVerbatim.make(tofill, "hidden-text", messageLocator.getMessage("simplepage.pagehidden.text"));

					showBreak = true;
					// similarly warn them if it isn't released yet
				} else if (currentPage.getReleaseDate() != null && currentPage.getReleaseDate().after(new Date())) {
					DateFormat df = DateFormat.getDateTimeInstance(DateFormat.MEDIUM, DateFormat.SHORT, M_locale);
					TimeZone tz = timeService.getLocalTimeZone();
					df.setTimeZone(tz);
					String releaseDate = df.format(currentPage.getReleaseDate());
					UIOutput.make(tofill, "hiddenAlert").decorate(new UIFreeAttributeDecorator("title", messageLocator.getMessage("simplepage.notreleased")));
					UIVerbatim.make(tofill, "hidden-text", messageLocator.getMessage("simplepage.notreleased.text").replace("{}", releaseDate));
					showBreak = true;
				}
			}

			if (showBreak) {
				UIOutput.make(tofill, "breakAfterWarnings");
			}
		}

		// more warnings: if no item on the page, give faculty instructions,
		// students an error
		if (!anyItemVisible) {
			if (canEditPage) {
				String helpUrl = null;
				// order:
				// localized placedholder
				// localized general
				// default placeholder
				// we know the defaults exist because we include them, so
				// we never need to consider default general
				if (simplePageBean.isStudentPage(currentPage)) {
				    helpUrl = getLocalizedURL("student.html", true);
				}
				else {
				    helpUrl = getLocalizedURL("placeholder.html", false);
				    if (helpUrl == null)
					helpUrl = getLocalizedURL("general.html", false);
				    if (helpUrl == null)
					helpUrl = getLocalizedURL("placeholder.html", true);
				}

				UIOutput.make(tofill, "startupHelp")
				    .decorate(new UIFreeAttributeDecorator("src", helpUrl))
				    .decorate(new UIFreeAttributeDecorator("id", "iframe"));
				if (!iframeJavascriptDone) {
				    UIOutput.make(tofill, "iframeJavascript");
				    iframeJavascriptDone = true;
				}
			} else {
				UIOutput.make(tofill, "error-div");
				UIOutput.make(tofill, "error", messageLocator.getMessage("simplepage.noitems_error_user"));
			}
		}

		// now output the dialogs. but only for faculty (to avoid making the
		// file bigger)
		if (canEditPage) {
			createSubpageDialog(tofill, currentPage);
		}

		createDialogs(tofill, currentPage, pageItem, cssLink);
	}
	
	public void makeCsrf(UIContainer tofill, String rsfid) {
	    Object sessionToken = SessionManager.getCurrentSession().getAttribute("sakai.csrf.token");
	    if (sessionToken != null)
		UIInput.make(tofill, rsfid, "simplePageBean.csrfToken", sessionToken.toString());
	}

	public void createDialogs(UIContainer tofill, SimplePage currentPage, SimplePageItem pageItem, ContentResource cssLink) {
		createEditItemDialog(tofill, currentPage, pageItem);
		createAddMultimediaDialog(tofill, currentPage);
		createEditMultimediaDialog(tofill, currentPage);
		createEditTitleDialog(tofill, currentPage, pageItem, cssLink);
		createNewPageDialog(tofill, currentPage, pageItem);
		createRemovePageDialog(tofill, currentPage, pageItem);
		createImportCcDialog(tofill);
		createExportCcDialog(tofill);
		createYoutubeDialog(tofill, currentPage);
		createMovieDialog(tofill, currentPage);
		createCommentsDialog(tofill);
		createStudentContentDialog(tofill, currentPage);
		createQuestionDialog(tofill, currentPage);
		createTwitterDialog(tofill, currentPage);
		createForumSummaryDialog(tofill, currentPage);
		createDeleteItemDialog(tofill, currentPage);
		createAnnouncementsDialog(tofill, currentPage);
		createColumnDialog(tofill, currentPage);
	}

    // get encrypted version of session id. This is our equivalent of session.id, except that we
    // encrypt it so it can't be used for anything else in case someone captures it.
    // we can't use time to avoid replay, as some time can go by between display of the page and
    // when the user clicks. The only thing this can be used for is reading multimedia files. I
    // think we're willing to risk that. I used to use session.id, but by default that's now off, 
    // and turning it on to use it here would expose us to more serious risks.  Cache the encryption.
    // we could include the whole URL in the encryption if it was worth the additional over head.
    // I think it's not.

    // url is /access/lessonbuilder/item/NNN/url. Because the server side
    // sees a reference starting with /item, we send that.
        public String getSessionParameter(String url) {
	    UsageSession session = UsageSessionService.getSession();
	    if (!url.startsWith("/access/lessonbuilder"))
		return null;
	    url = url.substring("/access/lessonbuilder".length());

	    try {
		Cipher sessionCipher = Cipher.getInstance("Blowfish");
		sessionCipher.init(Cipher.ENCRYPT_MODE, lessonBuilderAccessService.getSessionKey());
		String sessionParam = session.getId() + ":" + url;
		byte[] sessionBytes = sessionParam.getBytes("UTF8");
		sessionBytes = sessionCipher.doFinal(sessionBytes);
		sessionParam = DatatypeConverter.printHexBinary(sessionBytes);
		return sessionParam;
	    } catch (Exception e) {
		log.info("unable to generate encrypted session id " + e);
		return null;
	    }
	}

	public void setSimplePageBean(SimplePageBean simplePageBean) {
		this.simplePageBean = simplePageBean;
	}

	public void setAuthzGroupService(AuthzGroupService authzGroupService) {
		this.authzGroupService = authzGroupService;
	}

	public void setSecurityService(SecurityService securityService) {
		this.securityService = securityService;
	}

	public void setSiteService(SiteService siteService) {
		this.siteService = siteService;
	}

	public void setHttpServletRequest(HttpServletRequest httpServletRequest) {
		this.httpServletRequest = httpServletRequest;
	}

	public void setHttpServletResponse(HttpServletResponse httpServletResponse) {
		this.httpServletResponse = httpServletResponse;
	}

	private boolean makeLink(UIContainer container, String ID, SimplePageItem i, boolean canEditPage, SimplePage currentPage, boolean notDone, Status status) {
		return makeLink(container, ID, i, simplePageBean, simplePageToolDao, messageLocator, canEditPage, currentPage, notDone, status);
	}

	/**
	 * 
	 * @param container
	 * @param ID
	 * @param i
	 * @param simplePageBean
	 * @param simplePageToolDao
	 * @return Whether or not this item is available.
	 */
	protected static boolean makeLink(UIContainer container, String ID, SimplePageItem i, SimplePageBean simplePageBean, SimplePageToolDao simplePageToolDao, MessageLocator messageLocator,
			boolean canEditPage, SimplePage currentPage, boolean notDone, Status status) {
		String URL = "";
		boolean available = simplePageBean.isItemAvailable(i);
		boolean usable = available || canEditPage;
		boolean fake = !usable;  // by default, fake output if not available
		String itemString = Long.toString(i.getId());

		if (i.getSakaiId().equals(SimplePageItem.DUMMY)) {
		    fake = true; // dummy is fake, but still available
		} else if (i.getType() == SimplePageItem.RESOURCE || i.getType() == SimplePageItem.URL) {
			if (usable) {
				if (i.getType() == SimplePageItem.RESOURCE && i.isSameWindow()) {
					GeneralViewParameters params = new GeneralViewParameters(ShowItemProducer.VIEW_ID);
					params.setSendingPage(currentPage.getPageId());
					params.setItemId(i.getId());
					UILink link = UIInternalLink.make(container, "link", params);
					link.decorate(new UIFreeAttributeDecorator("lessonbuilderitem", itemString));
					if (! available)
					    fakeDisableLink(link, messageLocator);
				}
				else {
				    // run this through /access/lessonbuilder so we can track it even if the user uses the context menu
				    // We could do this only for the notDone case, but I think it could cause trouble for power users
				    // if the url isn't always consistent.
				    if (i.getAttribute("multimediaUrl") != null) { // resource where we've stored the URL ourselves
					URL = "/access/lessonbuilder/item/" + i.getId() + "/";
				    } else {
					URL = i.getItemURL(simplePageBean.getCurrentSiteId(),currentPage.getOwner());
				    }
				    UILink link = UILink.make(container, ID, URL);
				    link.decorate(new UIFreeAttributeDecorator("target", "_blank"));
				    if (notDone)
					link.decorate(new UIFreeAttributeDecorator("onclick", 
										   "afterLink($(this)," + i.getId() + ") ; return true"));
				    if (! available)
					fakeDisableLink(link, messageLocator);
				}
			}

		} else if (i.getType() == SimplePageItem.PAGE) {
			SimplePage p = simplePageToolDao.getPage(Long.valueOf(i.getSakaiId()));

			if(p != null) {
				GeneralViewParameters eParams = new GeneralViewParameters(ShowPageProducer.VIEW_ID, p.getPageId());
				eParams.setItemId(i.getId());
				// nextpage indicates whether it should be pushed onto breadcrumbs
				// or replace the top item
				if (i.getNextPage()) {
					eParams.setPath("next");
				} else {
					eParams.setPath("push");
				}
				boolean isbutton = false;
				// button says to display the link as a button. use navIntrTool,
				// which is standard
				// Sakai CSS that generates the type of button used in toolbars. We
				// have to override
				// with background:transparent or we get remnants of the gray
				if ("button".equals(i.getFormat())) {
					isbutton = true;
					UIOutput span = UIOutput.make(container, ID + "-button-span");
					ID = ID + "-button";
					isbutton = true;
				}
				
				UILink link;
				if (available) {
					link = UIInternalLink.make(container, ID, eParams);
					link.decorate(new UIFreeAttributeDecorator("lessonbuilderitem", itemString));
					if (i.isPrerequisite()) {
						simplePageBean.checkItemPermissions(i, true);
					}
					// at this point we know the page isn't available, i.e. user
					// hasn't
					// met all the prerequistes. Normally we give them a nonworking
					// grayed out link. But if they are the author, we want to
					// give them a real link. Otherwise if it's a subpage they have
					// no way to get to it (currently -- we'll fix that)
					// but we make it look like it's disabled so they can see what
					// students see
				} else if (canEditPage) {
				    // for author, need to be able to get to the subpage to edit it
				    // so put out a function button, but make it look disabled
					fake = false; // so we don't get an fake button as well
					link = UIInternalLink.make(container, ID, eParams);
					link.decorate(new UIFreeAttributeDecorator("lessonbuilderitem", itemString));
					fakeDisableLink(link, messageLocator);
				}  // otherwise fake

				if (canEditPage || (p.getOwner()!=null && p.getOwner().equals(simplePageBean.getCurrentUserId()))) {
					String owner = getUserDisplayName(p.getOwner());
					if (StringUtils.isNotBlank(owner)) {
						UIOutput.make(container, "owner-text", "(" + messageLocator.getMessage("simplepage.owner.settings") + ": " + owner + ")");
					}
				}
			}else {
				log.warn("Lesson Builder Item #" + i.getId() + " does not have an associated page.");
				return false;
			}
		} else if (i.getType() == SimplePageItem.ASSIGNMENT) {
		    // assignments won't let us get the entity if we're not in the group, so set up permissions before other tests
			if (usable && i.isPrerequisite()) {
			    simplePageBean.checkItemPermissions(i, true);
			}
			LessonEntity lessonEntity = assignmentEntity.getEntity(i.getSakaiId(), simplePageBean);
			if (usable && lessonEntity != null && (canEditPage || !lessonEntity.notPublished())) {

				GeneralViewParameters params = new GeneralViewParameters(ShowItemProducer.VIEW_ID);
				params.setSendingPage(currentPage.getPageId());
				params.setItemId(i.getId());
				UILink link = UIInternalLink.make(container, "link", params);
				link.decorate(new UIFreeAttributeDecorator("lessonbuilderitem", itemString));
				if (! available)
				    fakeDisableLink(link, messageLocator);
			} else {
				if (i.isPrerequisite()) {
					simplePageBean.checkItemPermissions(i, false);
				}
				fake = true; // need to set this in case it's available for missing entity
			}
		} else if (i.getType() == SimplePageItem.ASSESSMENT) {
		    // assignments won't let us get the entity if we're not in the group, so set up permissions before other tests
			if (usable && i.isPrerequisite()) {
			    simplePageBean.checkItemPermissions(i, true);
			}
			LessonEntity lessonEntity = quizEntity.getEntity(i.getSakaiId(),simplePageBean);
			if (usable && lessonEntity != null && (canEditPage || !quizEntity.notPublished(i.getSakaiId()))) {
				// we've hacked Samigo to look at a special lesson builder
				// session
				// attribute. otherwise at the end of the test, Samigo replaces
				// the
				// whole screen, exiting form our iframe. The other tools don't
				// do this.
				GeneralViewParameters view = new GeneralViewParameters(ShowItemProducer.VIEW_ID);
				view.setSendingPage(currentPage.getPageId());
				view.setClearAttr("LESSONBUILDER_RETURNURL_SAMIGO");
				view.setItemId(i.getId());
				UILink link = UIInternalLink.make(container, "link", view);
				link.decorate(new UIFreeAttributeDecorator("lessonbuilderitem", itemString));
				if (! available)
				    fakeDisableLink(link, messageLocator);
			} else {
				if (i.isPrerequisite()) {
					simplePageBean.checkItemPermissions(i, false);
				}
				fake = true; // need to set this in case it's available for missing entity
			}
		} else if (i.getType() == SimplePageItem.FORUM) {
		    // assignments won't let us get the entity if we're not in the group, so set up permissions before other tests
			if (usable && i.isPrerequisite()) {
			    simplePageBean.checkItemPermissions(i, true);
			}
			LessonEntity lessonEntity = forumEntity.getEntity(i.getSakaiId());
			if (usable && lessonEntity != null && (canEditPage || !lessonEntity.notPublished())) {
				if (i.isPrerequisite()) {
					simplePageBean.checkItemPermissions(i, true);
				}
				GeneralViewParameters view = new GeneralViewParameters(ShowItemProducer.VIEW_ID);
				view.setSendingPage(currentPage.getPageId());
				view.setItemId(i.getId());
				UILink link = UIInternalLink.make(container, "link", view);
				link.decorate(new UIFreeAttributeDecorator("lessonbuilderitem", itemString));
				if (! available)
				    fakeDisableLink(link, messageLocator);
			} else {
				if (i.isPrerequisite()) {
					simplePageBean.checkItemPermissions(i, false);
				}
				fake = true; // need to set this in case it's available for missing entity
			}
		} else if (i.getType() == SimplePageItem.CHECKLIST) {
			if (usable) {
				if (i.isPrerequisite()) {
					simplePageBean.checkItemPermissions(i, true);
				}
				GeneralViewParameters view = new GeneralViewParameters(ChecklistProducer.VIEW_ID);
				view.setSendingPage(currentPage.getPageId());
				view.setItemId(i.getId());
				UILink link = UIInternalLink.make(container, "link", view);
				link.decorate(new UIFreeAttributeDecorator("lessonbuilderitem", itemString));
				if (! available)
				    fakeDisableLink(link, messageLocator);
			} else {
				if (i.isPrerequisite()) {
					simplePageBean.checkItemPermissions(i, false);
				}
				fake = true; // need to set this in case it's available for missing entity
			}
		} else if (i.getType() == SimplePageItem.BLTI) {
		    LessonEntity lessonEntity = (bltiEntity == null ? null : bltiEntity.getEntity(i.getSakaiId()));
		    if ("inline".equals(i.getFormat())) {
			// no availability 
			String height=null;
			if (i.getHeight() != null && !i.getHeight().equals(""))
			    height = i.getHeight().replace("px","");  // just in case
			
			UIComponent iframe = UIOutput.make(container, "blti-iframe");
			if (lessonEntity != null)
			    iframe.decorate(new UIFreeAttributeDecorator("src", lessonEntity.getUrl()));
			
			String h = "300";
			if (height != null && !height.trim().equals(""))
			    h = height;
			
			iframe.decorate(new UIFreeAttributeDecorator("height", h));
			iframe.decorate(new UIFreeAttributeDecorator("title", i.getName()));
			// normally we get the name from the link text, but there's no link text here
			UIOutput.make(container, "item-name", i.getName());
		    } else if (!"window".equals(i.getFormat())) {
			// this is the default if format isn't valid or is missing
			if (usable && lessonEntity != null) {
			    // I'm fairly sure checkitempermissions doesn't do anything useful for LTI,
			    // as it isn't group aware
				if (i.isPrerequisite()) {
					simplePageBean.checkItemPermissions(i, true);
				}
				GeneralViewParameters view = new GeneralViewParameters(ShowItemProducer.VIEW_ID);
				view.setSendingPage(currentPage.getPageId());
				view.setItemId(i.getId());
				UILink link = UIInternalLink.make(container, "link", view);
				link.decorate(new UIFreeAttributeDecorator("lessonbuilderitem", itemString));
				if (! available)
				    fakeDisableLink(link, messageLocator);
			} else {
				if (i.isPrerequisite()) {
					simplePageBean.checkItemPermissions(i, false);
				}
				fake = true; // need to set this in case it's available for missing entity
			}
		    } else {
			if (usable && lessonEntity != null) {
			    if (i.isPrerequisite()) {
				simplePageBean.checkItemPermissions(i, true);
			    }
			    URL = lessonEntity.getUrl();
			    // UIInternalLink link = LinkTrackerProducer.make(container, ID, i.getName(), URL, i.getId(), notDone);
			    UILink link = UILink.make(container, ID, i.getName(), URL);
			    link.decorate(new UIFreeAttributeDecorator("lessonbuilderitem", itemString));
			    link.decorate(new UIFreeAttributeDecorator("target", "_blank"));
			    if (! available)
				fakeDisableLink(link, messageLocator);
			    if (notDone)
				link.decorate(new UIFreeAttributeDecorator("onclick", 
					 "setTimeout(function(){window.location.reload(true)},3000); return true"));

			} else
			    fake = true; // need to set this in case it's available for missing entity
		    }
		}

		String note = null;
		if (status == Status.COMPLETED) {
			note = messageLocator.getMessage("simplepage.status.completed");
		}
		if (status == Status.REQUIRED) {
			note = messageLocator.getMessage("simplepage.status.required");
		}

		if (fake) {
		    ID = ID + "-fake";
		    UIOutput link = UIOutput.make(container, ID, i.getName());
		    link.decorate(new UIFreeAttributeDecorator("lessonbuilderitem", itemString));
		    if (!available)
			link.decorate(new UITooltipDecorator(messageLocator.getMessage("simplepage.complete_required")));
		} else
		    UIOutput.make(container, ID + "-text", i.getName());

		if (note != null) {
			UIOutput.make(container, ID + "-note", note + " ");
		}

		return available;
	}

	private static String getUserDisplayName(String owner) {

		if (owner== null) {
			return "";
		}

		User user = null;
		try {
			user = UserDirectoryService.getUser(owner);
		} catch (UserNotDefinedException e) {
			log.info("Owner #: " + owner + " does not have an associated user.");
		}
		if (user==null || user.getDisplayName()==null){
			return "";
		}
		return user.getDisplayName();
	}

	//Get the twitter widget hashtag and other settings from the user.
	private void createTwitterDialog(UIContainer tofill, SimplePage currentPage) {
		UIOutput.make(tofill, "add-twitter-dialog").decorate(new UIFreeAttributeDecorator("title", messageLocator.getMessage("simplepage.twitter")));
		UIForm form = UIForm.make(tofill, "add-twitter-form");
		makeCsrf(form, "csrf13");
		UIInput.make(form, "twitterEditId", "#{simplePageBean.itemId}");
		UIInput.make(form, "twitter-addBefore", "#{simplePageBean.addBefore}");
		UIInput.make(form, "twitter-username", "#{simplePageBean.twitterUsername}");
		UIOutput.make(form, "twitter-username-label", messageLocator.getMessage("simplepage.twitter-username"));
		UIInput.make(form, "widget-height", "#{simplePageBean.twitterWidgetHeight}");
		UIOutput.make(form, "height-label", messageLocator.getMessage("simplepage.twitter.height_label"));
		//Adding default values for tweet number dropdown
		String[] options = {"5","10","25","50","100","1000"};
		String[] labels = {"5","10","25","50","100","1000"};
		UIOutput.make(form, "numberDropdownLabel", messageLocator.getMessage("simplepage.number-dropdown-label"));
		UISelect.make(form, "numberDropdown", options, labels, "#{simplePageBean.twitterDropDown}","5");
		UICommand.make(form, "twitter-add-item", messageLocator.getMessage("simplepage.save_message"), "#{simplePageBean.addTwitterTimeline}");
		UICommand.make(form, "twitter-cancel", messageLocator.getMessage("simplepage.cancel"), null);
		UICommand.make(form, "delete-twitter-item", messageLocator.getMessage("simplepage.delete"), "#{simplePageBean.deleteItem}");
	}
	private static void disableLink(UIComponent link, MessageLocator messageLocator) {
		link.decorate(new UIFreeAttributeDecorator("onclick", "return false"));
		link.decorate(new UIDisabledDecorator());
		link.decorate(new UIStyleDecorator("disabled"));
		link.decorate(new UIFreeAttributeDecorator("style", "color:#999 !important"));
		link.decorate(new UITooltipDecorator(messageLocator.getMessage("simplepage.complete_required")));
	}

	// show is if it was disabled but don't actually
	private static void fakeDisableLink(UIComponent link, MessageLocator messageLocator) {
		link.decorate(new UIFreeAttributeDecorator("style", "color:#999 !important"));
		link.decorate(new UITooltipDecorator(messageLocator.getMessage("simplepage.complete_required")));
	}

	private void styleItem(UIContainer row, UIComponent container, UIComponent component, SimplePageItem i, String indent, String customClass) {
	    // Indent level - default to 0 if not previously set
	    String indentLevel = i.getAttribute(SimplePageItem.INDENT)==null?"0":i.getAttribute(SimplePageItem.INDENT);
	    // Indent number in em is 4 times the level of indent

	    if (!"0".equals(indentLevel))
		container.decorate(new UIFreeAttributeDecorator("x-indent", indentLevel));
	    if (indent != null)
		UIOutput.make(row, indent, indentLevel);

	    // Custom css class(es)
	    String customCssClass = i.getAttribute(SimplePageItem.CUSTOMCSSCLASS);
	    if (customCssClass != null && !customCssClass.equals("")) {
		component.decorate(new UIStyleDecorator(customCssClass));
	    }
	    if (customClass != null) {
		UIOutput.make(row, customClass, customCssClass);
	    }

	}

	public void setSimplePageToolDao(SimplePageToolDao s) {
		simplePageToolDao = s;
	}

	public void setDateEvolver(FormatAwareDateInputEvolver dateevolver) {
		this.dateevolver = dateevolver;
	}

	public void setTimeService(TimeService ts) {
		timeService = ts;
	}

	public void setLocaleGetter(LocaleGetter localegetter) {
		this.localegetter = localegetter;
	}

	public void setForumEntity(LessonEntity e) {
		// forumEntity is static, so it may already have been set
		// there is a possible race condition, but since the bean is
		// a singleton both people in the race will be trying to set
		// the same value. So it shouldn't matter
		if (forumEntity == null) {
			forumEntity = e;
		}
	}

	public void setQuizEntity(LessonEntity e) {
		// forumEntity is static, so it may already have been set
		// there is a possible race condition, but since the bean is
		// a singleton both people in the race will be trying to set
		// the same value. So it shouldn't matter
		if (quizEntity == null) {
			quizEntity = e;
		}
	}

	public void setAssignmentEntity(LessonEntity e) {
		// forumEntity is static, so it may already have been set
		// there is a possible race condition, but since the bean is
		// a singleton both people in the race will be trying to set
		// the same value. So it shouldn't matter
		if (assignmentEntity == null) {
			assignmentEntity = e;
		}
	}

	public void setBltiEntity(LessonEntity e) {
	    	if (bltiEntity == null)
			bltiEntity = e;
	}

	//Create a latest forum conversations dialog where user can enter other settings for the forum summary div
	private void createForumSummaryDialog(UIContainer tofill, SimplePage currentPage) {
		UIOutput.make(tofill, "add-forum-summary-dialog").decorate(new UIFreeAttributeDecorator("title", messageLocator.getMessage("simplepage.forumSummaryLinkText")));
		UIForm form = UIForm.make(tofill, "add-forum-summary-form");
		makeCsrf(form, "csrf24");
		//check if site has forum tool added?if not then display info and return
		if (simplePageBean.getCurrentTool(simplePageBean.FORUMS_TOOL_ID) == null) {
			UIOutput.make(tofill, "forum-summary-error-div");
			UIOutput.make(tofill, "forum-summary-error-span", messageLocator.getMessage("simplepage.no_forum_tools"));
			UICommand.make(form, "forum-summary-cancel", messageLocator.getMessage("simplepage.cancel"), null);
			return;
		}
		UIInput.make(form, "forumSummaryEditId", "#{simplePageBean.itemId}");
		String[] options = {"5", "10", "15", "20", "30", "50"};
		String[] labels = {"5", "10", "15", "20", "30", "50"};
		UIOutput.make(form, "forumNumberDropdownLabel", messageLocator.getMessage("simplepage.forum-number-dropdown-label"));
		UISelect.make(form, "forumNumberDropdown", options, labels, "#{simplePageBean.forumSummaryDropDown}", "5");
		UICommand.make(form, "forum-summary-add-item", messageLocator.getMessage("simplepage.save_message"), "#{simplePageBean.addForumSummary}");
		UIInput.make(form, "forum-summary-add-before", "#{simplePageBean.addBefore}");
		UICommand.make(form, "forum-summary-cancel", messageLocator.getMessage("simplepage.cancel"), null);
		UICommand.make(form, "delete-forum-summary-item", messageLocator.getMessage("simplepage.delete"), "#{simplePageBean.deleteItem}");
	}
	public void setToolManager(ToolManager m) {
		toolManager = m;
	}

	public void setLessonBuilderAccessService (LessonBuilderAccessService a) {
	    if (lessonBuilderAccessService == null)
		lessonBuilderAccessService = a;
	}

	public ViewParameters getViewParameters() {
		return new GeneralViewParameters();
	}

	/**
	 * Checks for the version of IE. Returns 0 if we're not running IE.
	 * But there's a problem. IE 11 doesn't have the MSIE tag. But it stiill
	 * needs to be treated as IE, because the OBJECT tag won't work with Quicktime
	 * Since all I test is > 0, I use a simplified version that returns 0 or 1
	 * @return
	 */
	public int checkIEVersion() {
		UsageSession usageSession = UsageSessionService.getSession();
		if (usageSession == null)
		    return 0;
		browserString = usageSession.getUserAgent();
		if (browserString == null)
		    return 0;
		int ieIndex = browserString.indexOf("Trident/");
		if (ieIndex >= 0)
		    return 1;
		else
		    return 0;

		// int ieVersion = 0;
		// if (ieIndex >= 0) {
		//	String ieV = browserString.substring(ieIndex + 6);
		//	int i = 0;
		//	int e = ieV.length();
		//	while (i < e) {
		//		if (Character.isDigit(ieV.charAt(i))) {
		//			i++;
		//		} else {
		//			break;
		//		}
		//	}
		//	if (i > 0) {
		//		ieV = ieV.substring(0, i);
		//		ieVersion = Integer.parseInt(ieV);
		//}			}
		//
		//		return ieVersion;
	}

	private void createToolBar(UIContainer tofill, SimplePage currentPage, boolean isStudent) {
		UIBranchContainer toolBar = UIBranchContainer.make(tofill, "tool-bar:");
		boolean studentPage = simplePageBean.isStudentPage(currentPage);

		// toolbar

		// dropdowns
		UIOutput.make(toolBar, "icondropc");
		UIOutput.make(toolBar, "icondrop");

		// right side
		createToolBarLink(ReorderProducer.VIEW_ID, toolBar, "reorder", "simplepage.reorder", currentPage, "simplepage.reorder-tooltip");
		UILink.make(toolBar, "help", messageLocator.getMessage("simplepage.help"), 
			    getLocalizedURL( isStudent ? "student.html" : "general.html", true));

		// add content menu
		createToolBarLink(EditPageProducer.VIEW_ID, tofill, "add-text1", null, currentPage, "simplepage.text.tooltip").setItemId(null);
		createFilePickerToolBarLink(ResourcePickerProducer.VIEW_ID, tofill, "add-resource1", null, false, false,  currentPage, "simplepage.resource.tooltip");
		createFilePickerToolBarLink(ResourcePickerProducer.VIEW_ID, tofill, "add-multimedia1", null, true, false, currentPage, "simplepage.multimedia.tooltip");
		UIInternalLink.makeURL(tofill, "subpage-link1", "#").
		    decorate(new UITooltipDecorator(messageLocator.getMessage("simplepage.subpage-descrip")));
		UIInternalLink.makeURL(tofill, "addcontent", "#").
		    decorate(new UITooltipDecorator(messageLocator.getMessage("simplepage.add-item-page")));

		createToolBarLink(EditPageProducer.VIEW_ID, tofill, "add-text", "simplepage.text", currentPage, "simplepage.text.tooltip").setItemId(null);
		createFilePickerToolBarLink(ResourcePickerProducer.VIEW_ID, tofill, "add-multimedia", "simplepage.multimedia", true, false, currentPage, "simplepage.multimedia.tooltip");
		createFilePickerToolBarLink(ResourcePickerProducer.VIEW_ID, tofill, "add-resource", "simplepage.resource", false, false,  currentPage, "simplepage.resource.tooltip");
		boolean showAddResourceFolderLink = ServerConfigurationService.getBoolean("lessonbuilder.show.resource.folder.link", true);
		if (showAddResourceFolderLink){
			createToolBarLink(FolderPickerProducer.VIEW_ID, tofill, "add-folder", "simplepage.folder", currentPage, "simplepage.addfolder.tooltip").setItemId(null);
		}
		UIComponent subpagelink = UIInternalLink.makeURL(tofill, "subpage-link", "#");
		subpagelink.decorate(new UITooltipDecorator(messageLocator.getMessage("simplepage.subpage-descrip")));

		UIOutput.make(tofill, "add-break1");
		UIOutput.make(tofill, "add-break2");
		UIOutput.make(tofill, "add-break3");
		UIOutput.make(tofill, "add-break4");
		UIOutput.make(tofill, "add-break5");

		// content menu not on students
		if (!studentPage) {

		    // add website.
		    // Are we running a kernel with KNL-273?
		    Class contentHostingInterface = ContentHostingService.class;
		    try {
			Method expandMethod = contentHostingInterface.getMethod("expandZippedResource", new Class[] { String.class });
			
			UIOutput.make(tofill, "addwebsite-li");
			createFilePickerToolBarLink(ResourcePickerProducer.VIEW_ID, tofill, "add-website", "simplepage.website", false, true, currentPage, "simplepage.website.tooltip");
		    } catch (NoSuchMethodException nsme) {
			// A: No
		    } catch (Exception e) {
			// A: Not sure
			log.warn("SecurityException thrown by expandZippedResource method lookup", e);
		    }
		    //Adding 'Embed Announcements' component
		    UIOutput.make(tofill, "announcements-li");
		    UILink announcementsLink = UIInternalLink.makeURL(tofill, "announcements-link", "#");
		    announcementsLink.decorate(new UITooltipDecorator(messageLocator.getMessage("simplepage.announcements-descrip")));
		    UIOutput.make(tofill, "assignment-li");
		    createToolBarLink(AssignmentPickerProducer.VIEW_ID, tofill, "add-assignment", "simplepage.assignment-descrip", currentPage, "simplepage.assignment");

		    boolean showEmbedCalendarLink = ServerConfigurationService.getBoolean("lessonbuilder.show.calendar.link", true);
		    if (showEmbedCalendarLink){
			    GeneralViewParameters eParams = new GeneralViewParameters(VIEW_ID);
			    eParams.addTool = GeneralViewParameters.CALENDAR;
			    UIOutput.make(tofill, "calendar-li");
			    UILink calendarLink = UIInternalLink.make(tofill, "calendar-link", messageLocator.getMessage("simplepage.calendarLinkText"), eParams);
			    calendarLink.decorate(new UITooltipDecorator(messageLocator.getMessage("simplepage.calendar-descrip")));
		    }
		    UIOutput.make(tofill, "quiz-li");
		    createToolBarLink(QuizPickerProducer.VIEW_ID, tofill, "add-quiz", "simplepage.quiz-descrip", currentPage, "simplepage.quiz");

		    //Adding 'Embed forum conversations' component
		    UIOutput.make(tofill, "forum-summary-li");
		    UILink forumSummaryLink = UIInternalLink.makeURL(tofill, "forum-summary-link", "#");
			forumSummaryLink.decorate(new UITooltipDecorator(messageLocator.getMessage("simplepage.forum-summary-descrip")));

		    UIOutput.make(tofill, "forum-li");
		    createToolBarLink(ForumPickerProducer.VIEW_ID, tofill, "add-forum", "simplepage.forum-descrip", currentPage, "simplepage.forum.tooltip");

		    UIOutput.make(tofill, "checklist-li");
		    createToolBarLink(ChecklistProducer.VIEW_ID, tofill, "add-checklist", "simplepage.checklist", currentPage, "simplepage.checklist");

		    UIOutput.make(tofill, "question-li");
		    UIComponent questionlink = UIInternalLink.makeURL(tofill, "question-link", "#");
		    questionlink.decorate(new UITooltipDecorator(messageLocator.getMessage("simplepage.question-descrip")));

		    UIOutput.make(tofill, "student-li");
		    UIOutput.make(tofill, "add-comments-link").	decorate(new UITooltipDecorator(messageLocator.getMessage("simplepage.comments.tooltip")));
		    UIForm form = UIForm.make(tofill, "add-comments-form");
		    UIInput.make(form, "comments-addBefore", "#{simplePageBean.addBefore}");
		    makeCsrf(form, "csrf25");
		    UICommand.make(form, "add-comments", "#{simplePageBean.addCommentsSection}");

		    UIOutput.make(tofill, "studentcontent-li");
		    UIOutput.make(tofill, "add-student-link").	decorate(new UITooltipDecorator(messageLocator.getMessage("simplepage.student-descrip")));
		    form = UIForm.make(tofill, "add-student-form");
		    UIInput.make(form, "add-student-addBefore", "#{simplePageBean.addBefore}");
		    makeCsrf(form, "csrf26");
		    UICommand.make(form, "add-student", "#{simplePageBean.addStudentContentSection}");

			boolean showEmbedTwitterLink = ServerConfigurationService.getBoolean("lessonbuilder.show.twitter.link", false);
			if (showEmbedTwitterLink){
				//Adding 'Embed twitter timeline' component
				UIOutput.make(tofill, "twitter-li");
				UILink twitterLink = UIInternalLink.makeURL(tofill, "add-twitter", "#");
				twitterLink.decorate(new UITooltipDecorator(messageLocator.getMessage("simplepage.twitter-descrip")));
			}
		    // in case we're on an old system without current BLTI
		    if (bltiEntity != null && ((BltiInterface)bltiEntity).servicePresent()) {
			Collection<BltiTool> bltiTools = simplePageBean.getBltiTools();
			if (bltiTools != null) {
			    int i = 0;
			    for (BltiTool bltiTool: bltiTools) {
				UIBranchContainer toolItems = UIBranchContainer.make(tofill, "blti-tool:", String.valueOf(i));
				i++;
				GeneralViewParameters params = new GeneralViewParameters();
				params.setSendingPage(currentPage.getPageId());
				params.addTool = bltiTool.id;
				params.viewID = BltiPickerProducer.VIEW_ID;
				UILink link = UIInternalLink.make(toolItems, "add-blti-tool", bltiTool.title, params);
				link.decorate(new UITooltipDecorator(bltiTool.description));
				if (bltiTool.description != null)
				    UIOutput.make(toolItems, "add-blti-description", bltiTool.description);
			    }
			}
			UIOutput.make(tofill, "blti-li");
			createToolBarLink(BltiPickerProducer.VIEW_ID, tofill, "add-blti", "simplepage.blti", currentPage, "simplepage.blti.tooltip");
		    }
			
		}
	}

	private GeneralViewParameters createToolBarLink(String viewID, UIContainer tofill, String ID, String message, SimplePage currentPage, String tooltip) {
		GeneralViewParameters params = new GeneralViewParameters();
		params.setSendingPage(currentPage.getPageId());
		createStandardToolBarLink(viewID, tofill, ID, message, params, tooltip);
		return params;
	}


	private FilePickerViewParameters createFilePickerToolBarLink(String viewID, UIContainer tofill, String ID, String message, boolean resourceType, boolean website, SimplePage currentPage, String tooltip) {
		FilePickerViewParameters fileparams = new FilePickerViewParameters();
		fileparams.setSender(currentPage.getPageId());
		fileparams.setResourceType(resourceType);
		fileparams.setWebsite(website);
		createStandardToolBarLink(viewID, tofill, ID, message, fileparams, tooltip);
		return fileparams;
	}

	private void createStandardToolBarLink(String viewID, UIContainer tofill, String ID, String message, SimpleViewParameters params, String tooltip) {
		params.viewID = viewID;
		if (message != null)
		    message = messageLocator.getMessage(message);
		UILink link = UIInternalLink.make(tofill, ID, message , params);
		link.decorate(new UITooltipDecorator(messageLocator.getMessage(tooltip)));
	}

	public List reportNavigationCases() {
		List<NavigationCase> togo = new ArrayList<NavigationCase>();
		togo.add(new NavigationCase(null, new SimpleViewParameters(ShowPageProducer.VIEW_ID)));
		togo.add(new NavigationCase("success", new SimpleViewParameters(ShowPageProducer.VIEW_ID)));
		togo.add(new NavigationCase("cancel", new SimpleViewParameters(ShowPageProducer.VIEW_ID)));
		togo.add(new NavigationCase("failure", new SimpleViewParameters(ReloadPageProducer.VIEW_ID)));
		togo.add(new NavigationCase("reload", new SimpleViewParameters(ReloadPageProducer.VIEW_ID)));
		togo.add(new NavigationCase("removed", new SimpleViewParameters(RemovePageProducer.VIEW_ID)));
		
		return togo;
	}

	private void createSubpageDialog(UIContainer tofill, SimplePage currentPage) {
		UIOutput.make(tofill, "subpage-dialog").decorate(new UIFreeAttributeDecorator("title", messageLocator.getMessage("simplepage.subpage")));
		UIForm form = UIForm.make(tofill, "subpage-form");
		makeCsrf(form, "csrf7");

		UIOutput.make(form, "subpage-label", messageLocator.getMessage("simplepage.pageTitle_label"));
		UIInput.make(form, "subpage-title", "#{simplePageBean.subpageTitle}");

		GeneralViewParameters view = new GeneralViewParameters(PagePickerProducer.VIEW_ID);
		view.setSendingPage(currentPage.getPageId());

		if(!simplePageBean.isStudentPage(currentPage)) {
			UIInternalLink.make(form, "subpage-choose", messageLocator.getMessage("simplepage.choose_existing_page"), view);
		}
		
		UIBoundBoolean.make(form, "subpage-next", "#{simplePageBean.subpageNext}", false);
		UIBoundBoolean.make(form, "subpage-button", "#{simplePageBean.subpageButton}", false);

		UIInput.make(form, "subpage-add-before", "#{simplePageBean.addBefore}");
		UICommand.make(form, "create-subpage", messageLocator.getMessage("simplepage.create"), "#{simplePageBean.createSubpage}");
		UICommand.make(form, "cancel-subpage", messageLocator.getMessage("simplepage.cancel"), null);

	}

	private void createEditItemDialog(UIContainer tofill, SimplePage currentPage, SimplePageItem pageItem) {
		String currentToolTitle = simplePageBean.getPageTitle();
		String returnFromEditString = messageLocator.getMessage("simplepage.return_from_edit").replace("{}",currentToolTitle);  
  
		UIOutput.make(tofill, "edit-item-dialog").decorate(new UIFreeAttributeDecorator("title", messageLocator.getMessage("simplepage.edititem_header")));

		UIForm form = UIForm.make(tofill, "edit-form");
		makeCsrf(form, "csrf8");

		UIOutput.make(form, "name-label", messageLocator.getMessage("simplepage.name_label"));
		UIInput.make(form, "name", "#{simplePageBean.name}");

		UIOutput.make(form, "description-label", messageLocator.getMessage("simplepage.description_label"));
		UIInput.make(form, "description", "#{simplePageBean.description}");

		UIOutput changeDiv = UIOutput.make(form, "changeDiv");
		if(simplePageBean.isStudentPage(currentPage)) {
			changeDiv.decorate(new UIStyleDecorator("noDisplay"));
		}
		
		GeneralViewParameters params = new GeneralViewParameters();
		params.setSendingPage(currentPage.getPageId());
		params.viewID = AssignmentPickerProducer.VIEW_ID;
		UIInternalLink.make(form, "change-assignment", messageLocator.getMessage("simplepage.change_assignment"), params);

		params = new GeneralViewParameters();
		params.setSendingPage(currentPage.getPageId());
		params.viewID = QuizPickerProducer.VIEW_ID;
		UIInternalLink.make(form, "change-quiz", messageLocator.getMessage("simplepage.change_quiz"), params);

		params = new GeneralViewParameters();
		params.setSendingPage(currentPage.getPageId());
		params.viewID = ForumPickerProducer.VIEW_ID;
		UIInternalLink.make(form, "change-forum", messageLocator.getMessage("simplepage.change_forum"), params);

		params = new GeneralViewParameters();
		params.setSendingPage(currentPage.getPageId());
		params.viewID = BltiPickerProducer.VIEW_ID;
		UIInternalLink.make(form, "change-blti", messageLocator.getMessage("simplepage.change_blti"), params);

		FilePickerViewParameters fileparams = new FilePickerViewParameters();
		fileparams.setSender(currentPage.getPageId());
		fileparams.setResourceType(false);
		fileparams.setWebsite(false);
		fileparams.viewID = ResourcePickerProducer.VIEW_ID;
		UIInternalLink.make(form, "change-resource", messageLocator.getMessage("simplepage.change_resource"), fileparams);

		params = new GeneralViewParameters();
		params.setSendingPage(currentPage.getPageId());
		params.viewID = PagePickerProducer.VIEW_ID;
		UIInternalLink.make(form, "change-page", messageLocator.getMessage("simplepage.change_page"), params);

		params = new GeneralViewParameters();
		params.setSendingPage(currentPage.getPageId());
		params.setId(Long.toString(pageItem.getId()));
		params.setReturnView(VIEW_ID);
		params.setTitle(returnFromEditString);  
		params.setSource("EDIT");
		params.viewID = ShowItemProducer.VIEW_ID;
		UIInternalLink.make(form, "edit-item-object", params);
		UIOutput.make(form, "edit-item-text");

		params = new GeneralViewParameters();
		params.setSendingPage(currentPage.getPageId());
		params.setId(Long.toString(pageItem.getId()));
		params.setReturnView(VIEW_ID);
		params.setTitle(returnFromEditString);  
		params.setSource("SETTINGS");
		params.viewID = ShowItemProducer.VIEW_ID;
		UIInternalLink.make(form, "edit-item-settings", params);
		UIOutput.make(form, "edit-item-settings-text");

		UIBoundBoolean.make(form, "item-next", "#{simplePageBean.subpageNext}", false);
		UIBoundBoolean.make(form, "item-button", "#{simplePageBean.subpageButton}", false);

		UIInput.make(form, "item-id", "#{simplePageBean.itemId}");

		UIOutput permDiv = UIOutput.make(form, "permDiv");
		if(simplePageBean.isStudentPage(currentPage)) {
			permDiv.decorate(new UIStyleDecorator("noDisplay"));
		}
		
		UIBoundBoolean.make(form, "item-required2", "#{simplePageBean.subrequirement}", false);

		UIBoundBoolean.make(form, "item-required", "#{simplePageBean.required}", false);
		UIBoundBoolean.make(form, "item-prerequisites", "#{simplePageBean.prerequisite}", false);

		UIBoundBoolean.make(form, "item-newwindow", "#{simplePageBean.newWindow}", false);

		UISelect radios = UISelect.make(form, "format-select",
						new String[] {"window", "inline", "page"},
						"#{simplePageBean.format}", "");
		UISelectChoice.make(form, "format-window", radios.getFullID(), 0);
		UISelectChoice.make(form, "format-inline", radios.getFullID(), 1);
		UISelectChoice.make(form, "format-page", radios.getFullID(), 2);

		UIInput.make(form, "edit-height-value", "#{simplePageBean.height}");

		UISelect.make(form, "assignment-dropdown", SimplePageBean.GRADES, "#{simplePageBean.dropDown}", SimplePageBean.GRADES[0]);
		UIInput.make(form, "assignment-points", "#{simplePageBean.points}");

		UICommand.make(form, "edit-item", messageLocator.getMessage("simplepage.edit"), "#{simplePageBean.editItem}");

		String indentOptions[] = {"0","1","2","3","4","5","6","7","8"};
		UISelect.make(form, "indent-level", indentOptions, "#{simplePageBean.indentLevel}", indentOptions[0]);

		// If current user is an admin show the css class input box
		UIInput customCssClass = UIInput.make(form, "customCssClass", "#{simplePageBean.customCssClass}");
		UIOutput.make(form, "custom-css-label", messageLocator.getMessage("simplepage.custom.css.class"));

		UIBoundBoolean.make(form, "page-releasedate2", "#{simplePageBean.hasReleaseDate}", Boolean.FALSE);

		String releaseDateString = "";
		try {
			releaseDateString = isoDateFormat.format(new Date());
		} catch (Exception e) {
			log.error(e + "bad format releasedate " + new Date());
		}

		UIOutput releaseForm2 = UIOutput.make(form, "releaseDate2:");
		UIOutput.make(form, "sbReleaseDate", releaseDateString);
		UIInput.make(form, "release_date2", "#{simplePageBean.releaseDate}" );

		// can't use site groups on user content, and don't want students to hack
		// on groups for site content
		if (!simplePageBean.isStudentPage(currentPage)) {
		    createGroupList(form, null, "", "#{simplePageBean.selectedGroups}");
		}
		UICommand.make(form, "delete-item", messageLocator.getMessage("simplepage.delete"), "#{simplePageBean.deleteItem}");
		UICommand.make(form, "edit-item-cancel", messageLocator.getMessage("simplepage.cancel"), null);
	}

	// for both add multimedia and add resource, as well as updating resources
	// in the edit dialogs
    public void createGroupList(UIContainer tofill, Collection<String> groupsSet, String prefix, String beanspec) {
		List<GroupEntry> groups = simplePageBean.getCurrentGroups();
		ArrayList<String> values = new ArrayList<String>();
		ArrayList<String> initValues = new ArrayList<String>();

		if (groups == null || groups.size() == 0)
			return;

		for (GroupEntry entry : groups) {
			values.add(entry.id);
			if (groupsSet != null && groupsSet.contains(entry.id)) {
				initValues.add(entry.id);
			}
		}
		if (groupsSet == null || groupsSet.size() == 0) {
			initValues.add("");
		}

		// this could happen if the only groups are Access groups
		if (values.size() == 0)
			return;

		UIOutput.make(tofill, prefix + "grouplist");
		UISelect select = UISelect.makeMultiple(tofill, prefix + "group-list-span", values.toArray(new String[1]), beanspec, initValues.toArray(new String[1]));

		int index = 0;
		for (GroupEntry entry : groups) {
			UIBranchContainer row = UIBranchContainer.make(tofill, prefix + "select-group-list:");
			UISelectChoice.make(row, prefix + "select-group", select.getFullID(), index);

			UIOutput.make(row, prefix + "select-group-text", entry.name);
			index++;
		}

	}
	//To display dialog to add Announcements widget in Lessons
	private void createAnnouncementsDialog(UIContainer tofill, SimplePage currentPage){
		UIOutput.make(tofill, "add-announcements-dialog").decorate(new UIFreeAttributeDecorator("title", messageLocator.getMessage("simplepage.announcementsLinkText")));
		UIForm form = UIForm.make(tofill, "add-announcements-form");
		makeCsrf(form, "csrf23");
		//check if site has announcements tool added?if not then display info and return
		if(simplePageBean.getCurrentTool(simplePageBean.ANNOUNCEMENTS_TOOL_ID) == null){
			UIOutput.make(tofill, "announcements-error-div");
			UIOutput.make(tofill, "announcements-error-span", messageLocator.getMessage("simplepage.no_announcements_tool"));
			UICommand.make(form, "announcements-cancel", messageLocator.getMessage("simplepage.cancel"), null);
			UICommand.make(form, "delete-announcements-item", messageLocator.getMessage("simplepage.delete"), "#{simplePageBean.deleteItem}");
			return;
		}
		UIInput.make(form, "announcementsEditId", "#{simplePageBean.itemId}");
		String[] options = {"5","10","15","20","30","50"};
		String[] labels = {"5","10","15","20","30","50"};
		UIOutput.make(form, "announcementsNumberDropdownLabel", messageLocator.getMessage("simplepage.announcements-number-dropdown-label"));
		UISelect.make(form, "announcementsNumberDropdown", options, labels, "#{simplePageBean.announcementsDropdown}","5");
		UICommand.make(form, "announcements-add-item", messageLocator.getMessage("simplepage.save_message"), "#{simplePageBean.addAnnouncements}");
		UIInput.make(form, "announcements-add-before", "#{simplePageBean.addBefore}");
		UICommand.make(form, "announcements-cancel", messageLocator.getMessage("simplepage.cancel"), null);
		UICommand.make(form, "delete-announcements-item", messageLocator.getMessage("simplepage.delete"), "#{simplePageBean.deleteItem}");
	}
	// for both add multimedia and add resource, as well as updating resources
	// in the edit dialogs
	private void createAddMultimediaDialog(UIContainer tofill, SimplePage currentPage) {
		UIOutput.make(tofill, "add-multimedia-dialog").decorate(new UIFreeAttributeDecorator("title", messageLocator.getMessage("simplepage.resource")));
		UILink.make(tofill, "mm-additional-instructions", messageLocator.getMessage("simplepage.additional-instructions-label"), 
			    getLocalizedURL( "multimedia.html", true));
		UILink.make(tofill, "mm-additional-website-instructions", messageLocator.getMessage("simplepage.additional-website-instructions-label"), 
			    getLocalizedURL( "website.html", true));

		UIForm form = UIForm.make(tofill, "add-multimedia-form");
		makeCsrf(form, "csrf9");

		UIInput.make(form, "mm-name", "#{simplePageBean.name}");
		UIInput.make(form, "mm-names", "#{simplePageBean.names}");
		UIOutput.make(form, "mm-file-label", messageLocator.getMessage("simplepage.upload_label"));

		UIOutput.make(form, "mm-url-label", messageLocator.getMessage("simplepage.addLink_label"));
		UIInput.make(form, "mm-url", "#{simplePageBean.mmUrl}");

		FilePickerViewParameters fileparams = new FilePickerViewParameters();
		fileparams.setSender(currentPage.getPageId());
		fileparams.setResourceType(true);
		fileparams.viewID = ResourcePickerProducer.VIEW_ID;
		
		UILink link = UIInternalLink.make(form, "mm-choose", messageLocator.getMessage("simplepage.choose_existing_or"), fileparams);

		if (!simplePageBean.isStudentPage(currentPage)) {
		    UIOutput.make(form, "mm-prerequisite-section");
		    UIBoundBoolean.make(form, "mm-prerequisite", "#{simplePageBean.prerequisite}", false);
		}
		UIBoundBoolean.make(form, "mm-file-replace", "#{simplePageBean.replacefile}", false);

		UICommand.make(form, "mm-add-item", messageLocator.getMessage("simplepage.save_message"), "#{simplePageBean.addMultimedia}");
		UIOutput.make(form, "mm-test-tryother").decorate(new UIFreeAttributeDecorator("value", messageLocator.getMessage("simplepage.mm-test-tryother")));
		UIOutput.make(form, "mm-test-start-over").decorate(new UIFreeAttributeDecorator("value", messageLocator.getMessage("simplepage.mm-test-start-over")));
		UIInput.make(form, "mm-item-id", "#{simplePageBean.itemId}");
		UIInput.make(form, "mm-add-before", "#{simplePageBean.addBefore}");
		UIInput.make(form, "mm-is-mm", "#{simplePageBean.isMultimedia}");
		UIInput.make(form, "mm-display-type", "#{simplePageBean.multimediaDisplayType}");
		UIInput.make(form, "mm-is-website", "#{simplePageBean.isWebsite}");
		UIInput.make(form, "mm-is-caption", "#{simplePageBean.isCaption}");
		UICommand.make(form, "mm-cancel", messageLocator.getMessage("simplepage.cancel"), null);
	}

	private void createImportCcDialog(UIContainer tofill) {
		UIOutput.make(tofill, "import-cc-dialog").decorate(new UIFreeAttributeDecorator("title", messageLocator.getMessage("simplepage.import_cc")));

		UIForm form = UIForm.make(tofill, "import-cc-form");
		makeCsrf(form, "csrf11");

		UICommand.make(form, "import-cc-submit", messageLocator.getMessage("simplepage.import_message"), "#{simplePageBean.importCc}");
		UICommand.make(form, "mm-cancel", messageLocator.getMessage("simplepage.cancel"), null);

		UIBoundBoolean.make(form, "import-toplevel", "#{simplePageBean.importtop}", false);


		class ToolData {
			String toolId;
			String toolName;
		}

		int numQuizEngines = 0;
		List<ToolData> quizEngines = new ArrayList<ToolData>();

		for (LessonEntity q = quizEntity; q != null; q = q.getNextEntity()) {
			String toolId = q.getToolId();
			String toolName = simplePageBean.getCurrentToolTitle(q.getToolId());
			// we only want the ones that are actually in our site
			if (toolName != null) {
				ToolData toolData = new ToolData();
				toolData.toolId = toolId;
				toolData.toolName = toolName;
				numQuizEngines++;
				quizEngines.add(toolData);
			}
		}

		if (numQuizEngines == 0) {
			UIVerbatim.make(form, "quizmsg", messageLocator.getMessage("simplepage.noquizengines"));
		} else if (numQuizEngines == 1) {
			UIInput.make(form, "quiztool", "#{simplePageBean.quiztool}", quizEntity.getToolId());
		} else { // put up message and then radio buttons for each possibility

			// need values array for RSF's select implementation. It sees radio
			// buttons as a kind of select
			ArrayList<String> values = new ArrayList<String>();
			for (ToolData toolData : quizEngines) {
				values.add(toolData.toolId);
			}

			// the message
			UIOutput.make(form, "quizmsg", messageLocator.getMessage("simplepage.choosequizengine"));
			// now the list of radio buttons
			UISelect quizselect = UISelect.make(form, "quiztools", values.toArray(new String[1]), "#{simplePageBean.quiztool}", null);
			int i = 0;
			for (ToolData toolData : quizEngines) {
				UIBranchContainer toolItem = UIBranchContainer.make(form, "quiztoolitem:", String.valueOf(i));
				UISelectChoice.make(toolItem, "quiztoolbox", quizselect.getFullID(), i);
				UIOutput.make(toolItem, "quiztoollabel", toolData.toolName);
				i++;
			}
		}

		int numTopicEngines = 0;
		List<ToolData> topicEngines = new ArrayList<ToolData>();

		for (LessonEntity q = forumEntity; q != null; q = q.getNextEntity()) {
			String toolId = q.getToolId();
			String toolName = simplePageBean.getCurrentToolTitle(q.getToolId());
			// we only want the ones that are actually in our site
			if (toolName != null) {
				ToolData toolData = new ToolData();
				toolData.toolId = toolId;
				toolData.toolName = toolName;
				numTopicEngines++;
				topicEngines.add(toolData);
			}
		}

		if (numTopicEngines == 0) {
			UIVerbatim.make(form, "topicmsg", messageLocator.getMessage("simplepage.notopicengines"));
		} else if (numTopicEngines == 1) {
			UIInput.make(form, "topictool", "#{simplePageBean.topictool}", forumEntity.getToolId());
		} else {
			ArrayList<String> values = new ArrayList<String>();
			for (ToolData toolData : topicEngines) {
				values.add(toolData.toolId);
			}

			UIOutput.make(form, "topicmsg", messageLocator.getMessage("simplepage.choosetopicengine"));
			UISelect topicselect = UISelect.make(form, "topictools", values.toArray(new String[1]), "#{simplePageBean.topictool}", null);
			int i = 0;
			for (ToolData toolData : topicEngines) {
				UIBranchContainer toolItem = UIBranchContainer.make(form, "topictoolitem:", String.valueOf(i));
				UISelectChoice.make(toolItem, "topictoolbox", topicselect.getFullID(), i);
				UIOutput.make(toolItem, "topictoollabel", toolData.toolName);
				i++;
			}
		}

		int numAssignEngines = 0;
		List<ToolData> assignEngines = new ArrayList<ToolData>();

		for (LessonEntity q = assignmentEntity; q != null; q = q.getNextEntity()) {
			String toolId = q.getToolId();
			String toolName = simplePageBean.getCurrentToolTitle(q.getToolId());
			// we only want the ones that are actually in our site
			if (toolName != null) {
				ToolData toolData = new ToolData();
				toolData.toolId = toolId;
				toolData.toolName = toolName;
				numAssignEngines++;
				assignEngines.add(toolData);
			}
		}

		if (numAssignEngines == 0) {
			UIVerbatim.make(form, "assignmsg", messageLocator.getMessage("simplepage.noassignengines"));
		} else if (numAssignEngines == 1) {
			UIInput.make(form, "assigntool", "#{simplePageBean.assigntool}", assignmentEntity.getToolId());
		} else {
			ArrayList<String> values = new ArrayList<String>();
			for (ToolData toolData : assignEngines) {
				values.add(toolData.toolId);
			}

			UIOutput.make(form, "assignmsg", messageLocator.getMessage("simplepage.chooseassignengine"));
			UISelect assignselect = UISelect.make(form, "assigntools", values.toArray(new String[1]), "#{simplePageBean.assigntool}", null);
			int i = 0;
			for (ToolData toolData : assignEngines) {
				UIBranchContainer toolItem = UIBranchContainer.make(form, "assigntoolitem:", String.valueOf(i));
				UISelectChoice.make(toolItem, "assigntoolbox", assignselect.getFullID(), i);
				UIOutput.make(toolItem, "assigntoollabel", toolData.toolName);
				i++;
			}
		}


	}

	private void createExportCcDialog(UIContainer tofill) {
		UIOutput.make(tofill, "export-cc-dialog").decorate(new UIFreeAttributeDecorator("title", messageLocator.getMessage("simplepage.export-cc-title")));

		UIForm form = UIForm.make(tofill, "export-cc-form");

		UIOutput.make(form, "export-cc-v11"); // value is handled by JS, so RSF doesn't need to treat it as input
		UIOutput.make(form, "export-cc-v13"); // value is handled by JS, so RSF doesn't need to treat it as input
		UIOutput.make(form, "export-cc-bank"); // value is handled by JS, so RSF doesn't need to treat it as input
		UICommand.make(form, "export-cc-submit", messageLocator.getMessage("simplepage.exportcc-download"), "#{simplePageBean.importCc}");
		UICommand.make(form, "export-cc-cancel", messageLocator.getMessage("simplepage.cancel"), null);

		// the actual submission is with a GET. The submit button clicks this link.
		ExportCCViewParameters view = new ExportCCViewParameters("exportCc");
		view.setExportcc(true);
		view.setVersion("1.2");
		view.setBank("1");
		UIInternalLink.make(form, "export-cc-link", "export cc link", view);

	}

	private void createEditMultimediaDialog(UIContainer tofill, SimplePage currentPage) {
		UIOutput.make(tofill, "edit-multimedia-dialog").decorate(new UIFreeAttributeDecorator("title", messageLocator.getMessage("simplepage.editMultimedia")));

		UIOutput.make(tofill, "instructions");

		UIForm form = UIForm.make(tofill, "edit-multimedia-form");
		makeCsrf(form, "csrf10");

		UIOutput.make(form, "height-label", messageLocator.getMessage("simplepage.height_label"));
		UIInput.make(form, "height", "#{simplePageBean.height}");

		UIOutput.make(form, "width-label", messageLocator.getMessage("simplepage.width_label"));
		UIInput.make(form, "width", "#{simplePageBean.width}");

		UIOutput.make(form, "description2-label", messageLocator.getMessage("simplepage.description_label"));
		UIInput.make(form, "description2", "#{simplePageBean.description}");

		if (!simplePageBean.isStudentPage(currentPage)) {
		    UIOutput.make(form, "multi-prerequisite-section");
		    UIBoundBoolean.make(form, "multi-prerequisite", "#{simplePageBean.prerequisite}",false);
		}

		FilePickerViewParameters fileparams = new FilePickerViewParameters();
		fileparams.setSender(currentPage.getPageId());
		fileparams.setResourceType(true);
		fileparams.viewID = ResourcePickerProducer.VIEW_ID;
		UIInternalLink.make(form, "change-resource-mm", messageLocator.getMessage("simplepage.change_resource"), fileparams);

		UIOutput.make(form, "alt-label", messageLocator.getMessage("simplepage.alt_label"));
		UIInput.make(form, "alt", "#{simplePageBean.alt}");

		UIInput.make(form, "mimetype", "#{simplePageBean.mimetype}");

		UICommand.make(form, "edit-multimedia-item", messageLocator.getMessage("simplepage.save_message"), "#{simplePageBean.editMultimedia}");

		UIInput.make(form, "multimedia-item-id", "#{simplePageBean.itemId}");

		UICommand.make(form, "delete-multimedia-item", messageLocator.getMessage("simplepage.delete"), "#{simplePageBean.deleteItem}");
		UICommand.make(form, "edit-multimedia-cancel", messageLocator.getMessage("simplepage.cancel"), null);
	}

	private void createYoutubeDialog(UIContainer tofill, SimplePage currentPage) {
		UIOutput.make(tofill, "youtube-dialog").decorate(new UIFreeAttributeDecorator("title", messageLocator.getMessage("simplepage.edit_youtubelink")));

		UIForm form = UIForm.make(tofill, "youtube-form");
		makeCsrf(form, "csrf17");
		UIInput.make(form, "youtubeURL", "#{simplePageBean.youtubeURL}");
		UIInput.make(form, "youtubeEditId", "#{simplePageBean.youtubeId}");
		UIInput.make(form, "youtubeHeight", "#{simplePageBean.height}");
		UIInput.make(form, "youtubeWidth", "#{simplePageBean.width}");
		UIOutput.make(form, "description4-label", messageLocator.getMessage("simplepage.description_label"));
		UIInput.make(form, "description4", "#{simplePageBean.description}");
		UICommand.make(form, "delete-youtube-item", messageLocator.getMessage("simplepage.delete"), "#{simplePageBean.deleteYoutubeItem}");
		UICommand.make(form, "update-youtube", messageLocator.getMessage("simplepage.edit"), "#{simplePageBean.updateYoutube}");
		UICommand.make(form, "cancel-youtube", messageLocator.getMessage("simplepage.cancel"), null);
		UIBoundBoolean.make(form, "youtube-prerequisite", "#{simplePageBean.prerequisite}",false);
		
		if(!simplePageBean.isStudentPage(currentPage)) {
			UIOutput.make(form, "editgroups-youtube");
		}
	}

	private void createMovieDialog(UIContainer tofill, SimplePage currentPage) {
		UIOutput.make(tofill, "movie-dialog").decorate(new UIFreeAttributeDecorator("title", messageLocator.getMessage("simplepage.edititem_header")));

		UIForm form = UIForm.make(tofill, "movie-form");
		makeCsrf(form, "csrf18");

		UIInput.make(form, "movie-height", "#{simplePageBean.height}");
		UIInput.make(form, "movie-width", "#{simplePageBean.width}");
		UIInput.make(form, "movieEditId", "#{simplePageBean.itemId}");
		UIOutput.make(form, "description3-label", messageLocator.getMessage("simplepage.description_label"));
		UIInput.make(form, "description3", "#{simplePageBean.description}");
		UIInput.make(form, "mimetype4", "#{simplePageBean.mimetype}");

		FilePickerViewParameters fileparams = new FilePickerViewParameters();
		fileparams.setSender(currentPage.getPageId());
		fileparams.setResourceType(true);
		fileparams.viewID = ResourcePickerProducer.VIEW_ID;
		UIInternalLink.make(form, "change-resource-movie", messageLocator.getMessage("simplepage.change_resource"), fileparams);

		fileparams.setCaption(true);
		UIInternalLink.make(form, "change-caption-movie", messageLocator.getMessage("simplepage.change_caption"), fileparams);

		UIBoundBoolean.make(form, "movie-prerequisite", "#{simplePageBean.prerequisite}",false);

		UICommand.make(form, "delete-movie-item", messageLocator.getMessage("simplepage.delete"), "#{simplePageBean.deleteItem}");
		UICommand.make(form, "update-movie", messageLocator.getMessage("simplepage.edit"), "#{simplePageBean.updateMovie}");
		UICommand.make(form, "movie-cancel", messageLocator.getMessage("simplepage.cancel"), null);
	}

	private void createEditTitleDialog(UIContainer tofill, SimplePage page, SimplePageItem pageItem, ContentResource cssLink) {
		if (pageItem.getType() == SimplePageItem.STUDENT_CONTENT)
			UIOutput.make(tofill, "edit-title-dialog").decorate(new UIFreeAttributeDecorator("title", messageLocator.getMessage("simplepage.editTitle")));
		else
			UIOutput.make(tofill, "edit-title-dialog").decorate(new UIFreeAttributeDecorator("title", messageLocator.getMessage("simplepage.title")));

		UIForm form = UIForm.make(tofill, "title-form");
		makeCsrf(form, "csrf14");

		UIOutput.make(form, "pageTitleLabel", messageLocator.getMessage("simplepage.pageTitle_label"));
		UIInput.make(form, "pageTitle", "#{simplePageBean.pageTitle}");

		if (!simplePageBean.isStudentPage(page)) {
			UIOutput.make(tofill, "hideContainer");
			UIBoundBoolean.make(form, "hide", "#{simplePageBean.hidePage}", (page.isHidden()));

			Date releaseDate = page.getReleaseDate();

			UIBoundBoolean.make(form, "page-releasedate", "#{simplePageBean.hasReleaseDate}", (releaseDate != null));

			String releaseDateString = "";

			if (releaseDate != null) {
			try {
			    releaseDateString = isoDateFormat.format(releaseDate);
			} catch (Exception e) {
			    log.info(e + "bad format releasedate " + releaseDate);
			}
			}
			
			UIOutput releaseForm = UIOutput.make(form, "releaseDate:");
			UIOutput.make(form, "currentReleaseDate", releaseDateString);
			UIInput.make(form, "release_date_string", "#{simplePageBean.releaseDate}" );
			UIOutput.make(form, "release_date");

			if (pageItem.getPageId() == 0) {
			    UIOutput.make(form, "prereqContainer");
			    UIBoundBoolean.make(form, "page-required", "#{simplePageBean.required}", (pageItem.isRequired()));
			    UIBoundBoolean.make(form, "page-prerequisites", "#{simplePageBean.prerequisite}", (pageItem.isPrerequisite()));
			}
		}

		UIOutput gradeBook = UIOutput.make(form, "gradeBookDiv");
		if(simplePageBean.isStudentPage(page)) {
			gradeBook.decorate(new UIStyleDecorator("noDisplay"));
		}
		
		UIOutput.make(form, "page-gradebook");
		Double points = page.getGradebookPoints();
		String pointString = "";
		if (points != null) {
			pointString = points.toString();
		}
		
		if(!simplePageBean.isStudentPage(page)) {
			UIOutput.make(form, "csssection");
			ArrayList<ContentResource> sheets = simplePageBean.getAvailableCss();
			String[] options = new String[sheets.size()+2];
			String[] labels = new String[sheets.size()+2];
			
			// Sets up the CSS arrays
			options[0] = null;
			labels[0] = messageLocator.getMessage("simplepage.default-css");
			options[1] = null;
			labels[1] = "----------";
			for(int i = 0; i < sheets.size(); i++) {
				if(sheets.get(i) != null) {
					options[i+2] = sheets.get(i).getId();
					labels[i+2] = sheets.get(i).getProperties().getProperty(ResourceProperties.PROP_DISPLAY_NAME);
				}else {
					// We show just one un-named separator if there are only site css, or system css, but not both.
					// If we get here, it means we have both, so we name them.
					options[i+2] = null;
					labels[i+2] = "---" + messageLocator.getMessage("simplepage.system") + "---";
					labels[1] = "---" + messageLocator.getMessage("simplepage.site") + "---";
				}
			}
			
			// cssLink is set above to the actual CSS resource that's active for the page
			String currentCss = (cssLink == null ? null : cssLink.getId());

			UIOutput.make(form, "cssDropdownLabel", messageLocator.getMessage("simplepage.css-dropdown-label"));
			UISelect.make(form, "cssDropdown", options, labels, "#{simplePageBean.dropDown}", currentCss);
			
			UIOutput.make(form, "cssDefaultInstructions", messageLocator.getMessage("simplepage.css-default-instructions"));
			UIOutput.make(form, "cssUploadLabel", messageLocator.getMessage("simplepage.css-upload-label"));
			UIOutput.make(form, "cssUpload");
			UIBoundBoolean.make(form, "nodownloads", 
					    "#{simplePageBean.nodownloads}", 
					    (simplePageBean.getCurrentSite().getProperties().getProperty("lessonbuilder-nodownloadlinks") != null));
			boolean showSetOwner = ServerConfigurationService.getBoolean("lessonbuilder.show.set.owner", true);
			if (showSetOwner){
				//Set the changeOwner dropdown in the settings dialog
				UIOutput.make(form, "ownerDefaultInstructions", messageLocator.getMessage("simplepage.owner-default-instructions")
						.replace("{1}", messageLocator.getMessage("simplepage.permissions")).replace("{2}", messageLocator.getMessage("simplepage.more-tools")));
				UIOutput.make(form, "changeOwnerSection");
				List<String> roleOptions = new ArrayList<>();
				List<String> roleLabels = new ArrayList<>();
				List<String> possOwners = new LinkedList<>();
				boolean isOwned = page.isOwned();
				String owner = page.getOwner();
				possOwners.addAll(simplePageBean.getCurrentSite().getUsers());
				Set<String> siteUsersCanUpdate = simplePageBean.getCurrentSite().getUsersIsAllowed(SimplePage.PERMISSION_LESSONBUILDER_UPDATE);
				possOwners.removeAll(siteUsersCanUpdate);
				if (isOwned){
					if (possOwners.contains(owner)){
						int i = possOwners.indexOf(owner);
						Collections.swap(possOwners, i, 0); // put owner top of list
					}
					else {
						roleOptions.add(owner);
						roleLabels.add(getUserDisplayName(owner));
					}
				}
				else {
					roleOptions.add(null);
					roleLabels.add(messageLocator.getMessage("simplepage.default-user"));
				}
				for(String user : possOwners){
					roleOptions.add(user);
					roleLabels.add(getUserDisplayName(user));
				}
				if (isOwned){
					roleOptions.add(null);
					roleLabels.add( messageLocator.getMessage("simplepage.default-user"));
				}
				UIOutput.make(form, "changeOwnerDropdownLabel", messageLocator.getMessage("simplepage.change-owner-dropdown-label"));
				UISelect.make(form, "changeOwnerDropdown", roleOptions.toArray(new String[roleOptions.size()]), roleLabels.toArray(new String[roleLabels.size()]), "#{simplePageBean.newOwner}", null);
			}
		}
		UIInput.make(form, "page-points", "#{simplePageBean.points}", pointString);

		UICommand.make(form, "create-title", messageLocator.getMessage("simplepage.save"), "#{simplePageBean.editTitle}");
		UICommand.make(form, "cancel-title", messageLocator.getMessage("simplepage.cancel"), "#{simplePageBean.cancel}");
	}

	private void createNewPageDialog(UIContainer tofill, SimplePage page, SimplePageItem pageItem) {
		UIOutput.make(tofill, "new-page-dialog").decorate(new UIFreeAttributeDecorator("title", messageLocator.getMessage("simplepage.new-page")));

		UIForm form = UIForm.make(tofill, "new-page-form");
		makeCsrf(form, "csrf15");

		UIInput.make(form, "newPage", "#{simplePageBean.newPageTitle}");

		UIInput.make(form, "new-page-number", "#{simplePageBean.numberOfPages}");

		UIBoundBoolean.make(form, "new-page-copy", "#{simplePageBean.copyPage}", false);
		
		GeneralViewParameters view = new GeneralViewParameters(PagePickerProducer.VIEW_ID);
		view.setSendingPage(-1L);
		view.newTopLevel = true;
		UIInternalLink.make(tofill, "new-page-choose", messageLocator.getMessage("simplepage.lm_existing_page"), view);

		UICommand.make(form, "new-page-submit", messageLocator.getMessage("simplepage.save"), "#{simplePageBean.addPages}");
		UICommand.make(form, "new-page-cancel", messageLocator.getMessage("simplepage.cancel"), "#{simplePageBean.cancel}");
	}

	private void createRemovePageDialog(UIContainer tofill, SimplePage page, SimplePageItem pageItem) {
		UIOutput.make(tofill, "remove-page-dialog").decorate(new UIFreeAttributeDecorator("title", messageLocator.getMessage("simplepage.remove-page")));
		UIOutput.make(tofill, "remove-page-explanation", 
			      (!simplePageBean.isStudentPage(page) ? messageLocator.getMessage("simplepage.remove-page-explanation") :
			       messageLocator.getMessage("simplepage.remove-student-page-explanation")));

		UIForm form = UIForm.make(tofill, "remove-page-form");
		makeCsrf(form, "csrf16");

		form.addParameter(new UIELBinding("#{simplePageBean.removeId}", page.getPageId()));
		
		//		if (page.getOwner() == null) {
		//		    // top level normal page. Use the remove page producer, which can handle removing tools out from under RSF
		//		    GeneralViewParameters params = new GeneralViewParameters(RemovePageProducer.VIEW_ID);
		//		    UIInternalLink.make(form, "remove-page-submit", "", params).decorate(new UIFreeAttributeDecorator("value", messageLocator.getMessage("simplepage.remove")));
		//		} else
		//		    // a student top level page. call remove page directly, as it will just return to show page
		//		    UICommand.make(form, "remove-page-submit", messageLocator.getMessage("simplepage.remove"), "#{simplePageBean.removePage}");

		
		UIComponent button = UICommand.make(form, "remove-page-submit", messageLocator.getMessage("simplepage.remove"), "#{simplePageBean.removePage}");
		if (!simplePageBean.isStudentPage(page)) // not student page
		    button.decorate(new UIFreeAttributeDecorator("onclick",
			         "window.location='/lessonbuilder-tool/removePage?site=" + simplePageBean.getCurrentSiteId() + 
				 "&page=" + page.getPageId() + "';return false;"));

		UICommand.make(form, "remove-page-cancel", messageLocator.getMessage("simplepage.cancel"), "#{simplePageBean.cancel}");
	}

	private void createCommentsDialog(UIContainer tofill) {
		UIOutput.make(tofill, "comments-dialog").decorate(new UIFreeAttributeDecorator("title", messageLocator.getMessage("simplepage.edit_commentslink")));

		UIForm form = UIForm.make(tofill, "comments-form");
		makeCsrf(form, "csrf19");

		UIInput.make(form, "commentsEditId", "#{simplePageBean.itemId}");

		UIBoundBoolean.make(form, "comments-anonymous", "#{simplePageBean.anonymous}");
		UIBoundBoolean.make(form, "comments-graded", "#{simplePageBean.graded}");
		UIInput.make(form, "comments-max", "#{simplePageBean.maxPoints}");
		
		UIBoundBoolean.make(form, "comments-required", "#{simplePageBean.required}");
		UIBoundBoolean.make(form, "comments-prerequisite", "#{simplePageBean.prerequisite}");

		UICommand.make(form, "delete-comments-item", messageLocator.getMessage("simplepage.delete"), "#{simplePageBean.deleteItem}");
		UICommand.make(form, "update-comments", messageLocator.getMessage("simplepage.edit"), "#{simplePageBean.updateComments}");
		UICommand.make(form, "cancel-comments", messageLocator.getMessage("simplepage.cancel"), null);
	}
	
	private void createStudentContentDialog(UIContainer tofill, SimplePage currentPage) {
		UIOutput.make(tofill, "student-dialog").decorate(new UIFreeAttributeDecorator("title", messageLocator.getMessage("simplepage.edit_studentlink")));

		UIForm form = UIForm.make(tofill, "student-form");
		makeCsrf(form, "csrf20");

		UIInput.make(form, "studentEditId", "#{simplePageBean.itemId}");

		UIBoundBoolean.make(form, "student-anonymous", "#{simplePageBean.anonymous}");
		UIBoundBoolean.make(form, "student-comments", "#{simplePageBean.comments}");
		UIBoundBoolean.make(form, "student-comments-anon", "#{simplePageBean.forcedAnon}");
		UIBoundBoolean.make(form, "student-required", "#{simplePageBean.required}");
		UIBoundBoolean.make(form, "student-prerequisite", "#{simplePageBean.prerequisite}");
		
		UIOutput.make(form, "peer-evaluation-creation");
		
		UIBoundBoolean.make(form, "peer-eval-check", "#{simplePageBean.peerEval}");
		UIInput.make(form, "peer-eval-input-title", "#{simplePageBean.rubricTitle}");
		UIInput.make(form, "peer-eval-input-row", "#{simplePageBean.rubricRow}");

		UIOutput.make(form, "peer_eval_open_date_label", messageLocator.getMessage("simplepage.peer-eval.open_date"));
       
		UIOutput openDateField = UIOutput.make(form, "peer_eval_open_date:");
		UIInput.make(form, "open_date_string", "#{simplePageBean.peerEvalOpenDate}");
		UIOutput.make(form, "open_date_dummy");

		UIOutput dueDateField = UIOutput.make(form, "peer_eval_due_date:");
		UIInput.make(form, "due_date_string", "#{simplePageBean.peerEvalDueDate}");
		UIOutput.make(form, "due_date_dummy");
        
		UIBoundBoolean.make(form, "peer-eval-allow-selfgrade", "#{simplePageBean.peerEvalAllowSelfGrade}");
        
		UIBoundBoolean.make(form, "student-graded", "#{simplePageBean.graded}");
		UIInput.make(form, "student-max", "#{simplePageBean.maxPoints}");

		UIBoundBoolean.make(form, "student-comments-graded", "#{simplePageBean.sGraded}");
		UIInput.make(form, "student-comments-max", "#{simplePageBean.sMaxPoints}");

		UIBoundBoolean.make(form, "student-group-owned", "#{simplePageBean.groupOwned}");
		createGroupList(form, null, "student-", "#{simplePageBean.studentSelectedGroups}");

		UIBoundBoolean.make(form, "student-group-owned-eval-individual", "#{simplePageBean.groupOwnedIndividual}");
		UIBoundBoolean.make(form, "student-group-owned-see-only-own", "#{simplePageBean.seeOnlyOwn}");

		UICommand.make(form, "delete-student-item", messageLocator.getMessage("simplepage.delete"), "#{simplePageBean.deleteItem}");
		UICommand.make(form, "update-student", messageLocator.getMessage("simplepage.edit"), "#{simplePageBean.updateStudent}");
		UICommand.make(form, "cancel-student", messageLocator.getMessage("simplepage.cancel"), null);
		
		// RU Rubrics
		UIOutput.make(tofill, "peer-eval-create-dialog").decorate(new UIFreeAttributeDecorator("title", messageLocator.getMessage("simplepage.peer-eval-create-title")));
	}
	
	private void createQuestionDialog(UIContainer tofill, SimplePage currentPage) {
		UIOutput.make(tofill, "question-dialog").decorate(new UIFreeAttributeDecorator("title", messageLocator.getMessage("simplepage.edit_questionlink")));
		
		UIForm form = UIForm.make(tofill, "question-form");
		makeCsrf(form, "csrf21");
		
		UISelect questionType = UISelect.make(form, "question-select", new String[] {"multipleChoice", "shortanswer"}, "#{simplePageBean.questionType}", "");
		UISelectChoice.make(form, "multipleChoiceSelect", questionType.getFullID(), 0);
		UISelectChoice.make(form, "shortanswerSelect", questionType.getFullID(), 1);

		UIOutput.make(form, "question-shortans-del").decorate(new UIFreeAttributeDecorator("alt", messageLocator.getMessage("simplepage.delete")));
		UIOutput.make(form, "question-mc-del").decorate(new UIFreeAttributeDecorator("alt", messageLocator.getMessage("simplepage.delete")));
		UIInput.make(form, "questionEditId", "#{simplePageBean.itemId}");
		
		UIBoundBoolean.make(form, "question-required", "#{simplePageBean.required}");
		UIBoundBoolean.make(form, "question-prerequisite", "#{simplePageBean.prerequisite}");
		UIInput.make(form, "question-text-input", "#{simplePageBean.questionText}");
		UIInput.make(form, "question-answer-full-shortanswer", "#{simplePageBean.questionAnswer}");
		
		UIBoundBoolean.make(form, "question-graded", "#{simplePageBean.graded}");
		UIInput.make(form, "question-gradebook-title", "#{simplePageBean.gradebookTitle}");
		UIInput.make(form, "question-max", "#{simplePageBean.maxPoints}");
		
		UIInput.make(form, "question-multiplechoice-answer-complete", "#{simplePageBean.addAnswerData}");
		UIInput.make(form, "question-multiplechoice-answer-id", null);
		UIBoundBoolean.make(form, "question-multiplechoice-answer-correct");
		UIInput.make(form, "question-multiplechoice-answer", null);
		UIBoundBoolean.make(form, "question-show-poll", "#{simplePageBean.questionShowPoll}");
		
		UIInput.make(form, "question-correct-text", "#{simplePageBean.questionCorrectText}");
		UIInput.make(form, "question-incorrect-text", "#{simplePageBean.questionIncorrectText}");
		UIInput.make(form, "question-addBefore", "#{simplePageBean.addBefore}");
		
		UICommand.make(form, "delete-question-item", messageLocator.getMessage("simplepage.delete"), "#{simplePageBean.deleteItem}");
		UICommand.make(form, "update-question", messageLocator.getMessage("simplepage.edit"), "#{simplePageBean.updateQuestion}");
		UICommand.make(form, "cancel-question", messageLocator.getMessage("simplepage.cancel"), null);
	}

	private void createDeleteItemDialog(UIContainer tofill, SimplePage currentPage) {
		UIForm form = UIForm.make(tofill, "delete-item-form");
		makeCsrf(form, "csrf22");
		UIInput.make(form, "delete-item-itemid", "#{simplePageBean.itemId}");
		UICommand.make(form, "delete-item-button", "#{simplePageBean.deleteItem}");
	}

	private void createColumnDialog(UIContainer tofill, SimplePage currentPage) {
		UIForm form = UIForm.make(tofill, "column-dialog-form");
		UICommand.make(form, "column-submit", messageLocator.getMessage("simplepage.save"), null);
		UICommand.make(form, "column-cancel", messageLocator.getMessage("simplepage.cancel"), null);
	}


	/*
	 * return true if the item is required and not completed, i.e. if we need to
	 * update the status after the user views the item
	 */
	private Status handleStatusImage(UIContainer container, SimplePageItem i) {
		if (i.getType() != SimplePageItem.TEXT && i.getType() != SimplePageItem.MULTIMEDIA) {
			if (!i.isRequired()) {
				addStatusImage(Status.NOT_REQUIRED, container, "status", i.getName());
				return Status.NOT_REQUIRED;
			} else if (simplePageBean.isItemComplete(i)) {
				addStatusImage(Status.COMPLETED, container, "status", i.getName());
				return Status.COMPLETED;
			} else {
				addStatusImage(Status.REQUIRED, container, "status", i.getName());
				return Status.REQUIRED;
			}
		}
		return Status.NOT_REQUIRED;
	}
	
	/**
	 * Returns a Status object with the status of a user's response to a question.
	 * For showing status images next to the question.
	 */
	private Status getQuestionStatus(SimplePageItem question, SimplePageQuestionResponse response) {
		String questionType = question.getAttribute("questionType");
		boolean noSpecifiedAnswers = false;
		boolean manuallyGraded = false;

		if ("multipleChoice".equals(questionType) &&
		    !simplePageToolDao.hasCorrectAnswer(question))
		    noSpecifiedAnswers = true;
		else if ("shortanswer".equals(questionType) &&
			 "".equals(question.getAttribute("questionAnswer")))
		    noSpecifiedAnswers = true;

		if (noSpecifiedAnswers && "true".equals(question.getAttribute("questionGraded")))
		    manuallyGraded = true;

		if (noSpecifiedAnswers && !manuallyGraded) {
		    // poll. should we show completed if not required? Don't for
		    // other item types, but here there's no separate tool where you
		    // can look at the status. I'm currently showing completed, to
		    // be consistent with non-polls, where I always show a result
		    if (response != null)
			return Status.COMPLETED;
		    if(question.isRequired())
			return Status.REQUIRED;
		    return Status.NOT_REQUIRED;
		}

		if (manuallyGraded && (response != null && !response.isOverridden())) {
			return Status.NEEDSGRADING;
		} else if (response != null && response.isCorrect()) {
			return Status.COMPLETED;
		} else if (response != null && !response.isCorrect()) {
			return Status.FAILED;			
		}else if(question.isRequired()) {
			return Status.REQUIRED;
		}else {
			return Status.NOT_REQUIRED;
		}
	}

        String getStatusNote(Status status) {
	    if (status == Status.COMPLETED)
		return messageLocator.getMessage("simplepage.status.completed");
	    else if (status == Status.REQUIRED)
		return messageLocator.getMessage("simplepage.status.required");
	    else if (status == Status.NEEDSGRADING)
		return messageLocator.getMessage("simplepage.status.needsgrading");
	    else if (status == Status.FAILED)
		return messageLocator.getMessage("simplepage.status.failed");
	    else 
		return null;
	}	    

	// add the checkmark or asterisk. This code supports a couple of other
	// statuses that we
	// never ended up using
	private void addStatusImage(Status status, UIContainer container, String imageId, String name) {
		String imagePath = "/lessonbuilder-tool/images/";
		String imageAlt = "";

		// better not to include alt or title. Bundle them with the link. Avoids
		// complexity for screen reader

		if (status == Status.COMPLETED) {
			imagePath += "checkmark.png";
			imageAlt = ""; // messageLocator.getMessage("simplepage.status.completed")
			// + " " + name;
		} else if (status == Status.DISABLED) {
			imagePath += "unavailable.png";
			imageAlt = ""; // messageLocator.getMessage("simplepage.status.disabled")
			// + " " + name;
		} else if (status == Status.FAILED) {
			imagePath += "failed.png";
			imageAlt = ""; // messageLocator.getMessage("simplepage.status.failed")
			// + " " + name;
		} else if (status == Status.REQUIRED) {
			imagePath += "available.png";
			imageAlt = ""; // messageLocator.getMessage("simplepage.status.required")
			// + " " + name;
		} else if (status == Status.NEEDSGRADING) {
			imagePath += "blue-question.png";
			imageAlt = ""; // messageLocator.getMessage("simplepage.status.required")
			// + " " + name;
		} else if (status == Status.NOT_REQUIRED) {
			imagePath += "not-required.png";
			// it's a blank image, no need for screen readers to say anything
			imageAlt = ""; // messageLocator.getMessage("simplepage.status.notrequired");
		}

		UIOutput.make(container, "status-td");
		UIOutput.make(container, imageId).decorate(new UIFreeAttributeDecorator("src", imagePath))
				.decorate(new UIFreeAttributeDecorator("alt", imageAlt)).decorate(new UITooltipDecorator(imageAlt));
	}

	private String getLocalizedURL(String fileName, boolean useDefault) {

		if (fileName == null || fileName.trim().length() == 0)
			return fileName;
		else {
			fileName = fileName.trim();
		}

		Locale locale = new ResourceLoader().getLocale();

		String helploc = ServerConfigurationService.getString("lessonbuilder.helpfolder", null);

		// we need to test the localized URL and return the initial one if it
		// doesn't exists
		// defaultPath will be the one to use if the localized one doesn't exist
		String defaultPath = null;
		// this is the part up to where we add the locale
		String prefix = null;
		// this is the part after the locale
		String suffix = null;
		// this is an additional prefix needed to make a full URL, for testing
		String testPrefix = null;

		int suffixIndex = fileName.lastIndexOf(".");
		if (suffixIndex >= 0) {
			prefix = fileName.substring(0, suffixIndex);
			suffix = fileName.substring(suffixIndex);
		} else {
			prefix = fileName;
			suffix = "";
		}

		// if user specified, we make up an absolute URL
		// otherwise use one relative to the servlet context
		if (helploc != null) {
			// user has specified a base URL. Will be absolute, but may not have
			// http and hostname
			defaultPath = helploc + fileName;
			prefix = helploc + prefix;
			if (helploc.startsWith("http:") || helploc.startsWith("https:")) {
				testPrefix = ""; // absolute, can test as is
			} else {
				testPrefix = myUrl(); // relative, need to make absolute
			}
		} else {
			// actual URL will be related to templates
			defaultPath = "/lessonbuilder-tool/templates/instructions/" + fileName;
			prefix = "/lessonbuilder-tool/templates/instructions/" + prefix;
			// but have to test relative to servlet base
			testPrefix = "";  // urlok will have to remove /lessonbuilder-tool
		}

		String[] localeDetails = locale.toString().split("_");
		int localeSize = localeDetails.length;
		String filePath = null;
		String localizedPath = null;

		if (localeSize > 2) {
			localizedPath = prefix + "_" + locale.toString() + suffix;
			filePath = testPrefix + localizedPath;
			if (UrlOk(filePath))
				return localizedPath;
		}

		if (localeSize > 1) {
			localizedPath = prefix + "_" + locale.getLanguage() + "_" + locale.getCountry() + suffix;
			filePath = testPrefix + localizedPath;
			if (UrlOk(filePath))
				return localizedPath;
		}

		if (localeSize > 0) {
			localizedPath = prefix + "_" + locale.getLanguage() + suffix;
			filePath = testPrefix + localizedPath;
			if (UrlOk(filePath))
				return localizedPath;
		}

		if (useDefault)
		    return defaultPath;

		// no localized version available
		return null;

	}

    // this can be either a fully specified URL starting with http: or https: 
    // or something relative to the servlet base, e.g. /lessonbuilder-tool/template/instructions/general.html
	private boolean UrlOk(String url) {
		String origurl = url;
		Boolean cached = (Boolean) urlCache.get(url);
		if (cached != null)
		    return (boolean) cached;

		if (url.startsWith("http:") || url.startsWith("https:")) {
		    // actual URL, check it out

		    try {
			HttpURLConnection.setFollowRedirects(false);
			HttpURLConnection con = (HttpURLConnection) new URL(url).openConnection();
			con.setRequestMethod("HEAD");
			con.setConnectTimeout(30 * 1000);
			boolean ret = (con.getResponseCode() == HttpURLConnection.HTTP_OK);
			urlCache.put(origurl, (Boolean) ret);
			return ret;
		    } catch (java.net.SocketTimeoutException e) {
			log.error("Internationalization url lookup timed out for " + url + ": Please check lessonbuilder.helpfolder. It appears that the host specified is not responding.");
			urlCache.put(origurl, (Boolean) false);
			return false;
		    } catch (ProtocolException e) {
			urlCache.put(origurl, (Boolean) false);
			return false;
		    } catch (IOException e) {
			urlCache.put(origurl, (Boolean) false);
			return false;
		    }
		} else {
		    // remove the leading /lessonbuilder-tool, since getresource is
		    // relative to the top of the servlet
		    int i = url.indexOf("/", 1);
		    url = url.substring(i);
		    try {
			// inside the war file, check the file system. That avoid issues
			// with odd deployments behind load balancers, where the user's URL may not
			// work from one of the front ends
			if (httpServletRequest.getSession().getServletContext().getResource(url) == null) {
			    urlCache.put(origurl, (Boolean) false);
			    return false;
			} else {
			    urlCache.put(origurl, (Boolean) true);
			    return true;
			}
		    } catch (Exception e) {  // probably malfformed url
			log.error("Internationalization url lookup failed for " + url + ": " + e);
			urlCache.put(origurl, (Boolean) true);
			return true;
		    }

		}
	}

	private long findMostRecentComment() {
		List<SimplePageComment> comments = simplePageToolDao.findCommentsOnPageByAuthor(simplePageBean.getCurrentPage().getPageId(), UserDirectoryService.getCurrentUser().getId());

		Collections.sort(comments, new Comparator<SimplePageComment>() {
			public int compare(SimplePageComment c1, SimplePageComment c2) {
				return c1.getTimePosted().compareTo(c2.getTimePosted());
			}
		});

		if (comments.size() > 0)
			return comments.get(comments.size() - 1).getId();
		else
			return -1;
	}

	private boolean printedGradingForm = false;
	private void printGradingForm(UIContainer tofill) {
		// Ajax grading form so faculty can grade comments
		if(!printedGradingForm) {
			UIForm gradingForm = UIForm.make(tofill, "gradingForm");
			gradingForm.viewparams = new SimpleViewParameters(UVBProducer.VIEW_ID);
			UIInput idInput = UIInput.make(gradingForm, "gradingForm-id", "gradingBean.id");
			UIInput jsIdInput = UIInput.make(gradingForm, "gradingForm-jsId", "gradingBean.jsId");
			UIInput pointsInput = UIInput.make(gradingForm, "gradingForm-points", "gradingBean.points");
			UIInput typeInput = UIInput.make(gradingForm, "gradingForm-type", "gradingBean.type");
			Object sessionToken = SessionManager.getCurrentSession().getAttribute("sakai.csrf.token");
			UIInput csrfInput = UIInput.make(gradingForm, "csrf", "gradingBean.csrfToken", (sessionToken == null ? "" : sessionToken.toString()));
			UIInitBlock.make(tofill, "gradingForm-init", "initGradingForm", new Object[] {idInput, pointsInput, jsIdInput, typeInput, csrfInput, "gradingBean.results"});
			printedGradingForm = true;
		}
	}

	private boolean saveChecklistFormNeeded = false;
	private void makeSaveChecklistForm(UIContainer tofill) {
		// Ajax grading form so faculty can grade comments
		if(!saveChecklistFormNeeded) {
			UIForm saveChecklistForm = UIForm.make(tofill, "saveChecklistForm");
			saveChecklistForm.viewparams = new SimpleViewParameters(UVBProducer.VIEW_ID);
			UIInput checklistIdInput = UIInput.make(saveChecklistForm, "saveChecklistForm-checklistId", "checklistBean.checklistId");
			UIInput checklistItemIdInput = UIInput.make(saveChecklistForm, "saveChecklistForm-checklistItemIdInput", "checklistBean.checklistItemId");
			UIInput checklistItemDone = UIInput.make(saveChecklistForm, "saveChecklistForm-checklistItemDone", "checklistBean.checklistItemDone");
			Object sessionToken = SessionManager.getCurrentSession().getAttribute("sakai.csrf.token");
			String sessionTokenString = null;
			if (sessionToken != null)
			    sessionTokenString = sessionToken.toString();
			UIInput checklistCsrfInput = UIInput.make(saveChecklistForm, "saveChecklistForm-csrf", "checklistBean.csrfToken", sessionTokenString);

			UIInitBlock.make(tofill, "saveChecklistForm-init", "checklistDisplay.initSaveChecklistForm", new Object[] {checklistIdInput, checklistItemIdInput, checklistItemDone, checklistCsrfInput, "checklistBean.results"});
			saveChecklistFormNeeded = true;
		}
	}
	
	private String getItemPath(SimplePageItem i)
	{

	    // users seem to want paths for the embedded items, so they can see what's going on
	        if (i.getType() == SimplePageItem.MULTIMEDIA) {
		    String mmDisplayType = i.getAttribute("multimediaDisplayType");
		    if ("".equals(mmDisplayType) || "2".equals(mmDisplayType))
			mmDisplayType = null;
		    if ("1".equals(mmDisplayType)) {
			// embed code
			return FormattedText.escapeHtml(i.getAttribute("multimediaEmbedCode"),false);
		    } else if ("3".equals(mmDisplayType)) {
			// oembed
			return FormattedText.escapeHtml(i.getAttribute("multimediaUrl"),false);
		    } else if ("4".equals(mmDisplayType)) {
			// iframe
			return FormattedText.escapeHtml(i.getItemURL(simplePageBean.getCurrentSiteId(),simplePageBean.getCurrentPage().getOwner()),false);
		    }
		}		

		String itemPath = "";
		boolean isURL = false;
		String pathId = i.getType() == SimplePageItem.MULTIMEDIA ? "path-url":"path-url";
		String[] itemPathTokens = i.getSakaiId().split("/");
		for(int tokenIndex=3 ; tokenIndex < itemPathTokens.length ; tokenIndex++)
		{
			if(isURL)
			{
				itemPath+= "/<a target=\"_blank\" href=\"\" class=\"" + URLEncoder.encode(pathId) + "\">" + FormattedText.escapeHtml(itemPathTokens[tokenIndex],false) + "</a>";
				isURL = false;
			}
			else
			    itemPath+="/" + FormattedText.escapeHtml(itemPathTokens[tokenIndex],false);
			
			isURL = itemPathTokens[tokenIndex].equals("urls") ? true: false;
		}
		return itemPath;
	}
	
	//Output rubric data for a Student Content box. 
	private String[] makeStudentRubric  = {null, "peer-eval-row-student:", "peerReviewIdStudent", "peerReviewTextStudent", "peer-eval-row-data", "#{simplePageBean.rubricPeerGrade}"};
	private String[] makeMaintainRubric = {"peer-eval-title", 		 "peer-eval-row:", 		  "peerReviewId", 		 "peerReviewText", null, null};
	
	private void makePeerRubric(UIContainer parent, SimplePageItem i, String[] peerReviewRsfIds, Map<Long,Integer> selectedCells, Map<Long, Map<Integer, Integer>> dataMap, boolean allowSubmit)
	{
		//log.info("makePeerRubric(): i.getAttributesString() " + i.getAttributeString());
		//log.info("makePeerRubric(): i.getAttribute(\"rubricTitle\") " + i.getAttribute("rubricTitle"));
		//log.info("makePeerRubric(): i.getJsonAttribute(\"rows\") " + i.getJsonAttribute("rows"));
		
		if (peerReviewRsfIds[0] != null)
		    UIOutput.make(parent, peerReviewRsfIds[0], String.valueOf(i.getAttribute("rubricTitle")));
		
		class RubricRow implements Comparable{
			public Long id;
			public String text;
			public RubricRow(Long id, String text){ this.id=id; this.text=text;}
			public int compareTo(Object o){
				RubricRow r = (RubricRow)o;
				if(id==r.id)
					return 0;
				if(id>r.id)
					return 1;
				return -1;
			}
		}
		
		ArrayList<RubricRow> rows = new ArrayList<RubricRow>();
		List categories = (List) i.getJsonAttribute("rows");
		if(categories != null){
			for(Object o: categories){
				Map cat = (Map)o;
				Long rowId = Long.parseLong(String.valueOf(cat.get("id")));
				String rowText = String.valueOf(cat.get("rowText"));
				rows.add(new RubricRow(rowId, rowText));
			}
		}
		//else{log.info("This rubric has no rows.");}
		
		Collections.sort(rows);

		for(RubricRow row : rows){
			UIBranchContainer peerReviewRows = UIBranchContainer.make(parent, peerReviewRsfIds[1]);
			UIOutput.make(peerReviewRows, peerReviewRsfIds[2], String.valueOf(row.id));
			UIOutput.make(peerReviewRows, peerReviewRsfIds[3], row.text);
			if (allowSubmit && peerReviewRsfIds[4] != null)
			    UIInput.make(peerReviewRows, peerReviewRsfIds[4], peerReviewRsfIds[5]);
			if (selectedCells != null) {
			    for (int col = 4; col >= 0; col--) {
				String count = null;
				if (dataMap != null) {
				    Map<Integer, Integer>rowMap = dataMap.get(row.id);
				    if (rowMap != null && rowMap.get(col) != null)
					count = rowMap.get(col).toString();
				}

				UIComponent cell = UIOutput.make(peerReviewRows, "peer-eval-cell:", count);
				Integer selectedValue = selectedCells.get(row.id);

				if (selectedValue != null && selectedValue == col)
				    cell.decorate(new UIStyleDecorator("selectedPeerCell " + col));
				else
				    cell.decorate(new UIStyleDecorator("" + col));
			    }						  
			}			    
		}
	}
	
	private int colCount(List<SimplePageItem> items, long item) {
	    // if item = we're at beginning. start counting immediately
	    boolean found = (item == 0);
	    int cols = 1;
	    for (SimplePageItem i: items) {
		if (i.getId() == item) {
		    String width = i.getAttribute("colwidth");
		    if (width != null)
			cols += (new Integer(width)) - 1;
		    found = true;
		    continue;
		}
		if (found && i.getType() == SimplePageItem.BREAK) {
		    if ("column".equals(i.getFormat())) {
			cols++;
			String width = i.getAttribute("colwidth");
			if (width != null)
			    cols += (new Integer(width)) - 1;
		    } else // section break; in next section. we're done
			break;
		}
	    }
	    return cols;
	}

	private void makeSamplePeerEval(UIContainer parent)
	{
		UIOutput.make(parent, "peer-eval-sample-title", messageLocator.getMessage("simplepage.peer-eval.sample.title"));
		
		UIBranchContainer peerReviewRows = UIBranchContainer.make(parent, "peer-eval-sample-data:");
		UIOutput.make(peerReviewRows, "peer-eval-sample-id", "1");
		UIOutput.make(peerReviewRows, "peer-eval-sample-text", messageLocator.getMessage("simplepage.peer-eval.sample.1"));
		
		peerReviewRows = UIBranchContainer.make(parent, "peer-eval-sample-data:");
		UIOutput.make(peerReviewRows, "peer-eval-sample-id", "2");
		UIOutput.make(peerReviewRows, "peer-eval-sample-text", messageLocator.getMessage("simplepage.peer-eval.sample.2"));
		
		peerReviewRows = UIBranchContainer.make(parent, "peer-eval-sample-data:");
		UIOutput.make(peerReviewRows, "peer-eval-sample-id", "3");
		UIOutput.make(peerReviewRows, "peer-eval-sample-text", messageLocator.getMessage("simplepage.peer-eval.sample.3"));
		
		peerReviewRows = UIBranchContainer.make(parent, "peer-eval-sample-data:");
		UIOutput.make(peerReviewRows, "peer-eval-sample-id", "4");
		UIOutput.make(peerReviewRows, "peer-eval-sample-text", messageLocator.getMessage("simplepage.peer-eval.sample.4"));
	}

	private String personalizeText(String itemText) {
		if (StringUtils.isNotBlank(itemText)) {
			User currentUser = UserDirectoryService.getCurrentUser();
			itemText = StringUtils.replace(itemText, "{{firstname}}", currentUser.getFirstName() == null ? "" : currentUser.getFirstName());
			itemText = StringUtils.replace(itemText, "{{lastname}}", currentUser.getLastName() == null ? "" : currentUser.getLastName());
			itemText = StringUtils.replace(itemText, "{{fullname}}", currentUser.getDisplayName() == null ? "" : currentUser.getDisplayName());
		}
		return itemText;
	}

}<|MERGE_RESOLUTION|>--- conflicted
+++ resolved
@@ -195,12 +195,6 @@
         public boolean allowDeleteOrphans = ServerConfigurationService.getBoolean("lessonbuilder.delete-orphans", false);
         public String portalTemplates = ServerConfigurationService.getString("portal.templates", "morpheus");
 
-<<<<<<< HEAD
-        // LSNBLDR-816
-        public boolean allowDisplayOfDownloadLinks = ServerConfigurationService.getBoolean("lessonbuilder.allow-display-of-download-links", true);
-
-=======
->>>>>>> 456949fa
 	// I don't much like the static, because it opens us to a possible race
 	// condition, but I don't see much option
 	// see the setter. It has to be static because it's used in makeLink, which
@@ -1118,16 +1112,11 @@
 			postedCommentId = findMostRecentComment();
 		}
 
-<<<<<<< HEAD
-		boolean showDownloads = (allowDisplayOfDownloadLinks && 
-					 (simplePageBean.getCurrentSite().getProperties().getProperty("lessonbuilder-nodownloadlinks") == null));
-=======
 		// LSNBLDR-816: Show a link for downloading media 
 		// However, this boolean will only be checked when no plugin 
 		// for media playback is available in the browser.
 		boolean showDownloads = 
 		    (simplePageBean.getCurrentSite().getProperties().getProperty("lessonbuilder-nodownloadlinks") == null);
->>>>>>> 456949fa
 
 		//
 		//
