/**********************************************************************************
 * $URL$
 * $Id$
 ***********************************************************************************
 *
 * Copyright (c) 2011 The Sakai Foundation
 *
 * Licensed under the Educational Community License, Version 2.0 (the "License");
 * you may not use this file except in compliance with the License.
 * You may obtain a copy of the License at
 *
 *		   http://www.opensource.org/licenses/ECL-2.0
 *
 * Unless required by applicable law or agreed to in writing, software
 * distributed under the License is distributed on an "AS IS" BASIS,
 * WITHOUT WARRANTIES OR CONDITIONS OF ANY KIND, either express or implied.
 * See the License for the specific language governing permissions and
 * limitations under the License.
 *
 **********************************************************************************/

package org.sakaiproject.util.foorm;

import java.util.ArrayList;
import java.util.Arrays;
import java.util.Map;
import java.util.SortedMap;
import java.util.Properties;
import java.util.logging.Logger;

import java.sql.ResultSetMetaData;

/**
 * 
 */
public class Foorm {

	private static Logger logger = Logger.getLogger("org.sakaiproject.util.foorm.Foorm");

	/**
	 * 
	 */
	public static String[] positional = { "field", "type" };
	public static String NUMBER_TYPE = "java.lang.Number";
	public static String STRING_TYPE = "java.lang.String";


	// Parse a form field description
	// field:type:key=value:key2=value2
	/**
	 * 
	 */
	public Properties parseFormString(String str) {
		Properties op = new Properties();
		String[] pairs = str.split(":");
		int i = 0;
		for (String s : pairs) {
			String[] kv = s.split("=");
			if (kv.length == 2) {
				op.setProperty(kv[0], kv[1]);
			} else if (kv.length == 1 && i < positional.length) {
				op.setProperty(positional[i++], kv[0]);
			} else {
				// TODO : Log something here
			}
		}
		return op;
	}

	// Returns -1 on failure
	/**
	 * 
	 */
	public Long getLongKey(Object key) {
		return getLong(key);
	}

	/**
	 * 
	 * @param key
	 * @return
	 */
	public Long getLong(Object key) {
		Long retval = getLongNull(key);
		if (retval != null)
			return retval;
		return new Long(-1);
	}

	/**
	 * 
	 * @param key
	 * @return
	 */
	public Long getLongNull(Object key) {
		if (key == null)
			return null;
		if (key instanceof Number)
			return new Long(((Number) key).longValue());
		if (key instanceof String) {
			try {
				return new Long((String) key);
			} catch (Exception e) {
				return null;
			}
		}
		return null;
	}

	/**
	 * 
	 * @param o
	 * @return
	 */
	public static int getInt(Object o) {
		if (o instanceof String) {
			try {
				return (new Integer((String) o)).intValue();
			} catch (Exception e) {
				return -1;
			}
		}
		if (o instanceof Number)
			return ((Number) o).intValue();
		return -1;
	}

	// Abstract this away for testing purposes
	/**
	 * 
	 */
	public Object getField(Object row, String column) {
		if (row instanceof java.util.Properties) {
			return ((java.util.Properties) row).getProperty(column);
		}
		if (row instanceof java.util.Map) {
			return ((java.util.Map) row).get(column);
		}
		if (row instanceof java.sql.ResultSet) {
			try {
				return ((java.sql.ResultSet) row).getObject(column);
			} catch (Exception e) {
				return null;
			}
		}
		return null;
	}

	/**
	 * 
	 * @param row
	 * @param column
	 * @return
	 */
	public boolean isFieldSet(Object row, String column) {
		if (row instanceof java.util.Properties) {
			return ((java.util.Properties) row).containsKey(column);
		}
		if (row instanceof java.util.Map) {
			return ((java.util.Map) row).containsKey(column);
		}
		if (row instanceof java.sql.ResultSet) {
			try {
				Object x = ((java.sql.ResultSet) row).getObject(column);
				return true;
			} catch (Exception e) {
				return false;
			}
		}
		return false;
	}

	/**
	 * 
	 * @param fieldInfo
	 * @return
	 */
	public String[] getFields(String fieldInfo[]) {
		ArrayList<String> aa = new ArrayList<String>();
		for (String line : fieldInfo) {
			Properties info = parseFormString(line);
			String field = info.getProperty("field");
			if (field == null) {
				throw new IllegalArgumentException(
						"All model elements must include field name and type");
			}
			aa.add(field);
		}

		String[] retval = new String[aa.size()];
		return (String[]) aa.toArray(retval);
	}

	/**
	 * 
	 * @param row
	 * @param key
	 * @param value
	 */
	public void setField(Object row, String key, Object value) {
		if (row instanceof java.util.Properties) {
			if (value == null) {
				((java.util.Properties) row).setProperty(key, "");
			} else {
				((java.util.Properties) row).setProperty(key, value.toString());
			}
		}
		if (row instanceof java.util.Map) {
			((java.util.Map) row).put(key, value);
		}
		if (row instanceof java.sql.ResultSet) {
			// TODO: Log message
		}
	}

	// Expect to be overridden
	/**
	 * 
	 */
	public String htmlSpecialChars(String str) {
		return str;
	}

	// Expect to be overridden
	/**
	 * 
	 */
	public String loadI18N(String str, Object loader) {
		if (loader == null)
			return null;
		if (loader instanceof Properties) {
			return ((Properties) loader).getProperty(str, null);
		}
		return null;
	}

	// Abstract this away for testing purposes
	/**
	 * 
	 */
	public String getI18N(String str, Object loader) {
		return getI18N(str, str, loader);
	}

	/**
	 * 
	 * @param str
	 * @param def
	 * @param loader
	 * @return
	 */
	public String getI18N(String str, String def, Object loader) {
		if (loader == null)
			return def;
		if (str == null)
			return def;
		String retval = loadI18N(str, loader);
		if (retval != null)
			return retval;
		return def;
	}

	/**
	 * 
	 * @param row
	 * @param fieldinfo
	 * @return
	 */
	public String formInput(Object row, String fieldinfo) {
		return formInput(row, fieldinfo, null);
	}

	/**
	 * 
	 * @param sb
	 * @param field
	 * @param type
	 * @param label
	 * @param required
	 * @param loader
	 */
	public void formInputStart(StringBuffer sb, String field, String type, String label,
			boolean required, Object loader) {
		sb.append("<p id=\"");
		sb.append(field);
		sb.append(".input\" class=\"foorm-"+type+"\" style=\"clear:all;\">");

		if (label != null && ( ! "checkbox".equals(type) ) ) {
			sb.append("<label for=\"");
			sb.append(field);
			sb.append("\" style=\"display:block;float:none;\">");
		}
		if (label != null && required ) {
			sb.append("<span class=\"foorm-required\" style=\"color:#903;font-weight:bold;\" title=\"");
			sb.append(getI18N(label, loader));
			sb.append("\">*</span>");
		}
		if (label != null && ( ! "checkbox".equals(type) ) ) {
			sb.append(getI18N(label, loader));
			sb.append("</label>");
		}
	}

	/**
	 * 
	 * @param sb
	 * @param field
	 * @param label
	 * @param required
	 * @param loader
	 */
	public void formInputEnd(StringBuffer sb, String field, String label, boolean required,
			Object loader) {
		sb.append("</p>\n");
	}

	/**
	 * 
	 * @param value
	 * @param field
	 * @param label
	 * @param required
	 * @param size
	 * @param loader
	 * @return
	 */
	public String formInputText(String value, String field, String label, boolean required,
			String size, Object loader) {
		if (value == null)
			value = "";
		StringBuffer sb = new StringBuffer();
		formInputStart(sb, field, "text", label, required, loader);
		sb.append("<input type=\"text\" id=\"");
		sb.append(field);
		sb.append("\" name=\"");
		sb.append(field);
		sb.append("\" size=\"");
		sb.append(size);
		sb.append("\" style=\"border:1px solid #555;padding:5px;font-size:1em;width:300px\" value=\"");
		sb.append(htmlSpecialChars(value));
		sb.append("\"/>");
		formInputEnd(sb, field, label, required, loader);
		return sb.toString();
	}

	/**
	 * 
	 * @param value
	 * @param field
	 * @return
	 */
	public String formInputKey(Object value, String field) {
		Long key = getLongNull(value);
		if (key == null)
			return "";
		String val = key.toString();
		return formInputHidden(val, field);
	}

	/**
	 * 
	 * @param value
	 * @param field
	 * @return
	 */
	public String formInputHidden(String value, String field) {
		if (value == null)
			return "";
		if ("".equals(value))
			return "";
		StringBuffer sb = new StringBuffer();
		sb.append("<input type=\"hidden\" id=\"");
		sb.append(field);
		sb.append("\" name=\"");
		sb.append(field);
		sb.append("\" value=\"");
		sb.append(htmlSpecialChars(value));
		sb.append("\"/>");
		return sb.toString();
	}

	/**
	 * 
	 * @param value
	 * @param field
	 * @param label
	 * @param required
	 * @param rows
	 * @param cols
	 * @param loader
	 * @return
	 */
	public String formInputTextArea(String value, String field, String label,
			boolean required, String rows, String cols, Object loader) {
		if (value == null)
			value = "";
		StringBuffer sb = new StringBuffer();
		sb.append("<p id=\"");
		sb.append(field);
		sb.append(".input\" class=\"longtext\" style=\"clear:all;\">");
		formInputStart(sb, field, "textarea", label, required, loader);
		sb.append("<textarea style=\"border:1px solid #555;width:300px\" id=\"");
		sb.append(field);
		sb.append("\" name=\"");
		sb.append(field);
		sb.append("\" rows=\"");
		sb.append(rows);
		sb.append("\" cols=\"");
		sb.append(cols);
		sb.append("\"/>");
		sb.append(htmlSpecialChars(value));
		sb.append("</textarea>\n");
		formInputEnd(sb, field, label, required, loader);
		return sb.toString();
	}

	/**
	 * 
	 * @param value
	 * @param field
	 * @param label
	 * @param required
	 * @param choices
	 * @param loader
	 * @return
	 */
	public String formInputRadio(Object value, String field, String label,
			boolean required, String[] choices, Object loader) {
		StringBuffer sb = new StringBuffer();
		// formInputStart(sb, field, "radio", label, required, loader);
		sb.append("<h4>");
		sb.append(getI18N(label, loader));
		sb.append("</h4>\n");
		int val = 0;
		if (value != null && value instanceof Integer)
			val = ((Integer) value).intValue();
		if (value != null && value instanceof Number)
			val = ((Number) value).intValue();
		if (value != null && value instanceof String) {
			Integer ival = new Integer((String) value);
			val = ival.intValue();
		}
		if (val < 0)
			val = 0;
		if (choices == null || val >= choices.length)
			val = 0;
		int i = 0;
		for (String choice : choices) {
			String checked = "";
			if (i == val)
				checked = " checked=\"checked\"";
			sb.append("<p  style=\"border:padding:3px;;margin:7px 3px;\">\n");
			sb.append("<input type=\"radio\" name=\"");
			sb.append(field);
			sb.append("\" value=\"" + i + "\" id=\"");
			String id = field + "_" + choice;
			sb.append(id + "\"");
			sb.append(checked);
			sb.append("/><label for=\"");
			sb.append(id);
			sb.append("\">");
			sb.append(getI18N(label + "_" + choice, loader));
			sb.append("</label></p>\n");
			i++;
		}
		formInputEnd(sb, field, label, required, loader);
		return sb.toString();
	}

	/**
	 * 
	 * @param value
	 * @param field
	 * @param label
	 * @param required
	 * @param loader
	 * @return
	 */
	public String formInputCheckbox(Object value, String field, String label,
			boolean required, Object loader) {
		StringBuffer sb = new StringBuffer();
		formInputStart(sb, field, "checkbox", label, required, loader);
		int val = getInt(value);
		String checked = "";
		if (val == 1) checked = " checked=\"checked\"";
		sb.append("<input type=\"checkbox\" name=\"");
		sb.append(field);
		sb.append("\" value=\"1\" id=\"");
		sb.append(field);
		sb.append("\"");
		sb.append(checked);
		// onclick fires after "checked" is updated so it is the new state of checked
		// http://stackoverflow.com/questions/4471401/getting-value-of-html-checkbox-from-onclick-onchange-events
		if ( val == 1 ) {
			sb.append("onclick=\"if(this.checked) document.getElementById('");
			sb.append(field);
			sb.append(".mirror').name = '");
			sb.append(field);
			sb.append(".ignore'; else document.getElementById('");
			sb.append(field);
			sb.append(".mirror').name = '");
			sb.append(field);
			sb.append("';\"");
		}
		sb.append("/>");
		if ( val == 1 ) {
			sb.append("<input type=\"hidden\" name=\"");
			sb.append(field);
			sb.append(".ignore\" id=\"");
			sb.append(field);
			sb.append(".mirror\" value=\"0\" />");
		}
		sb.append(getI18N(label, loader));
		sb.append("<br/>\n");
		formInputEnd(sb, field, label, required, loader);
		return sb.toString();
	}

	/**
	 * 
	 * @param field
	 * @param label
	 * @param loader
	 * @return
	 */
	public String formInputHeader(String field, String label, Object loader) {
		StringBuffer sb = new StringBuffer();
		sb.append("<h4>");
		sb.append(getI18N(label, loader));
		sb.append("</h4>\n");
		return sb.toString();
	}

	/**
	 * 
	 * @param value
	 * @param field
	 * @param label
	 * @param required
	 * @param size
	 * @param loader
	 * @return
	 */
	public String formInputURL(String value, String field, String label, boolean required,
			String size, Object loader) {
		return formInputText(value, field, label, required, size, loader);
	}

	/**
	 * 
	 * @param value
	 * @param field
	 * @param label
	 * @param required
	 * @param size
	 * @param loader
	 * @return
	 */
	public String formInputId(String value, String field, String label, boolean required,
			String size, Object loader) {
		return formInputText(value, field, label, required, size, loader);
	}

	/**
	 * 
	 * @param value
	 * @param field
	 * @param label
	 * @param required
	 * @param size
	 * @param loader
	 * @return
	 */
	public String formInputInteger(Object value, String field, String label,
			boolean required, String size, Object loader) {
		if (value == null)
			value = "";
		if (value instanceof Integer && ((Integer) value).intValue() == 0)
			value = "";
		if (value instanceof Long && ((Long) value).intValue() == 0)
			value = "";
		if (value instanceof String)
			return formInputText((String) value, field, label, required, size, loader);
		return formInputText(value.toString(), field, label, required, size, loader);
	}

	// Produce a form for createing a new object or editing an existing object
	/**
	 * 
	 */
	public String formInput(Object row, String fieldinfo, Object loader) {
		Properties info = parseFormString(fieldinfo);
		String field = info.getProperty("field", null);
		String type = info.getProperty("type", null);
		
		if (field == null || type == null) {
			throw new IllegalArgumentException(
					"All model elements must include field name and type");
		}

		Object value = getField(row, field);
		String label = info.getProperty("label", field);
		
		// look for tool id prefix
		if (field.indexOf("_") != -1)
		{
			String[] array = field.split("_");
			
			try
			{
				// the first array item should be an long value
				Long.parseLong(array[0]);
				// reset the input value
				value = getField(row, array[1]);
				// reset the input label
				label = info.getProperty("label", array[1]);
			}
			catch (NumberFormatException e)
			{
				// do nothing
			}
		}
		
		String hidden = info.getProperty("hidden", null);
		if ("true".equals(hidden))
			return "";

		boolean required = "true".equals(info.getProperty("required", "false"));
		String size = info.getProperty("size", "40");
		String cols = info.getProperty("cols", "40");
		String rows = info.getProperty("rows", "5");

		if ("key".equals(type))
			return formInputKey(value, field);
		if ("integer".equals(type))
			return formInputInteger(value, field, label, required, size, loader);
		if ("text".equals(type))
			return formInputText((String) value, field, label, required, size, loader);
		if ("hidden".equals(type))
			return formInputHidden((String) value, field);
		if ("url".equals(type))
			return formInputURL((String) value, field, label, required, size, loader);
		if ("id".equals(type))
			return formInputId((String) value, field, label, required, size, loader);
		if ("textarea".equals(type))
			return formInputTextArea((String) value, field, label, required, rows, cols, loader);
		if ("autodate".equals(type))
			return "";
		if ("checkbox".equals(type)) {
			return formInputCheckbox(value, field, label, required, loader);
		}
		if ("radio".equals(type)) {
			String choices = info.getProperty("choices", null);
			if (choices == null)
				return "\n<!-- Foorm.formInput() requires choices=on,off,part -->\n";
			String[] choiceList = choices.split(",");
			if (choiceList.length < 1)
				return "\n<!-- Foorm.formInput() requires choices=on,off,part -->\n";
			
			// set the default value of radio button
			if (value == null)
			{
				value= "0";
			}
			return formInputRadio(value, field, label, required, choiceList, loader);
		}
		if ("header".equals(type))
			return formInputHeader(field, label, loader);
		return "\n<!-- Foorm.formInput() unrecognized type " + type + " field=" + field
			+ " -->\n";
	}

	/**
	 * 
	 * @param fieldinfo
	 * @return
	 */
	public ArrayList<String> utilI18NStrings(String[] fieldinfo) {
		return checkI18NStrings(fieldinfo, null);
	}

	/**
	 * 
	 * @param fieldinfo
	 * @param loader
	 * @return
	 */
	public ArrayList<String> checkI18NStrings(String[] fieldinfo, Object loader) {
		ArrayList<String> strings = new ArrayList<String>();
		for (String line : fieldinfo) {
			Properties info = parseFormString(line);
			String label = info.getProperty("label", info.getProperty("field"));
			String type = info.getProperty("type", null);
			String hidden = info.getProperty("hidden", null);
			if ("true".equals(hidden))
				continue;
			if ("autodate".equals(type))
				continue;

			String choices = info.getProperty("choices", null);
			if (loadI18N(label, loader) == null)
				strings.add(label);
			if ("radio".equals(type) && choices != null) {
				String[] choiceList = choices.split(",");
				for (String choice : choiceList) {
					String newkey = label + "_" + choice;
					if (loadI18N(newkey, loader) == null)
						strings.add(newkey);
				}
			}
		}
		return strings;
	}

	/**
	 * 
	 * @param row
	 * @param formDefinition
	 * @return
	 */
	public String formInput(Object row, String[] formDefinition) {
		return formInput(row, formDefinition, null);
	}

	/**
	 * 
	 * @param row
	 * @param formDefinition
	 * @param loader
	 * @return
	 */
	public String formInput(Object row, String[] formDefinition, Object loader) {
		StringBuffer sb = new StringBuffer();
		String header = null;
		String fieldList[] = null;
		for (String formInput : formDefinition) {
			String tmp = formInput(row, formInput, loader);
			if (tmp.length() < 1)
				continue;
			Properties info = parseFormString(formInput);
			String type = info.getProperty("type", null);
			String field = info.getProperty("field", null);

			if ( "header".equals(type) ) { 
				String fields = info.getProperty("fields", "");

				fieldList = fields.split(",");
				if (fieldList.length > 1) {
					header = tmp;
					continue;
				}
			}

			if ( header != null && Arrays.asList(fieldList).contains(field) ) {
				sb.append(header);
				sb.append("\n");
				header = null;
				fieldList = null;
			}

			sb.append(tmp);
			sb.append("\n");
		}
		return sb.toString();
	}

	/**
	 * 
	 * @param row
	 * @param fieldinfo
	 * @return
	 */
	public String formOutput(Object row, String fieldinfo) {
		return formOutput(row, fieldinfo, null);
	}

	/**
	 * 
	 * @param sb
	 * @param field
	 * @param label
	 * @param loader
	 */
	public void formOutputStart(StringBuffer sb, String field, String label, Object loader) {
		sb.append("<p class=\"row\">\n");
		if (label != null) {
			sb.append("<b>");
			sb.append(getI18N(label, loader));
			sb.append("</b><br/>");
		}
	}

	/**
	 * 
	 * @param sb
	 * @param field
	 * @param label
	 * @param loader
	 */
	public void formOutputEnd(StringBuffer sb, String field, String label, Object loader) {
		sb.append("</p>\n");
	}

	/**
	 * 
	 * @param value
	 * @param field
	 * @param label
	 * @param loader
	 * @return
	 */
	public String formOutputText(String value, String field, String label, Object loader) {
		if (value == null)
			value = "";
		StringBuffer sb = new StringBuffer();
		formOutputStart(sb, field, label, loader);
		sb.append(htmlSpecialChars(value));
		formOutputEnd(sb, field, label, loader);
		return sb.toString();
	}

	/**
	 * 
	 * @param value
	 * @param field
	 * @param label
	 * @param loader
	 * @return
	 */
	public String formOutputTextArea(String value, String field, String label, Object loader) {
		return formOutputText(value, field, label, loader);
	}

	/**
	 * 
	 * @param value
	 * @param field
	 * @param label
	 * @param choices
	 * @param loader
	 * @return
	 */
	public String formOutputRadio(Long value, String field, String label, String[] choices,
			Object loader) {
		int val = 0;
		if (value != null)
			val = value.intValue();
		if (val > choices.length - 1)
			val = 0;
		String str = getI18N(label + "_" + choices[val], loader);
		return formOutputText(str, field, label, loader);
	}

	/**
	 * 
	 * @param value
	 * @param field
	 * @param label
	 * @param loader
	 * @return
	 */
	public String formOutputCheckbox(Long value, String field, String label, 
			Object loader) {
		int val = getInt(value);
		String str = getI18N(label, loader);
		String off = getI18N("bl_off", "(Off)", loader);
		if ( val != 1 ) str = off + " " + str;
		return formOutputText(str, field, label, loader);
	}
	/**
	 * 
	 * @param value
	 * @param field
	 * @param label
	 * @param loader
	 * @return
	 */
	public String formOutputURL(String value, String field, String label, Object loader) {
		return formOutputText(value, field, label, loader);
	}

	/**
	 * 
	 * @param value
	 * @param field
	 * @param label
	 * @param loader
	 * @return
	 */
	public String formOutputId(String value, String field, String label, Object loader) {
		return formOutputText(value, field, label, loader);
	}

	/**
	 * 
	 * @param value
	 * @param field
	 * @param label
	 * @param loader
	 * @return
	 */
	public String formOutputInteger(Long value, String field, String label, Object loader) {
		String strval = "";
		if (value != null)
			strval = value.toString();
		return formOutputText(strval, field, label, loader);
	}

	/**
	 * 
	 * @param row
	 * @param fieldinfo
	 * @param loader
	 * @return
	 */
	public String formOutput(Object row, String fieldinfo, Object loader) {
		Properties info = parseFormString(fieldinfo);
		String field = info.getProperty("field", null);
		String type = info.getProperty("type", null);
		Object value = getField(row, field);
		if (field == null || type == null) {
			throw new IllegalArgumentException(
					"All model elements must include field name and type");
		}

		String hidden = info.getProperty("hidden", null);
		if ("true".equals(hidden))
			return "";

		String label = info.getProperty("label", field);

		if ("key".equals(type))
			return ""; // Key will be handled by the caller
		if ("autodate".equals(type))
			return "";
		if ("integer".equals(type))
			return formOutputInteger(getLongNull(value), field, label, loader);
		if ("text".equals(type))
			return formOutputText((String) value, field, label, loader);
		if ("url".equals(type))
			return formOutputURL((String) value, field, label, loader);
		if ("id".equals(type))
			return formOutputId((String) value, field, label, loader);
		if ("textarea".equals(type))
			return formOutputTextArea((String) value, field, label, loader);
		if ("checkbox".equals(type)) {
			return formOutputCheckbox(getLongNull(value), field, label, loader);
		}
		if ("radio".equals(type)) {
			String choices = info.getProperty("choices", null);
			if (choices == null)
				return "\n<!-- Foorm.formOutput() requires choices=on,off,part -->\n";
			String[] choiceList = choices.split(",");
			if (choiceList.length < 1)
				return "\n<!-- Foorm.formOutput() requires choices=on,off,part -->\n";
			return formOutputRadio(getLongNull(value), field, label, choiceList, loader);
		}
		return "\n<!-- Foorm.formOutput() unrecognized type " + type + " field=" + field
			+ " -->\n";
	}

	/**
	 * 
	 * @param row
	 * @param formDefinition
	 * @param loader
	 * @return
	 */
	public String formOutput(Object row, String[] formDefinition, Object loader) {
		StringBuffer sb = new StringBuffer();
		for (String formOutput : formDefinition) {
			String tmp = formOutput(row, formOutput, loader);
			if (tmp.length() < 1)
				continue;
			sb.append(tmp);
			sb.append("\n");
		}
		return sb.toString();
	}

	/**
	 * 
	 * @param parms
	 * @param formDefinition
	 * @param forInsert
	 * @param loader
	 * @return
	 */
	public String formValidate(Properties parms, String[] formDefinition,
			boolean forInsert, Object loader, SortedMap<String,String> errors) {
		return formExtract(parms, formDefinition, loader, forInsert, null, errors);
	}

	// dataMap should be empty
	/**
	 * dataMap should be empty
	 * errors should be empty
	 */
	public String formExtract(Object parms, String[] formDefinition, Object loader,
			boolean forInsert, Map<String, Object> dataMap, SortedMap<String,String> errors) {
		StringBuffer sb = new StringBuffer();
		String error = null;

		for (String formInput : formDefinition) {
			Properties info = parseFormString(formInput);
			String field = info.getProperty("field", null);
			String type = info.getProperty("type", null);
			if (field == null || type == null) {
				throw new IllegalArgumentException(
						"All model elements must include field name and type");
			}
			if ( "header".equals(type) ) continue;
			String label = info.getProperty("label", field);
			// System.out.println("field="+field+" type="+type);

			// Check the automatically populate empty date fields
			if ("autodate".equals(type) && dataMap != null && (!isFieldSet(parms, field)) ) {
				java.sql.Timestamp sqlTimestamp = new java.sql.Timestamp(
						new java.util.Date().getTime());
				if ("updated_at".equals(field) || (forInsert && "created_at".equals(field))) {
					dataMap.put(field, sqlTimestamp);
				}
			}

			// For update, we don't worry about fields that are not set
			if ((!forInsert) && (!isFieldSet(parms, field)))
				continue;

			Object dataField = getField(parms, field);
			// System.out.println("field="+field+" data="+dataField);
			String sdf = null;
			if (dataField instanceof String)
				sdf = (String) dataField;
			if (sdf != null && sdf.length() < 1) {
				sdf = null;
				dataField = null;
			}

			if ("true".equals(info.getProperty("required")) && (dataField == null)) {
				if (sb.length() > 0) sb.append(", ");
				error = getI18N("foorm.missing.field", "Required Field:", loader) + " " + getI18N(label, loader);
				sb.append(error);
				if ( errors != null ) errors.put(label, error);
			}

			String maxs = info.getProperty("maxlength", null);
			if (maxs != null && dataField instanceof String) {
				int maxlength = (new Integer(maxs)).intValue();
				String truncate = info.getProperty("truncate", "true");
				if (sdf.length() > maxlength) {
					if ("true".equals(truncate)) {
						sdf = sdf.substring(0, maxlength);
						dataField = sdf;
					} else {
						if (sb.length() > 0)
							sb.append(", ");
						error = getI18N("foorm.maxlength.field", "Field >", loader) + " " + maxlength
								+ " " + getI18N(label, loader);
						sb.append(error);
						if ( errors != null ) errors.put(label, error);
					}
				}
			}

			if ("integer".equals(type) || "radio".equals(type) || "checkbox".equals(type) ) {
				if (dataField == null) {
					if (dataMap != null)
						dataMap.put(field, null);
				} else if (dataField instanceof Integer) {
					if (dataMap != null)
						dataMap.put(field, dataField);
				} else {
					try {
						Integer ival = new Integer(sdf);
						if (dataMap != null)
							dataMap.put(field, ival);
					} catch (Exception e) {
						if (sb.length() > 0)
							sb.append(", ");
						error = getI18N("foorm.integer.field", "Field should be an integer:", loader) + " " + getI18N(label, loader);
						sb.append(error);
						if ( errors != null ) errors.put(label, error);
					}
				}
			}

			if ("id".equals(type)) {
				if (sdf == null) {
					if (dataMap != null)
						dataMap.put(field, null);
				} else if (sdf.matches("^[0-9a-zA-Z._-]*$")) {
					if (dataMap != null)
						dataMap.put(field, sdf);
				} else {
					if (sb.length() > 0)
						sb.append(", ");
					error = getI18N("foorm.id.field", "Field has invalid characters:", loader) + " " + getI18N(label, loader);
					sb.append(error);
					if ( errors != null ) errors.put(label, error);
				}
			}

			if ("url".equals(type)) {
				if (sdf == null) {
					if (dataMap != null)
						dataMap.put(field, null);
				} else if (sdf.matches("^(http://|https://)[a-zA-Z0-9][a-zA-Z0-9]*.*")) {
					if (dataMap != null)
						dataMap.put(field, sdf);
				} else {
					if (sb.length() > 0)
						sb.append(", ");
					error = getI18N("foorm.url.field", "Field is not a url:", loader) + " " + getI18N(label, loader);
					sb.append(error);
					if ( errors != null ) errors.put(label, error);
				}
			}

			if ("text".equals(type) || "textarea".equals(type)) {
				if (sdf == null) {
					if (dataMap != null)
						dataMap.put(field, null);
				} else {
					if (dataMap != null)
						dataMap.put(field, sdf);
				}
			}
		}
		if (sb.length() < 1)
			return null;
		return sb.toString();
	}

	/**
	 * 
	 * @param dataMap
	 * @return
	 */
	public String[] insertForm(Map<String, Object> dataMap) {
		StringBuffer fields = new StringBuffer();
		StringBuffer qmarks = new StringBuffer();
		for (String key : dataMap.keySet()) {
			if (qmarks.length() > 0) {
				fields.append(", ");
				qmarks.append(", ");
			}
			fields.append(key);
			qmarks.append("?");
		}
		// fields.append(" ) VALUES (");
		// fields.append(qmarks);
		// fields.append(" ) ");
		return new String[] { fields.toString(), qmarks.toString() };
	}

	/**
	 * 
	 * @param fieldinfo
	 * @return
	 */
	public String formSelect(String[] fieldinfo) {
		StringBuffer fields = new StringBuffer();
		for (String line : fieldinfo) {
			Properties info = parseFormString(line);
			String field = info.getProperty("field");
			String type = info.getProperty("type");
			if (field == null || type == null) {
				throw new IllegalArgumentException(
						"All model elements must include field name and type");
			}
			if ( "header".equals(type) ) continue;

			if (fields.length() > 0) {
				fields.append(", ");
			}
			fields.append(field);
		}
		return fields.toString();
	}

	/**
	 * 
	 * @param dataMap
	 * @return
	 */
	public String updateForm(Map<String, Object> dataMap) {
		StringBuffer fields = new StringBuffer();
		for (String key : dataMap.keySet()) {
			if (!dataMap.containsKey(key))
				continue;
			if ("created_at".equals(key))
				continue;
			if (fields.length() > 0)
				fields.append(", ");
			fields.append(key);
			fields.append("=?");
		}
		return fields.toString();
	}

	/**
	 * 
	 * @param dataMap
	 * @return
	 */
	public Object[] getInsertObjects(Map<String, Object> dataMap) {
		Object[] retval = new Object[dataMap.size()];
		int i = 0;
		for (String key : dataMap.keySet()) {
			retval[i++] = dataMap.get(key);
		}
		return retval;
	}

	/**
	 * 
	 * @param dataMap
	 * @return
	 */
	public Object[] getUpdateObjects(Map<String, Object> dataMap) {
		int size = dataMap.size();
		for (String key : dataMap.keySet()) {
			if (!dataMap.containsKey(key))
				size--;
			if ("created_at".equals(key))
				size--;
		}
		Object[] retval = new Object[size];
		int i = 0;
		for (String key : dataMap.keySet()) {
			if (!dataMap.containsKey(key))
				continue;
			if ("created_at".equals(key))
				continue;
			retval[i++] = dataMap.get(key);
		}
		return retval;
	}

	// Filter a form definition based on a controlling row and/or a regex
	//
	// The controlling row has fields that are interpreted as
	// 0=force off, 1=force on, 2 = delegate setting
	// For radio buttons in our form, it simply checks for
	// the field of the same name in the controlling row.
	// For non-radio fields, it looks for a field in the
	// controlling row prepended by 'allow'.
	/**
	 * 
	 */
	public String[] filterForm(Object controlRow, String[] fieldinfo) {
		return filterForm(controlRow, fieldinfo, null, null);
	}

	/**
	 * 
	 * @param fieldinfo
	 * @param includePattern
	 * @param excludePattern
	 * @return
	 */
	public String[] filterForm(String[] fieldinfo, String includePattern,
			String excludePattern) {
		return filterForm(null, fieldinfo, includePattern, excludePattern);
	}

	/**
	 * 
	 * @param controlRow
	 * @param fieldinfo
	 * @param includePattern
	 * @param excludePattern
	 * @return
	 */
	public String[] filterForm(Object controlRow, String[] fieldinfo,
			String includePattern, String excludePattern) {
		if (fieldinfo == null)
			return null;
		ArrayList<String> ret = new ArrayList<String>();
		for (String line : fieldinfo) {
			if (includePattern != null && (!line.matches(includePattern)))
				continue;
			if (excludePattern != null && (line.matches(excludePattern)))
				continue;
			Properties fields = parseFormString(line);
			String field = fields.getProperty("field", null);
			String type = fields.getProperty("type", null);
			String allowed = fields.getProperty("allowed", null);
			if (field == null || type == null) {
				throw new IllegalArgumentException(
						"All model elements must include field name and type");
			}
<<<<<<< HEAD

			// Checkbox and radio buttons are controlled by fields of the same name
			if (isFieldSet(controlRow, field) && ("radio".equals(type) || "checkbox".equals(type) ) ) {
				// Field = Always Off (0 or NULL), Always On (1), or Delegate(2)
=======
			// always allow autodate fields
			if ("autodate".equals(type))
			{
				ret.add(line);
			}
			// always allow the SITE_ID field
			else if ("SITE_ID".equals(field))
			{
				ret.add(line);
			}
			// We always assume radio and checkbox may be allowed
			else if ("radio".equals(type) || "checkbox".equals(type) ) {
				// Field = Always Off (0), Always On (1), or Delegate(2)
>>>>>>> 8c755213
				int value = getInt(getField(controlRow, field));
				if ( value == 2 || ! isFieldSet(controlRow, field) ) ret.add(line);
			// When there is an allow field in the control row, check it
			} else if ( isFieldSet(controlRow, "allow" + field) && ! "false".equals(allowed) ) {
				Object allowRow = getField(controlRow, "allow" + field);
				int value = getInt(allowRow);
				if ( value == 1 ) ret.add(line);
			} else {
				ret.add(line);
			}

		}
		return ret.toArray(new String[ret.size()]);
	}

	// http://technology-ameyaaloni.blogspot.com/2010/06/mysql-to-hsql-migration-tips.html
	/**
	 * 
	 */
	public String formSql(String fieldinfo, String vendor) {
		Properties info = parseFormString(fieldinfo);
		String field = info.getProperty("field", null);
		String type = info.getProperty("type", null);
		if ( "header".equals(type) ) return null;
		String maxs = info.getProperty("maxlength", null);
		int maxlength = 0;
		if (maxs != null)
			maxlength = (new Integer(maxs)).intValue();
		if (maxlength < 1)
			maxlength = 80;
		String required = info.getProperty("required", null);

		if (field == null || type == null) {
			throw new IllegalArgumentException(
					"All model elements must include field name and type");
		}

		String schema = null;

		if ("key".equals(type)) {
			if ("hsqldb".equals(vendor)) {
				schema = "INTEGER IDENTITY PRIMARY KEY";
			} else if ("oracle".equals(vendor)) {
				schema = "INTEGER";
			} else {
				schema = "INTEGER NOT NULL AUTO_INCREMENT";
			}
		} else if ("autodate".equals(type)) {
			if ("oracle".equals(vendor)) {
				schema = "TIMESTAMP NOT NULL";
			} else {
				schema = "DATETIME NOT NULL";
			}
		} else if ("integer".equals(type)) {
			if ("oracle".equals(vendor)) {
				schema = "INTEGER";
			} else {
				schema = "INT";
			}
		} else if ("url".equals(type) || "text".equals(type) || "textarea".equals(type)) {
			if ("oracle".equals(vendor)) {
				if (maxlength < 4000) {
					schema = "VARCHAR2(" + maxlength + ")";
				} else {
					schema = "CLOB";
				}
			} else if ("hsqldb".equals(vendor)) {
				schema = "VARCHAR(" + maxlength + ")";
			} else {
				if (maxlength < 512) {
					schema = "VARCHAR(" + maxlength + ")";
				} else {
					schema = "TEXT(" + maxlength + ")";
				}
			}
		} else if ("radio".equals(type) || "checkbox".equals(type) ) {
			if ("oracle".equals(vendor)) {
				schema = "NUMBER(1) DEFAULT '0'";
			} else {
				schema = "TINYINT DEFAULT '0'";
			}
		}
		if (schema == null)
			return null;

		// BLTI-220 - This makes migrations challenging, adding columns
		// With no data - the software can still enforce required - but	
		// we leave it up to the insert and update code
		//if ("true".equals(required) && !(schema.indexOf("NOT NULL") > 0))
			//schema += " NOT NULL";
		return "    " + field + " " + schema;
	}

	public String getFormField(String [] formDefinition, String fieldName)
	{
		for (String formField : formDefinition) {
			Properties info = parseFormString(formField);
			String field = info.getProperty("field", null);
			if ( fieldName.equals(field) ) return formField;
		}
		return null;
	}

	/**
	 * 
	 * @param table
	 * @param formDefinition
	 * @param vendor
	 * @param md
	 * @return
	 */
	public String[] formAdjustTable(String table, String[] formDefinition, String vendor, ResultSetMetaData md) {
		ArrayList<String> rv = new ArrayList<String>();

		for (String formField : formDefinition) {
			Properties info = parseFormString(formField);
			String field = info.getProperty("field", null);
			String type = info.getProperty("type", null);
			if ( "header".equals(type) ) continue;
			String maxs = info.getProperty("maxlength", null);
			int maxlength = 0;
			if (maxs != null) maxlength = (new Integer(maxs)).intValue();
			if (maxlength < 1) maxlength = 80;

			String sqlType = null;
			boolean autoIncrement = false;
			int sqlLength = -1;
			boolean isNullable = false;			
			try {
				for( int i = 1; i <= md.getColumnCount(); i++ ) {
					// System.out.println("F="+field+" SF="+md.getColumnLabel(i));
					if ( field.equalsIgnoreCase(md.getColumnLabel(i)) ) {
						sqlLength = md.getColumnDisplaySize(i);
						autoIncrement = md.isAutoIncrement(i);
						sqlType = getSuperType(md.getColumnClassName(i));
						isNullable = (md.isNullable(i) == ResultSetMetaData.columnNullable);
						break;
					}
				}
			} catch(Exception e) {
				// ignore
			}

			// System.out.println( field + " (" + maxlength + ") type="+type);
			// System.out.println( field + " (" + sqlLength + ") auto=" + autoIncrement+" type="+sqlType+" null="+isNullable);
			//  If the field is not there...
			if ( sqlType == null ) {
				if ( "oracle".equals(vendor) ) {
					rv.add("ALTER TABLE "+table+" ADD ( " + formSql(formField, vendor) + " )");
				} else if ( "mysql".equals(vendor) ) {
					rv.add("ALTER TABLE "+table+" ADD " + formSql(formField, vendor));
				} else {
					rv.add("ALTER TABLE "+table+" ADD COLUMN " + formSql(formField, vendor));
				}
				continue;
			}

			String ff = formSql(formField, vendor);

			// BLTI-220, BLTI-238 - Required will be enforced in software - not the DB
			boolean shouldAlter = false;
			if ("key".equals(type)) {
				if ( ! NUMBER_TYPE.equals(sqlType) ) logger.severe(field+" must be Integer and Auto Increment");
			} else if ("autodate".equals(type)) {
			} else if ("url".equals(type) || "text".equals(type) || "textarea".equals(type)) {
				if ( "oracle.sql.CLOB".equals(sqlType) ) continue;  // CLOBS large enough :)
				if ( ! STRING_TYPE.equals(sqlType)) {
					logger.severe(field+" must be String field");
					continue;
				}
				if ( sqlLength < maxlength ) shouldAlter = true;
				if ( ! isNullable ) shouldAlter = true; // BLTI-220, BLTI-238
			} else if ("radio".equals(type) || "checkbox".equals(type) || "integer".equals(type) ) {
				if ( NUMBER_TYPE.equals(sqlType)) continue;
				logger.severe(field+" must be Integer field");
			}

			if ( shouldAlter ) {
				if ( "oracle".equals(vendor) ) {
					rv.add("ALTER TABLE "+table+" MODIFY ( " + ff + " )");
				} else if ( "mysql".equals(vendor) ) {
					rv.add("ALTER TABLE "+table+" MODIFY " + ff);
				} else {
					rv.add("ALTER TABLE "+table+" ALTER COLUMN " + ff);
				}
			}
		}

		return rv.toArray(new String[rv.size()]);
	}

	/**
	 * 
	 * @param table
	 * @param formDefinition
	 * @param vendor
	 * @param doReset
	 * @return
	 */
	public String[] formSqlTable(String table, String[] formDefinition, String vendor, boolean doReset)  {
		String theKey = formSqlKey(formDefinition);
		String fieldList = formSqlFields(formDefinition, vendor);
		ArrayList<String> rv = new ArrayList<String>();
		if (doReset)
			rv.add("DROP TABLE " + table);
		if ("oracle".equals(vendor)) {
			rv.add("CREATE TABLE " + table + " (\n" + formSqlFields(formDefinition, vendor)
					+ "\n)\n");
			if (theKey != null) {
				String seqName = getSqlSequence(table, theKey, vendor);
				if (seqName != null) {
					if (doReset)
						rv.add("DROP SEQUENCE " + seqName);
					rv.add("CREATE SEQUENCE " + seqName + " INCREMENT BY 1 START WITH 1\n");
				}
			}
		} else {
			String keySpec = "";
			if (theKey != null)
				keySpec = ",\n PRIMARY KEY( " + theKey + " )";
			rv.add("CREATE TABLE " + table + " (\n" + formSqlFields(formDefinition, vendor)
					+ keySpec + "\n)\n");
		}
		return rv.toArray(new String[rv.size()]);
	}

	/**
	 * 
	 * @param table
	 * @param theKey
	 * @param vendor
	 * @return
	 */
	public String getSqlSequence(String table, String theKey, String vendor) {
		if (!"oracle".equals(vendor))
			return null;
		if (table == null || theKey == null)
			return null;
		return table + "_" + theKey + "_sequence";
	}

	// Walk the superclass tree to find a more general class to make portability easier
	// Mostly this marks the various extensions of java.lang.Number as java.lang.Number
	// to simplify casting
	public static String getSuperType(String className)
	{
		// System.out.println("Incoming="+className);
		try {
			Class c = Class.forName(className);
			while ( c != null ) {
				// System.out.println("NNN="+c.getName());
				if ( STRING_TYPE.equals(c.getName()) ) return STRING_TYPE;
				if ( NUMBER_TYPE.equals(c.getName()) ) return NUMBER_TYPE;
				c = c.getSuperclass();
			}
		} catch(Exception e) {
			// System.out.println("OOPS");
			e.printStackTrace();
		}
		return className;
	}

	/**
	 * 
	 * @param formDefinition
	 * @param vendor
	 * @return
	 */
	public String formSqlFields(String[] formDefinition, String vendor) {
		StringBuffer sb = new StringBuffer();
		for (String formField : formDefinition) {
			String retval = formSql(formField, vendor);
			if (retval == null)
				continue;
			if (sb.length() > 0)
				sb.append(",\n");
			sb.append(retval);
		}
		return sb.toString();
	}

	/**
	 * 
	 * @param formDefinition
	 * @return
	 */
	public String formSqlKey(String[] formDefinition) {
		StringBuffer sb = new StringBuffer();
		String theKey = null;
		for (String formField : formDefinition) {
			Properties info = parseFormString(formField);
			String field = info.getProperty("field", null);
			String type = info.getProperty("type", null);
			if (field == null || type == null) {
				throw new IllegalArgumentException(
						"All model elements must include field name and type");
			}
			if (!"key".equals(type))
				continue;
			if (theKey != null) {
				throw new IllegalArgumentException("Models can only have one key column.");
			}
			theKey = field;
		}
		return theKey;
	}

	// Paging helpers

	// startRec is zero-based
	/**
	 * 
	 */
	public String getPagedSelect(String sqlIn, int startRec, int endRec, String vendor) {
		if ("hsqldb".equals(vendor)) {
			if (startRec > endRec)
				return null;
			sqlIn = sqlIn.trim();
			int position = sqlIn.toLowerCase().indexOf("select ");
			if (position != 0)
				return null;
			int recordCount = (endRec - startRec) + 1;
			String retval = "select limit " + startRec + " " + recordCount + " "
				+ sqlIn.substring(position + 7);
			return retval;
		} else if ("oracle".equals(vendor)) {
			if (startRec > endRec)
				return null;
			String retval = "select * from ( select a.*, ROWNUM rnum from ( " + sqlIn
				+ " ) a where rownum <= " + (endRec + 1) + " ) where rnum >= " + (startRec + 1);
			return retval;
		} else { // MySql for sure
			if (startRec > endRec)
				return null;
			int recordCount = (endRec - startRec) + 1;
			return sqlIn + " limit " + startRec + "," + recordCount;
		}
	}

}<|MERGE_RESOLUTION|>--- conflicted
+++ resolved
@@ -1290,12 +1290,6 @@
 				throw new IllegalArgumentException(
 						"All model elements must include field name and type");
 			}
-<<<<<<< HEAD
-
-			// Checkbox and radio buttons are controlled by fields of the same name
-			if (isFieldSet(controlRow, field) && ("radio".equals(type) || "checkbox".equals(type) ) ) {
-				// Field = Always Off (0 or NULL), Always On (1), or Delegate(2)
-=======
 			// always allow autodate fields
 			if ("autodate".equals(type))
 			{
@@ -1309,7 +1303,6 @@
 			// We always assume radio and checkbox may be allowed
 			else if ("radio".equals(type) || "checkbox".equals(type) ) {
 				// Field = Always Off (0), Always On (1), or Delegate(2)
->>>>>>> 8c755213
 				int value = getInt(getField(controlRow, field));
 				if ( value == 2 || ! isFieldSet(controlRow, field) ) ret.add(line);
 			// When there is an allow field in the control row, check it
