gen.options=Options
gen.cancel=Cancel
gen.save=Save
gen.done=Done
gen.edit=Edit
gen.test=Test
gen.delete=Delete
gen.insert=Install New Tool
gen.alert=Alert:
gen.success=Success
gen.failure=Failure
gen.tools=View Tools
gen.add=Add
gen.remove=Remove
gen.register=Register
gen.reregister=Re-Register
gen.activate=Activate
gen.reactivate=Re-Activate

tool.title=External Tools (IMS LTI)
<<<<<<< HEAD
tool.in.site=Tool Placements
tool.in.system=External Tools
tool.description.sites=Below are the external tools that have been added to sites. Select the "Edit" link to revise the launch settings. Select the "Add Tool" link to add a new tool to a site.
tool.description.system=Below are the external tools that have been added to the system. Select the "Edit" link to revise the launch settings. Select the "Add Tool" link to make additional external tools available.
=======
tool.in.site=Tools Added to Sites
tool.in.system=Tools Available in System
tool.description.sites=Below are the external tools that have been added to sites. Select the "Edit" link to revise the launch settings. Select the "Add Available Tool to Site" link to add more external tools to sites.
tool.description.system=Below are the external tools that have been added to the system. Select the "Edit" link to revise the launch settings. Select the "Add External Tool to System" link to make additional external tools available.
>>>>>>> e525f63b
tool.view=View Tool
tool.put=External Tool
tool.delete=Deleting a Tool
tool.delete.sure=This tool will be removed from all sites after deletion. Do you want to proceed?
tool.table=External (LTI) Tools"
tool.none=No Tools Found
tool.note=<p>If you have a key and secret, you must first install the tool using this screen, and then to launch the tool, you need to create a tool configuration for the tool.   You can test launch your tool and get a URL for your tool from the tool configuration screen.</p>
tool.launch=Launch URL:
tool.resource.type=Resource Type:
tool.already.exists=<br/><span style="color:red">(Note tool aready exists for resource_type)</span>

content.menu=Tool Placement
content.title=Tool Placement
content.note=<p>If you have a url, key, and secret you need to install a new tool, and then come back and place that tool to be launched in this screen.</p>
content.put=Tool Placement
content.add=Create Tool Placement
content.tools=View Tools
content.delete=Delete a Tool Placement
content.delete.sure=This tool will be removed from this site after deletion. Do you want to proceed?
content.delete.detail=Note that there may be links to this tool placement elsewhere.  If you delete this tool placement, links to this placement will stop working.  You can place the same tool multiple times and have different settings for each placement.
content.table=Current Tool Placement
content.none=No Tool Placements Found
content.select.tool=Select Tool
content.select.one=---------- select one ----------
content.no.tools=No Tools Available
content.admin.note=<p>Note: All tool placements need to have a non-null SITE_ID in order to be launched.</p>

link.add=Adding Site Nagivation Link
link.add.detail=<p>This will add a link to this tool to your site navigation.  When you add the link, the entire page will reset to update the navigation.</p>
link.button.text=Button Text
error.link.add.fail=Link Addition Failed
success.link.add=Link Added
link.remove=Removing Site Nagivation Link
link.remove.detail=<p>This will remove the link to this tool from your site navigation.  When you remove the link, the entire page will reset to update the navigation.</p>
error.link.remove.fail=Link Addition Failed
success.link.remove=Link Removed

success.deleted=Deleted
success.created=Created
success.updated=Updated
success.linked=Linked
success.link.add=Linked
success.link.remove=Link removed
error.delete.fail=Delete failed
error.link.fail=Link failed
error.placement.not.removed=Unable to remove tool placement

error.maintain.edit=Must be site maintainer to edit
error.maintain.view=Must be site maintainer to view
error.maintain.delete=Must be site maintainer to view
error.maintain.link=Must be site maintainer to manage links

error.register.not.ready=This deployment is not ready to be registered
error.deploy.not.found=Deployment not found
error.activate.not.ready=This deployment is not ready to be activated

error.admin.edit=Must be site adminstrator to edit
error.admin.view=Must be site administrator to view
error.admin.delete=Must be site administrator to view
error.admin.activate=Must be an administrator to activate
error.admin.register=Must be an administrator to register 

error.id.not.found=ID not found
error.content.not.found=Tool configuration not found
error.tool.not.found=Tool not found
error.missing.return=Called as helper without return URL
error.need.key.secret=This tool will not function without a key and secret.
error.link.placement.update=Error updating placement information in configuration item

need.tool.info=<p>Note: This tool was imported and needs a key and secret before it will function.</p>
need.tool.secret=Tool secret
need.tool.key=Tool key

bl_launch=URL
bl_title=Title
bl_url=URL
bl_site=Site ID
bl_use=Uses
bl_action=Action
bl_page=Site Navigation
bl_matchpattern=URL to match
bl_addlink=Add Site Link
bl_removelink=Remove Site Link
bad.operation=You attempted an improper operation.
operation.complete=Operation complete
operation.refreshing=Resetting navigation via window refresh...
add.to.site=Add Available Tool to Site
add.tool.to.site=Add Tool to Site
add.to.system=Add LTI 1.1 Tool

deploy.put=LTI 2.x Deployment 
deploy.in.system=LTI 2.x Deployments
deploy.register=Registering external tools
deploy.activate=Activating Deployment
deploy.activate.note=<p>When you activate this deployment, the tools in the deployment are installed or updated in the system.  Activation completes the tool registration process.</p>
deploy.activate.badlaunch=Bad launch in deploy
deploy.activate.notools=There are no tools to activate
deploy.parse.exception=Unable to parse provider profile
deploy.delete=Deleting Deployment
deploy.delete.sure=Are you sure you want to delete this deployment?
add.deploy=Add LTI 2.x Tool
deploy.description.system=Deployments currently in this system
deploy.table=Deployments
deploy.none=No LTI 2.x Deployments found
deploy.note=<p>These are LTI 2.x Tools. To add a tool you need a Tool Deployment URL.</p>
deploy.provider.name=Activating tools from: 

search.title=Search by Title
search.url=Search by URL
search.siteid=Search by Site ID
search.uses=Search by Usage

<|MERGE_RESOLUTION|>--- conflicted
+++ resolved
@@ -18,17 +18,10 @@
 gen.reactivate=Re-Activate
 
 tool.title=External Tools (IMS LTI)
-<<<<<<< HEAD
-tool.in.site=Tool Placements
-tool.in.system=External Tools
-tool.description.sites=Below are the external tools that have been added to sites. Select the "Edit" link to revise the launch settings. Select the "Add Tool" link to add a new tool to a site.
-tool.description.system=Below are the external tools that have been added to the system. Select the "Edit" link to revise the launch settings. Select the "Add Tool" link to make additional external tools available.
-=======
 tool.in.site=Tools Added to Sites
 tool.in.system=Tools Available in System
 tool.description.sites=Below are the external tools that have been added to sites. Select the "Edit" link to revise the launch settings. Select the "Add Available Tool to Site" link to add more external tools to sites.
 tool.description.system=Below are the external tools that have been added to the system. Select the "Edit" link to revise the launch settings. Select the "Add External Tool to System" link to make additional external tools available.
->>>>>>> e525f63b
 tool.view=View Tool
 tool.put=External Tool
 tool.delete=Deleting a Tool
