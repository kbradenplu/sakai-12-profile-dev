
#Java code
java.allmy = All My Sites
java.myActive = My Active Sites
java.myInactive = My Inactive Sites
java.my = Home
### java.yoursite = Your site set up is complete. You may now add content to and then publish your site.
java.nosites = No site(s) checked. Please check a site or sites.
### (moot) java.youhave = You have not checked any features for your site. You may do this by click the Back button or later by clicking Edit, then Add or remove features.
java.please = Please select only one site for editing.
java.theemail = The Email id must be made up of alpha numeric characters or any of !#$&'*+-=?^_`{|}~. (no spaces).
java.sites ={0} Sites
java.new = New
java.newgroup = Add
java.revise = Edit
java.delete = Delete
java.sitewith = Site with id
java.couldnt = Site {0} (with id {1}) could not be located. Please ask support to assist you.
java.couldntdel = {0} could not be deleted, because you do not have permission.
java.yourwork = Your Workspace may not be deleted with this tool.
java.click = Click Cancel to return to your site list.
java.editsite = Edit Site Information
java.edittools = Manage Tools
java.orderpages = Tool Order
java.siteaccess = Manage Access
java.addp = Add Participants
java.editc = Edit Class Roster(s)
java.addclasses = Add Roster(s)
java.duplicate = Duplicate Site
java.import = Import from Site
java.importFile = Import from Archive File
java.link = Link to Parent Site
java.external = External Tools
java.userAuditEventLog=User Audit Log
### (moot) java.newsite = New Site
### (moot) java.saveas = Save As
java.dontperm = {0} could not be deleted. You do not have permission to remove this site.
### (moot) java.already = could not be deleted. You are already editing this site in another tool, or someone else is editing this site.
java.invalid.email= {0} is an invalid email address. The Email id must be made up of alpha numeric characters or any of !#$&'*+-=?^_`{|}~. (no spaces).
### (moot) java.someone = Someone is editing this site already
java.pleasech = Please choose an allowed site size
### (moot) java.pleaseval = Please choose a valid site size.
### (moot) java.inuse = The site id is already in use
### (moot) java.idinvalid = The site id is invalid
### (moot) java.nocreate = You do not have permission to create this Site
java.select = Please select site type.
java.author = Please enter the authorizer {0}.
java.validAuthor = Please enter a valid {0} for the instructor of record.
java.miss = A required field is missing. Please fill in all required fields.
java.realm = The expected realm object was not found.
java.notaccess = You do not have permission to change the access to this site.
### (moot) java.theaccess = The access to this site is currently being edited by another user.
java.alias.exists = Alias ''{0}'' already exists.
java.alias.isinval = Alias ''{0}'' is invalid.
java.alias.locked = Alias ''{0}'' is locked.
java.addalias = You do not have permission to add an alias or you can't use this alias.
java.delalias = You do not have permission to remove alias ''{0}''.
java.rosters = You do not have permission to link to course roster(s).
java.hello = Hello,
java.receiv = You are receiving this message at the recommendation of
java.who = who has requested an official course website for the following class(es):
### (moot) java.subject = Subject:
java.course = Course:
java.section = Section:
java.according = According to our data sources,
java.record = is not the instructor of record.
java.canyou = Can you verify that
java.assoc = is associated with the class(es) listed above?
java.respond = Please respond to this message with information about
java.appoint = 's appointment and the legitimacy of this site request. If you feel unable to respond, please forward this message to a departmental contact with the authority to approve or deny the request.
java.thanks = Thank you,
java.support = Support Team
java.sitereqfrom = Site Request from
java.to = To:
java.supp = Support
java.from = From:
java.subj = Subj:
java.sitereq = Site Request
java.sitechreq = Site Change Request
java.date = Date:
java.approval = I am requesting approval of a
java.coursesite = Course Site for
java.approval2 = I am requesting approval of access to a
java.forthese = for these
java.sections = sections:
java.forthis = for this section:
java.name = Name:
java.email = Email:
java.sitetitle = Site title:
java.siteid = Site id:
java.siteinstr = Special Instruction:
java.authoriz = The site request authorization email has been sent successfully to username
java.asreq = as requested.
java.thesiteemail = The site request authorization email could not be sent to username
java.isbeing = Your request is being processed. You will receive email when the class roster has been added to your site.
java.meantime = In the meantime, you can continue with the site setup process and add course materials to your site.
java.copy = This is a copy of the Course Site request that you made.
java.wish = If you wish to provide additional information, please send email to
java.official = Official Course Site created by
java.site.createdBy = Site created by
java.site = Site
java.fromwork = From Worksite Setup to
java.off = Official Course Site
java.wasset = was set up by
java.email2 = email
java.on = on
java.at = at
java.for = for
java.withrost = with access to rosters for these
java.withrost2 = with access to roster for this section:
java.course2 = course:
java.reqmiss = Required field(s) missing. Please enter all required fields.
### (moot) java.nousers = No users available/selected for removal.
### (moot) java.however = You cannot remove participants officially registered for this course. However, you can change their roles in the site by clicking the Change Role(s) command (...under Edit, Edit Access.)
### (moot) java.nousers2 = No users available/selected for changing roles.
java.specif = Cannot find the specified site
java.permeditsite = You do not have the permission to edit the site
### (moot) java.thissite = This site
### (moot) java.rightnow = is not available for editing right now.
### (moot) java.youalready = You are already editing this site
### (moot) java.another = in another tool, or someone else is editing this site.
### (moot) java.error = Error encountered while retriving this site.
java.cannot = Cannot find the specified site
java.pleasesel = Please select a role.
java.beenused = has been used.
java.haveadd = You do not have permission to add
java.allusers = All other users were added
java.problem2 = Problem encountered updating user roles.
java.changeroles = You do not have permission to change roles.
### (moot) java.siteinuse = Site is in use and cannot be changed.
java.joinsite = Please select a role for user to join the site.
java.reqfields = Please enter the required fields.
### (moot) java.pleasechoose = Please choose a role.
java.specify = Please specify site title.
java.pleasechoice = Please select the notification choice.
### (moot) java.atleast = Please choose at least one import for importing.
java.dupli = Please specify title for the duplicated site.
java.siteinval = Site id is invalid.
java.sitebeenused = Site id has been used.
java.allowcreate = You are not allowed to create a new site.
java.manual = Please select the course from the list or choose to manually input the course information.
java.classes = Please choose class(es) to delete.
java.cannotedit = Cannot edit courses.
### (moot) java.theaccessto = The access to this site
### (moot) java.theaccessto2 = is currently being edited by another user.
java.cannotclasses = Cannot edit site classes.
java.rolefor = Please select a role for
java.makechanges = You do not have permission to make changes to this site.
### (moot) java.because = Cannot save changes to site because site is being used by another person.
java.emailarchive = Please specify an email address for Email Archive tool.
java.emailinuse = The email alias is already in use.
### (moot) java.workinfo = Worksite Information
java.home = Overview
java.help = Help
java.recann = Recent Announcements
java.recdisc = Recent Discussion Items
java.invurl = Invalid URL
java.toimport = Please choose at least one site to import.
java.toimporttool = Please choose at least one tool to import.
### (moot) java.connect = Cannot connect or obtain a file specified by the News source URL
### (moot) java.thenews = The News source URL
### (moot) java.rss = specifies a file that is not in RSS format.
java.guest = Please enter username(s) or guest email address(es) to add to this site
java.user = User
java.username = is not a valid username.
java.notemailid = is not an email id.
java.emailaddress = is not a valid email address.
java.roletype = Please choose the role type.
java.import.existing=A previous site import request is still processing for this site.  Please allow this process to finish before sending a new site import request.




### (moot) java.simplethe = The
### (moot) java.webincludes = web environment includes many tools and services, one of which is


### (moot) java.once3 = as follows:


java.rolenotfound = Could not find the template realm to add the role from.
java.authroleexists = Could not add additional access for logged in users to the site as they already have access.
java.anonroleexists = Could not add additional access for everyone to the site as it has already been granted.

### (moot) java.notvalidid = is not a valid user id.
### (moot) java.tothissite = to this site.
### (moot) java.elsewhere = You are editing this site or someone else is editing this site elsewhere.
### (moot) java.cadded = could not be added.
### (moot) java.unable = Unable to add
java.account = could not be added - account name does not exist.
java.sitewithid.exists = A site with id ''{0}'' exists.
java.thesiteid.notvalid = The site id ''{0}'' is not valid.
java.permission = You do not have permission to add the site {0}.
java.recent = Recent Chat Messages
java.reccal = Calendar
java.recmsg = Messages & Forums Notifications
java.roleperm = You do not have permission to add or remove user(s) with role ''{0}''.
java.none = None

#General Vm
gen.alert = Alert:
gen.continue = Continue
gen.back = Back
gen.cancel = Cancel
gen.finish = Finish
### (moot) gen.update = Update
gen.first = Go to first
gen.previous = Go to previous
gen.next = Go to next
gen.last = Go to last

#AddRem Vm
addrem.revising = Revising site tools for
addrem.check = Check boxes to add or remove tools from your site.
addrem.descrip = Description of the project, recent announcements, discussion, and chat items.
addrem.list.check = Select
addrem.list.toolname = Tool
addrem.list.description = Tool description
addrem.list.summary = Site tools list. Column 1: checkbox to add or drop tool from site. Column 2: tool name. Column 3: tool description.

#AddRemConf Vm
addrc.confirming = Confirming site tools edits for
addrc.youhave = You have removed the following:
addrc.selected = You have selected the following for your site (added tools highlighted):

#ChangeRoles Vm
chrol.changing = Changing role(s) for participants in
chrol.selected = Selected a new role for the participant below.
chrol.partic = Participant:
chrol.current = Current Role:
chrol.change = Change all participants to the same role
chrol.indiv = Change participant roles individually
chrol.help = Help on roles
chrol.uniq = Username
chrol.descr = Role Descriptions

#ChangeRolesConf Vm
chrolc.confirm = Confirming role change for
chrolc.finish = The following roles will be assigned when you click the Finish button below.

#type-confirm Vm
site.creating = Creating a site...
site.sname = Site name
site.descr = Description
site.short = Short Description
site.create = Create Site

#Import Vm
import.reuse = Re-use Material from Other Sites
### (moot) import.step = Step
import.of = of
import.reuse2 = Re-use material from other sites you own...
import.choose = Choose the material you want to re-use from these sites. You can combine material from  more than one site (for example, Resources from several sites).
import.choose.list.summary = Table holds a grid of tools and sites. First column: tool name. Subsequent columns the sites. Some of these may have checkboxes. Selecting them will import the contents of that tool (the row) in that site (the column)
import.choose.label1 = Select
import.choose.label2 = of site
import.noOtherSite = You do not own any other sites to re-use material.
import.links.warning = WARNING: If you do not select to import ALL materials from the origin site then some links may break in the content which is imported. Please review your content after import when importing partial materials.

#List Vm
list.view = View:
list.selectTerm=Filter by Term:
list.allTerms=None
list.search = Search
list.cls = Clear Search
list.onesite = 1 site was
list.sites = sites were
list.found = found that matched your search for
list.inthe = in the view of
list.viewing = Viewing
list.items = items
list.previous = Previous
list.next = Next
list.select.label = Choose page size
list.show = show
list.itemsper = items per page
list.summary = List of sites you have access to.
list.check = Check a box and use the buttons above or below to take action on a site. Click column headers to sort the table.
list.sortbytitle = Sort by title
list.sortbyid=Sort by id
list.id=Site ID
list.worksite = Worksite Title
list.stasc = Sort by title ascending
list.stdesc = Sort by title descending
list.sortbytype = Sort by type
list.styasc = Sort by type ascending
list.stydesc = Sort by type descending
### (moot) list.sortbyowner = Sort by owner
### (moot) list.soasc = Sort by owner ascending
### (moot) list.sodesc = Sort by owner descending
list.sortbycreator = Sort by creator
list.screatorasc = Sort by creator ascending
list.screatordesc = Sort by creator descending
list.sortbyterm = Sort by term
list.steasc = Sort by term ascending
list.stedesc = Sort by term descending
list.sortbystatus = Sort by status
list.spasc = Sort by published ascending
list.ssasc = Sort by status ascending
list.spdesc = Sort by published descending
list.ssdesc = Sort by status descending
list.sortbycreation = Sort by creation date
list.scasc = Sort by creation date ascending
list.scdesc = Sort by creation date descending
list.publi = Published
list.unpub = Unpublished
list.nosites = No sites were found
list.thatmatch = that match your search for
list.owner = Owner
list.creator = Creator
list.term = Term
list.type = Type
list.status = Status
list.creationdate = Creation Date
list.moreinfo=(i)
list.moreinfotooltip=More information on this site

#Participants Vm
### (moot) part.addpart = Add Participants
### (moot) part.partlist = Participants List
### (moot) part.view = View and edit roles and participants for
### (moot) part.below = below.
### (moot) part.viewing = Viewing
### (moot) part.items = items
### (moot) part.show5 = show 5 items per page
### (moot) part.show10 = show 10 items per page
### (moot) part.show20 = show 20 items per page
### (moot) part.show50 = show 50 items per page
### (moot) part.show100 = show 100 items per page
### (moot) part.show200 = show 200 items per page
### (moot) part.ustatus = User Status
### (moot) part.remove = Remove?
### (moot) part.goto = Go to Site in user's role

#Removing Vm
### (moot) rem.remsite = Removing Site...
### (moot) rem.youhave = You have selected the following site for removal:
### (moot) rem.deleting = Deleting a site removes the entire site's content and is not recoverable - no one else will be able to access the deleted site. If you are trying to remove yourself from the site, use the Membership tool in your Home to unjoin yourself from the site.
### (moot) rem.remove = Remove

## multiple tools vm
multipleTools.custom = Customize tool instances
multipleTools.custom1 = Add multiple tool instances or configure tool options. You can also make configuration adjustments later in the site using the configuration capabilities for each tool.
multipleTools.email = Email Archive
multipleTools.site = Site email address
multipleTools.emailreq = Email address (required)
multipleTools.title = Title
multipleTools.title.suggest = (Suggested length 15 char.)
multipleTools.moreTools.1 = More
multipleTools.moreTools.2 = Tools?
multipleTools.more = more
multipleTools.remove = Remove This Tool Instance

#NewSiteConfirm VM
### (moot) newsc.confirm = Confirm Your Site Setup
newsc.project.confirm = Confirm Your Project Site Setup
newsc.course.confirm = Confirm Your Course Site Setup
newsc.other.confirm = Confirm Your Site Setup
newsc.selection = Confirm your site setup selections...
newsc.list.summary = Summary list of site settings.
newsc.please = Please review the following information about your site.
newsc.ifthis = If this information is correct, click Request Site.
newsc.ifthis2 = If this information is correct, click Create Site.
newsc.ifyou = If you need to make changes, click the Back button at the bottom of the page. To make changes to this setup later, go to Site Info within your site.
newsc.youare = You are setting up a class site that includes the following class/sections:
newsc.site = Site Title
newsc.url = Site URL
newsc.url.none = No URL provided
newsc.descr = Description
newsc.descr.none=No description provided.
newsc.short = Short Description
newsc.short.none=No short description provided
newsc.tools = Tools
newsc.avail = Available To
newsc.sitecan = Site can be joined by anyone with authorization to log in
newsc.sitepart = Site participants only
newsc.siteown = Site owner and organizers
newsc.visible = Included on public index of sites:
newsc.yes = Yes
newsc.no = No
newsc.appear = Appearance (Icon)
newsc.icon = Icon URL
newsc.icon.none = No icon provided
newsc.sitecont = Site Contact Name
newsc.sitecont2 = Site Contact Email
newsc.sitecont2.none=No contact email provided
newsc.reqsite = Request Site
newsc.crsite = Create Site
newsc.joinable = Joinable:
newsc.auth = Logged in users and site participants
newsc.anon = Anyone (including non-logged in users) and site participants

newsc.language.none = No Language provided

#NewSiteCourse
nscourse.creating = Course/Section Information
### (moot) nscourse.step = Step 1 of
### (moot) #nscourse.choose = Choose classes for this site...
nscourse.courselist.summary=List of courses/sections available to you for this site. Each row contains a possible selection. Some rows (header 4) contain links to select all of the sections in that group.
nscourse.course_sections_selection = Course/Section(s) Selection
nscourse.current_displaying_courses_sections_for_id = Courses/Sections for:
nscourse.site_exists = A site including this course code already exists,
nscourse.select_anyways = select anyway?
nscourse.change_button = Change
nscourse.change_this_ID = Change this ID to show course(s) for another person.
nscourse.look_up_an_username = Look up an username in the campus directory
nscourse.edit = Editing Course/Section Information for
nscourse.select = Please select the appropriate course/section(s) to add to your site. Selecting multiple class/sections will combine them in a single site.
nscourse.add_course_not_listed = Add course(s) and/or section(s) not listed above...
### (moot) nscourse.means = means
### (moot) nscourse.req = required information.
nscourse.add = Add Roster(s) Access to
### (moot) nscourse.cinfo = Course information
nscourse.acad = Academic Term
nscourse.already = The following roster(s) have access to your site:
nscourse.acad2 = Academic term:
nscourse.youmay = You may also allow site access to the following roster(s):
### (moot) nscourse.iwould1 = I want to add a roster not listed above to this site
### (moot) nscourse.iwould2 = I want to give access to a roster not listed above
nscourse.findCourse=Course/Section(s) Selection -
nscourse.findInstruction=Please find course/section by entering the information below
nscourse.findCourse.select=Select
nscourse.cm.configure.log.nosubjectcat = The property "" is not defined in sakai.properties.  To use the find course page this must specify the category type that identifies department-level CourseSets in your course management implementation.
nscourse.findCourse.stillNotFound=Still cannot find your course/section?
nscourse.findCourse.useCMS=Find course/section within course catalog
nscourse.findCourse.selected=Current Selection:
### (moot) nscourse.findCourse.authorization.title=Authorization to Add This Course/Section
### (moot) nscourse.findCourse.authorization.instructions=At this time, we cannot verify you are the instructor of record for this course/section. Please enter the username of a person who can verify you can add this course or section to this site (ex. department head, previous term's instructor). An email requesting authorization will be sent to this person. Once verification is complete, this course or section will will have access to your site.
### (moot) nscourse.findCourse.authorization.authname=Authorizer's username
### (moot) nscourse.findCourse.authorization.authname.lookup=Look up an username in the campus directory...
### (moot) nscourse.findCourse.authorization.email=Email will be sent to the person asking for authorization for you to create this site.
### (moot) nscourse.findCourse.authorization.specialInstructions=Special Instructions
### (moot) nscourse.findCourse.authorization.comments=Please enter additional comments that may help us authorize your site request.
### (moot) nscourse.findCourse.findAnother=Select this course/section and find another...
nscourse.findCourse.addAnotherSection=Save and add another section
### (moot) nscourse.cms.courseoffering.label=Course Offering
### (moot) nscourse.cms.section.label=Section
nscourse.no_rosters = Continue with no roster
nscourse.select_group_sections=Select Group of Sections
nscourse.unselect_group_sections=Unselect Group of Sections

nscourse.no_sections_in_term=You don't have any sections in the selected term. Please go back and select a different term.
nscourse.manual_disabled=This feature has been disabled system-wide. Please contact support for more information.

#Manual Vm
### (moot) man.creat = Creating a New Class Site
man.edit = Editing site...
man.sofar = You have thus far selected the following course/section(s)
man.toaddto = to add to
man.requested = (Requested)
man.list.summary = Table for manual input of course information. Each row contains a set of fields to input course roster information.
man.this = this course site:
man.please_enter = Please find an[other] course/section by entering the information below.
man.enter = Enter class information for the roster(s) you would like to have access to your site. A
man.enter2 = Enter the class information for your site. A
man.means = means the information is required.
### (moot) man.subject = Subject:(ie PSYCH)
### (moot) man.class = Class:(ie 101)
### (moot) man.sect = Sections:(ie 001)
man.addmore = Add More Roster(s)?
man.addmore.label =To operate the combo box, first press Alt+Down Arrow to open it, and then use the up and down arrow keys to scroll through the options.
man.siteauth = Authorization to Allow Roster(s) Site Access
man.siteroster = Class Roster(s)
man.notverify = At this time we cannot verify you are the instructor of record, please enter the username of a person that can verify you can create this site (e.g. department head, previous semester instructor).  An email requesting authorization will be sent to this person. If there are multiple instructors for the course, please separate the usernames with comma signs.
man.notverifyfuture1 = The official roster for your class will be available
man.notverifyfuture2 =  weeks prior to the start of the term. At that point, you may give students access to the site by going into the Site Info tool, selecting "Edit Class Roster(s)" and following the setup wizard.
man.authoriz = Authorizer's username:
man.email = Email will be sent asking for authorization for you to create this site.
man.spec = Special Instructions:
man.please = Please enter additional comments that may help us authorize your site request.
man.remove = Remove

#Features Vm
feat.tools = Tools
feat.course.tools=Course Site Tools
feat.project.tools=Project Site Tools
feat.other.tools=Site Tools
feat.tools.list.summary = Table listing features for your site. Column 1: checkbox to select. Column 2: feature name. Column 3: feature description.
feat.choose = Choose tools to include on your site...
feat.choose.external = Choose external tools to include on your site...
feat.forv = For viewing description of the site. May include recent announcements, discussion, and chat items.
feat.reuse = Re-use Material from Other Sites You Own
feat.thanks = No, thanks.
feat.yesfrom = Yes, from these sites:
feat.note = Note: To select more than one item, hold down the Ctrl key (Windows) or the Command key (OS X) and click your selections.
feat.select.title=Re-use material from these sites
feat.select.title.req= (required)
feat.select.all= - select all
feat.unselect.all= - unselect all
feat.expand.all= + expand all
feat.collapse.all= - collapse all
feat.selected.tools = Selected tools
feat.selected.tools.none= No tools selected
feat.more.info = More info
feat.remove.alert = Remove configured tool?
feat.remove.alert.yes = Yes
feat.remove.alert.no = No
feat.removeHeading=Remove


#SiteInfo VM
sinfo.pi = Project Site Information
sinfo.enter = Enter basic information about the project site...
sinfo.class = Course Site Information
sinfo.portfolio = Portfolio Site Information
sinfo.enter2 = Enter basic information about the course site...
### (moot) sinfo.creating = Creating a site...
sinfo.other = Site Information
sinfo.youare = You are setting up a course site for the following roster(s):
sinfo.rosterlist.summary=List of rosters associated with this site. Each row contains roster name and a link to remove it.
sinfo.requestedSections = You have requested approval to add the following roster(s):
sinfo.removeSections=Remove
sinfo.enter3 = Enter information about your site.
sinfo.simplea = A
sinfo.means = means required information.
sinfo.stitle = Site Title
sinfo.url = Site URL
sinfo.descr = Description
sinfo.display = (displayed on the site's homepage)
sinfo.short = Short Description
sinfo.display2 = (displayed in public list of sites. Max 80 characters)
sinfo.appear = Appearance (Icon)
sinfo.scontact = Site Contact Name
sinfo.scontact2 = Site Contact Email
sinfo.list.desc.ellipse=...
sinfo.list.desc.more=(More)
sinfo.language = Site Language
sinfo.language.defaultUserLanguage = User Language (default)

### (moot) sitdelcon.alert   = Alert
### (moot) sitdelcon.can     = Cancel
### (moot) sitdelcon.delasit = Deleting a site removes the entire site's content and is not recoverable - no one else will be able to access the deleted site. If you are trying to remove yourself from the site, use the Membership tool in your Home to unjoin yourself from the site.
### (moot) sitdelcon.remsit  = Removing Site...
### (moot) sitdelcon.sav     = Save

sitedicla.alert  = Alert:
sitedicla.can    = Cancel
sitedicla.class  = Roster
sitedicla.rem    = Remove
sitedicla.remsel = Remove Selected
sitedicla.tabhol = Table holds the information of site classes.
sitedicla.theis  = There is no class assigned to the site
sitedicla.upd    = Update
sitedicla.yet    = yet

sitediconf.app        = Appearance
sitediconf.term		= Term
sitediconf.bac        = Back
sitediconf.can        = Cancel
sitediconf.cli        = Click Finish below to update your site with the following information. Fields that you have changed are shown in red.
sitediconf.con        = Confirming edits to
sitediconf.des        = Description
sitediconf.fin        = Finish
sitediconf.none				= None provided
sitediconf.shodes     = Short Description
sitediconf.sitconnam  = Site Contact Name
sitediconf.sitico     = Site Icon URL
sitediconf.siticonema = Site Contact Email
sitediconf.sittit     = Site Title
sitediconf.siteurls   = Site URLs

sitediconf.language = Site Language

sitediinf.alert     = Alert:
sitediinf.app       = Appearance (Theme)
### (moot) sitediinf.app.none  = *default*
sitediinf.can       = Cancel
sitediinf.con       = Continue
sitediinf.des       = Description
sitediinf.dis       = (displayed on the site's home page)
# sitediinf.dis2      = (displayed in publicly viewable list of sites. Max 80 characters)
sitediinf.dis2	    = (This field is not editable.)
sitediinf.ico       = Icon URL
sitediinf.rev       = Revising Site Information for
sitediinf.shodes    = Short Description
sitediinf.sit       = Site will display this theme.
sitediinf.sitconema = Site Contact Email
sitediinf.sitconnam = Site Contact Name
alert.sitediinf.sitconnam = Please enter site contact name.
sitediinf.sittit    = Site Title
sitediinf.term      = Term
sitediinf.addurl  = Add Site URL
sitediinf.editurl  = Site URL

sitetype.acater    = Academic term:
sitetype.alert     = Alert:
sitetype.can       = Cancel
sitetype.chothetyp.withtemplate.build.own.info = This is for experienced users and lets site owners add individual site tools.
sitetype.chothetyp.withtemplate.use.template.info = This gives a pre-configured site which already contains a selection of hand-picked tools.
sitetype.template.copy.users.info = <strong>Copy Users:</strong> users specified in the template will be copied to your new site. This usually consist of support staff from your school.
sitetype.template.copy.content.info = <strong>Copy Content:</strong> content included in the template will be copied to your site. This may consist of material selected by your campus, school or department.
sitetype.template.publish.now = <strong>Publish Site:</strong> site will be published immediately. Leave unchecked to keep as a private draft.

sitetype.chothetyp.withouttemplate = A site can be created in a number of different ways:
sitetype.chothetyp.toolinfo=You can add or remove tools from either type of site at any time.
sitetype.course.template.info=(select from templates for common <u>class</u> types)
sitetype.project.template.info=(select from templates for common <u>project</u> types)
sitetype.other.template.info=(select from templates created by <u>specific schools or campuses</u>)
sitetype.con       = Continue
sitetype.crenewsit = Create Site
sitetype.copysite = Creating a new site from a template
sitetype.project   = Build-Your-Own project site
sitetype.websit    = {0} site
sitetype.createfromtemplate = Create site from template
sitetype.buildown = Build your own site
sitetype.selecttemplate = Template site:
sitetype.usetemplate = Use template:
sitetype.sitetitle=Site title
sitetype.done=Create site from template
sitetype.donecourse=Go to roster selection
sitetype.selectTemplate = -- select template --
sitetype.selectTerm = -- select term --
sitetype.copyusers=Copy users
sitetype.copycontent=Copy content
sitetype.publishSite=Publish Site
sitetype.templatecourserosterinstruction=Last step - select rosters
sitetype.templatefinalstepinstruction=Your site will be created - but left unpublished. To make it available go to "Site Info > Manage Access" in the new site.
sitetype.template.notice=Available templates (click "Create site from template" to use one):
sitetype.template.close.info = Click to dismiss
sitetype.template.get.info = What is this?

# SAK-23256
sitetype.noterms = You are not in a maintainer role in any course sections. Therefore, you cannot create any course sites at this time.

sitinfimp.alert  = Alert:
sitinfimp.can    = Cancel
sitinfimp.con    = Continue
sitinfimp.reuse  = Import Material from Other Sites
### (moot) sitinfimp.step   = Step 1 of 2: Select sites...
sitinfimp.youcan = You can choose to import material only from other sites that you own. You can combine material from more than one site.
sitinfimp.reuse.user  = Import User from Other Sites
sitinfimp.youcan.user1 = You can choose to import user(s) only from other
sitinfimp.youcan.user2 = sites that you own. You can combine users from more than one site.
sitinfimp.material.hidden.warn = Content imported from the Resources tool will be marked as hidden (indicated by grey text), meaning it will not be visible to site participants who do not have permission to access hidden content. <br/> By default, 'guest' and 'student' roles cannot view items marked as hidden, although a site administrator can modify this default setting.
sitinfimp.material.visible.warn = Content imported from the Resources tool will be visible by default, meaning it will be accessible to site participants like 'guest' and 'student' roles, although a site administrator can modify this setting.
sitinfimp.youhave = You are no longer a participant in site.
sitinfimp.youhave2 = You are now a participant in site.
sitinfimp.sitebeing = The site is being edited. Please try again later.

size.bytes			= {0} bytes
size.gb				= {0} GB
size.kb				= {0} KB
size.mb				= {0} MB

### (moot) sitmanedi.alert     = Alert:
### (moot) sitmanedi.app       = Appearance (Icon):
### (moot) sitmanedi.app.none  = *default*
### (moot) sitmanedi.can       = Cancel
### (moot) sitmanedi.class     = Class
### (moot) sitmanedi.des       = Description:
### (moot) sitmanedi.dis       = Displayed on the site's home page.
### (moot) sitmanedi.dis2      = Displayed in publicly viewable index of sites. Max 80 characters.
### (moot) sitmanedi.forexa    = (for example - 500 MB, 2 GB)
### (moot) sitmanedi.ico       = Icon URL:
### (moot) sitmanedi.other     = Other:
### (moot) sitmanedi.savcha    = Save changes
### (moot) sitmanedi.shodes    = Short Description:
### (moot) sitmanedi.sitconema = Site Contact Email:
### (moot) sitmanedi.sitconnam = Site Contact Name:
### (moot) sitmanedi.sitinf    = Site Information
### (moot) sitmanedi.sitityp   = Site Type
### (moot) sitmanedi.sitthi    = This setting limits the total size of files in the Resources tool. Choose an option below to change the site size limit.
### (moot) sitmanedi.sittit    = Site Title:

### (moot) sitmanlis.acater    = Academic Term.
### (moot) sitmanlis.access    = Access
### (moot) sitmanlis.alert     = Alert:
### (moot) sitmanlis.classes   = Classes
### (moot) sitmanlis.datcre    = Date Created
### (moot) sitmanlis.info      = Info
### (moot) sitmanlis.items     = items
### (moot) sitmanlis.iteperpag = items per page
### (moot) sitmanlis.nositwer  = 0 sites were found that matched your search for
### (moot) sitmanlis.of        = of
### (moot) sitmanlis.owner     = Owner
### (moot) sitmanlis.par       = Participants
### (moot) sitmanlis.show      = show
### (moot) sitmanlis.sitfou    = site(s) found that matched your search for
### (moot) sitmanlis.text      = Text.
### (moot) sitmanlis.text2     = Text and
### (moot) sitmanlis.typ       = type of site,
### (moot) sitmanlis.typ2      = type of site, and
### (moot) sitmanlis.typofsit  = type of site,
### (moot) sitmanlis.typofsit2 = type of site, and
### (moot) sitmanlis.typter    = Type/Term
### (moot) sitmanlis.vie       = Viewing
### (moot) sitmanlis.wortit    = Worksite Title

### (moot) sitmanpar.act       = Active
### (moot) sitmanpar.addpar    = Add Participants
### (moot) sitmanpar.alert     = Alert:
### (moot) sitmanpar.below     = below
### (moot) sitmanpar.can       = Cancel
### (moot) sitmanpar.inact     = Inactive
### (moot) sitmanpar.iteperpag = items per page
### (moot) sitmanpar.name      = Name
### (moot) sitmanpar.next      = Next
### (moot) sitmanpar.nopar     = No participants
### (moot) sitmanpar.of        = of
### (moot) sitmanpar.par       = participants
### (moot) sitmanpar.parlis    = List of Participants
### (moot) sitmanpar.prev      = Previous
### (moot) sitmanpar.rem       = Remove?
### (moot) sitmanpar.rol       = Role
### (moot) sitmanpar.show      = show
### (moot) sitmanpar.upd       = Update
### (moot) sitmanpar.usenam    = Username
### (moot) sitmanpar.usesta    = User Status
### (moot) sitmanpar.vieandedi = View and edit roles and participants for
### (moot) sitmanpar.view      = Viewing

### (moot) sitmansav.alert   = Alert:
### (moot) sitmansav.can     = Cancel
### (moot) sitmansav.entnew  = Enter a new site id to create a new site that is a copy of the selected site.<br/> Note: only the Site definition is copied, not related resources.
### (moot) sitmansav.entnew2 = Enter a new Site id.
### (moot) sitmansav.sav     = Save
### (moot) sitmansav.savas   = Save As ...
### (moot) sitmansav.site    = Site
### (moot) sitmansav.sitid   = Site Id:

### (moot) sitmansea.acater    = Academic Term:
### (moot) sitmansea.any       = Any
### (moot) sitmansea.seafor    = Search for:
### (moot) sitmansea.seaforsit = Search for Sites
### (moot) sitmansea.theman    = The Site Management tool allows administrators to search for sites, view and edit participants in sites.
### (moot) sitmansea.typofsit  = Type of Site:

### (moot) sitmasam.alert     = Alert:
### (moot) sitmasam.can       = Cancel
### (moot) sitmasam.choarol   = Choose a Role for Participants
### (moot) sitmasam.chotherol = Choose the role for the participants you are adding.
### (moot) sitmasam.sav       = Save
### (moot) sitmasam.tabhol    = Table holds a text box for entering associated role.
### (moot) sitmasam.tabholids = Table hold ids for participants.
### (moot) sitmasam.usrnam    = Usename


### (moot) sitegen.managerol.choose = Choose a Role for Participants
### (moot) sitegen.managerol.alert = Alert:
### (moot) sitegen.managerol.choose1 = Choose roles for participants you are adding. Required items marked with
### (moot) sitegen.managerol.username = Username
### (moot) sitegen.managerol.role = Role
### (moot) sitegen.managerol.please = Please select a role
### (moot) sitegen.managerol.save = Save
### (moot) sitegen.managerol.cancel = Cancel

### (moot) sitegen.manageaccess.alert = Alert:
### (moot) sitegen.manageaccess.change = Change Access for
### (moot) sitegen.manageaccess.sitest = Site Status
### (moot) sitegen.manageaccess.publi = Publishing your site makes it available to the site participants. Global access settings  allow you to decide who has access to your site once it is published. You can change  these settings later by going to Site Info.
### (moot) sitegen.manageaccess.publis = Publish site
### (moot) sitegen.manageaccess.global = Global Access
### (moot) sitegen.manageaccess.your = Your site can be accessed by those you add as participants. Would you like others to have access to your site?
### (moot) sitegen.manageaccess.private = Private
### (moot) sitegen.manageaccess.publict = Public - Title and basic information only
### (moot) sitegen.manageaccess.publics = Public - Selected Materials Only
### (moot) sitegen.manageaccess.publica = Public - All Materials Shared
### (moot) sitegen.manageaccess.canbe = Can be joined by anyone with authorization to log in
### (moot) sitegen.manageaccess.role = Role for people that join site:
### (moot) sitegen.manageaccess.update = Update
### (moot) sitegen.manageaccess.cancel = Cancel



### (moot) sitegen.siteinfolist.alert = Alert:
sitegen.siteinfolist.previous = Previous:
sitegen.siteinfolist.previous1 = Previous
sitegen.siteinfolist.return = Return to Sites List
sitegen.siteinfolist.next = Next:
sitegen.siteinfolist.next1 = Next
sitegen.siteinfolist.summary = Site Information
sitegen.siteinfolist.sitedes = Site Description
sitegen.siteinfolist.courses = Roster(s) with site access
sitegen.siteinfolist.term = Term
sitegen.siteinfolist.sitecont = Site contact and email
sitegen.siteinfolist.ava = Available to
sitegen.siteinfolist.sitecan = Site can be joined by anyone with authorization to log in
sitegen.siteinfolist.sitepar = Site participants only
sitegen.siteinfolist.siteown = Site owner and organizers only
sitegen.siteinfolist.anon = Anyone (including non-logged in users) and site participants
sitegen.siteinfolist.anonjoin = Anyone (including non-logged in users), site participants and joinable by any logged in user
sitegen.siteinfolist.auth = Logged in users and site participants
sitegen.siteinfolist.authjoin = Logged in users, site participants and joinable by any logged in user.
sitegen.siteinfolist.iclu = Included on public index of sites
sitegen.siteinfolist.yes = Yes
sitegen.siteinfolist.no = No
sitegen.siteinfolist.crea = Creation date
sitegen.siteinfolist.app = Appearance
sitegen.siteinfolist.icon = Icon URL
sitegen.siteinfolist.part = Participant List
sitegen.siteinfolist.partlist.summary = Site participants.
sitegen.siteinfolist.view = Viewing
sitegen.siteinfolist.view.pagesize = Select page size
sitegen.siteinfolist.of = of
sitegen.siteinfolist.items = items
sitegen.siteinfolist.show = show
sitegen.siteinfolist.itemspage = items per page
sitegen.siteinfolist.sortname = Sort by name
sitegen.siteinfolist.sortname1 = Sort by course name
sitegen.siteinfolist.name = Name
sitegen.siteinfolist.sortnameas = Sort by name ascending
sitegen.siteinfolist.sortnameas1 = Sort by course name ascending
sitegen.siteinfolist.sortnamedes = Sort by name descending
sitegen.siteinfolist.sortnamedes1 = Sort by course name descending
sitegen.siteinfolist.enrolled = Enrolled In
sitegen.siteinfolist.sortid = Sort by participant id
sitegen.siteinfolist.id = Id
sitegen.siteinfolist.sortidas = Sort by participant id ascending
sitegen.siteinfolist.sortiddes = Sort by participant id descending
sitegen.siteinfolist.sortcred = Sort by participant credits
sitegen.siteinfolist.sortcredas = Sort by participant credits ascending
sitegen.siteinfolist.sortcreddes = Sort by participant credits descending
sitegen.siteinfolist.sortstatus = Sort by participant status
sitegen.siteinfolist.sortstatusas = Sort by participant status ascending
sitegen.siteinfolist.sortstatusdes = Sort by participant status descending
sitegen.siteinfolist.credits = Credits
sitegen.siteinfolist.sortrole = Sort by role
sitegen.siteinfolist.sortroleas = Sort by role ascending
sitegen.siteinfolist.sortroledes = Sort by role descending
sitegen.siteinfolist.role = Role
sitegen.siteinfolist.role.select = Select role for
sitegen.siteinfolist.status = Status
sitegen.siteinfolist.status.select = Select status for
sitegen.siteinfolist.remove = Remove?
### (moot) sitegen.siteinfolist.need = need a better way of handling null names - in any case - need to avoid rendering ", " if there is none associated with an entry
sitegen.siteinfolist.active = Active
sitegen.siteinfolist.inactive = Inactive
sitegen.siteinfolist.update = Update Participants
sitegen.siteinfolist.cancel = Cancel
sitegen.siteinfolist.roledes = Role Descriptions
sitegen.siteinfolist.nomaintainuser = The site has to have at least one user with role
sitegen.siteinfolist.lastmaintainuser = Cannot delete last user with role {0} (i.e. 'maintainer')
sitegen.siteinfolist.lastmaintainuseractive = Cannot inactivate last user with role ''{0}''
sitegen.siteinfolist.siteurl= Site URL
sitegen.siteinfolist.close=Close (or Esc)
sitegen.siteinfolist.nosd=No short description provided
sitegen.siteinfolist.nold=No long description provided
sitegen.siteinfolist.lastupdated = Last updated
sinfo.list.groups=Groups
sinfo.list.sections=Sections
sinfo.list.groups.student=Groups you are a member of.
sinfo.list.sections.student=Sections you are a member of.
sinfo.list.groups.memb=Membership
sinfo.list.groups.print=Print
sinfo.list.participantListSize=# {0}

sinfo.list.joinable.groups=Groups you can join
sinfo.list.joinable.title=Title
sinfo.list.joinable.joinable-set=Joinable Set
sinfo.list.joinable.size=Size (Max)
sinfo.list.joinable.members=Members
sinfo.list.joinable.join=Join
sinfo.list.joinable.na=N/A
sinfo.list.joinable.unjoin=Unjoin
### (moot) sitegen.addpart.add = Add participant(s) to
### (moot) sitegen.addpart.enter = Enter the participants below that you would like to add to your site. You may enter more than one name in each text area below by putting each one on a separate line (no commas).
### (moot) sitegen.addpart.username = Username(s)
### (moot) sitegen.addpart.multiple = Multiple usernames are allowed by placing each on its own line (Press Return or Enter on your keyboard between each entry)
### (moot) sitegen.addpart.multiple1 = Multiple email addresses are allowed by placing each on its own line (Press Return or Enter on your keyboard between each entry)
### (moot) sitegen.addpart.guest = Guest(s) email address
### (moot) sitegen.addpart.external = (external participants, ex. jdoe@yahoo.com):
### (moot) sitegen.addpart.partrol = Participant Roles
### (moot) sitegen.addpart.assign = Assign all participants to the same role
### (moot) sitegen.addpart.assign1 = Assign each participant a role individually
### (moot) sitegen.addpart.continue = Continue
### (moot) sitegen.addpart.cancel = Cancel

sitegen.siteinfolist.siteunjoin = Unjoin


### (moot) alert.apubsit = A published site is viewable to all participants. Unpublished sites are only viewable to those with permission to set up the site. 	If you choose to leave the site unpublished for now, you can publish it later at any time using the Site Info tool, which is visible in the menu bar of each project or course site.
### (moot) alert.levunp  = Leave Site Unpublished
### (moot) alert.onelas  = One last step - do you want to publish the site now, or wait until later?
### (moot) alert.pubsit  = Publish Site
### (moot) alert.yousit  = Your site has been created!

ediacc-glo.alert    = Alert:
ediacc-glo.bac      = Back
ediacc-glo.can      = Cancel
ediacc-glo.con      = Continue
ediacc-glo.opeonl   = Open only to those you specifically add
ediacc-glo.rol      = Role Selection
ediacc-glo.roltoass = Role to assign when a user joins the site
ediacc-glo.setacc   = Set access control of your site
### (moot) ediacc-glo.setting  = Setting Global Access for
ediacc-glo.sitcanbe = Site can be joined by anyone with authorization to log in

ediacc.alert        = Alert:
ediacc.bac          = Back
ediacc.can          = Cancel
ediacc.cannotbejoi	= Limit to official course members or to those I add manually (recommended)
ediacc.canbejoi     = Allow any {0} user to join the site
ediacc.vis			= Site Visibility
ediacc.vis.instr	= Your site can be listed in the Site Browser on the Gateway, allowing non-participants to find it and access its public resources.
ediacc.chaacc       = Change Access for
ediacc.con          = Continue
ediacc.dismysit     = Display in Site Browser
ediacc.dismysit.h 	= (If "Yes" - site title, contact info, description, and any items set to "publicly viewable" will be seen by anyone.)
ediacc.dismysit.h.a 	= (Tell me more...)
#ediacc.dismysit     = Display in public<br />sitelist (share public<br />files / announcements / syllabus)
ediacc.disdraft		= Draft site can only be accessible by site maintainers
ediacc.gloacc       = Global Access
### (moot) ediacc.of           = of
ediacc.plesel       = Please select a role:
ediacc.pri          = Do not display in Site Browser
ediacc.pubsit       = Publish site - accessible to all site participants
ediacc.unpubsit	= Leave as Draft - accessible only to site maintainers
ediacc.pubyousit    = Publishing your site makes it available to the site participants.
ediacc.gloacc1	    = Global access settings allow you to decide who has access to your site once it is published.
ediacc.gloacc2	 	= You can change these settings later by going to Site Info.
ediacc.notallow		= (You are not allowed to make changes to this site.)
ediacc.rolforpep    = Role for people that join site:
ediacc.setacc       = Set access options for your site...
ediacc.course.setsitacc    = Course Site Access
ediacc.project.setsitacc    = Project Site Access
ediacc.other.setsitacc    = Site Access
ediacc.sitsta       = Site Status
### (moot) ediacc.step         = Step
ediacc.upd          = Update
ediacc.yousitcan    = In addition to the participants you've added, you can open your site so that anyone with a valid login can join it.
ediacc.yousitcan.warn = Important: People who join your site can access the materials on your site. Sites with sensitive materials should not be made joinable.

ediacc.addit        = Additional Access
ediacc.additin      = As well as site members, you can allow other people to access your site without being a member of the site.
ediacc.noextra      = No additional access
ediacc.auth         = Logged in users
ediacc.anon         = Anyone (including non-logged in)
ediacc.join         = Joinability
ediacc.joinin       = As well as adding members explicitly to your site you can allow users to register themselves onto it (join the site).
ediacc.public       = Public Index of Sites
ediacc.publicin     = Would you like parts of your site to be displayed in the public index of sites? This information is made available to anyone.


ediacccon.alert  = Alert:
ediacccon.bac    = Back
ediacccon.can    = Cancel
ediacccon.conglo = Confirming Global Access for
ediacccon.fin    = Finish
ediacccon.joiwit = joinable with the role
ediacccon.makin  = Making a site joinable means anyone can add themselves as a participant to your site and will have the role you specified.
ediacccon.makin2 = Making a site unjoinable means that no one other than those you specifically add can become a participant of your site.
ediacccon.unjoi  = unjoinable
ediacccon.youhav = You have selected to make your site

newsitpub.alert = Alert:

pubuncon.alert   = Alert:
pubuncon.apub    = A published site is viewable to all participants.
pubuncon.bac     = Back
pubuncon.benot   = be notified of the site's availability.
pubuncon.can     = Cancel
pubuncon.clifin  = Click Finish below to change the status of your site to be
pubuncon.conpub  = Confirming the publish status for
pubuncon.fin     = Finish
pubuncon.part    = Participants
pubuncon.publi   = published
pubuncon.unpub   = Unpublished sites are only viewable to those with permission to setup the site.
pubuncon.unpubli = unpublished
pubuncon.will    = will
pubuncon.willnot = will not

pubunp.alert  = Alert:
pubunp.can    = Cancel
pubunp.chathe = Changing the status of a site ...

pubunp.con    = Continue
pubunp.pubwor = Publish worksite
pubunp.pubyou = Publishing your site makes it visible to your site participants.
pubunp.unpwor = Unpublish worksite

sitdup.alert     = Alert:
sitdup.can       = Cancel
sitdup.dup       = Duplicate
sitdup.dupaclacourse	= Duplicating a course site will create a new course site with content that instructors/administrators created, but for privacy reasons will not copy items added to the site by general users/students.
sitdup.dupaclanoncourse	= Duplicating a site will create a new site with content that owners/administrators created, but for privacy reasons will not copy items added to the site by general users.
sitdup.dupsit    = Duplicate site
sitdup.dupsit2   = Duplicated site
sitdup.hasbeedup = has been created.
sitdup.sitti    = Site Title
sitdup.duptit   = Retain Resources file storage quota?
sitdup.curquot  = Currently set to
sitdup.yesdupequota = Yes
sitdup.nodupequota = No, reset to default
sitdup.dupscoredata = Copy {0} selections for gradebook items


sitegen.sitedel.remov = Removing Site...
sitegen.sitedel.alert = Alert:
sitegen.sitedel.deleting = Deleting a site removes all content and cannot be undone.
sitegen.sitedel.deleting1 = Deleting a site removes the entire site's content and is not recoverable - no one else will be able to access the deleted site. If you are trying to remove yourself from the site, use the Membership tool in your Home to unjoin the site.
sitegen.sitedel.you = You have selected the following site for removal:
sitegen.sitedel.you2=You have selected the following sites for removal:
sitegen.sitedel.remove = Remove
sitegen.sitedel.cancel = Cancel
sitegen.sitedel.remov.soft = Softly Deleting Site...
sitegen.sitedel.soft = This site will be 'softly deleted' but will remain accessible to you via the "View softly deleted Sites" option in the Worksite Setup tool which is found in Home. It will eventually be purged as per the schedule set by your System Administrator.\
<p>Participants will no longer be able to access the site, however the contents of the site will be preserved and you can restore access to the site at any time before it is purged.</p>
sitegen.sitedel.you.soft = You have selected the following site for soft deletion:
sitegen.sitedel.you2.soft=You have selected the following sites for soft deletion:
sitegen.sitedel.softly.delete = Mark for deletion

sitegen.removpart.confirm = Confirming removal of participants from
sitegen.removpart.alert = Alert:
sitegen.removpart.following = The following will no longer have access when you click the Finish button below.
sitegen.removpart.name = Name
sitegen.removpart.username = Username
sitegen.removpart.role = Role
sitegen.removpart.participant = The participant listed below cannot be removed because they are officially registered for the course.  However, you can change their roles in the site by clicking the Change Role(s) command (...under Edit, Edit Access).
sitegen.removpart.finish = Finish
sitegen.removpart.back = Back
sitegen.removpart.cancel = Cancel

sitegen.pubunpub.revi = Revising publish status for $validator.escapeHtml($title)
sitegen.pubunpub.alert = Alert:
sitegen.pubunpub.when = When the site is published, an email can be automatically sent to all participants announcing the availablity of the site.
sitegen.pubunpub.send = Send an email to all participants announcing the site's availability
sitegen.pubunpub.donot = Do not send an email announcing the site's availability
sitegen.pubunpub.continue = Continue
sitegen.pubunpub.back = Back
sitegen.pubunpub.cancel = Cancel

sitegen.addcourse.alert = Alert:
sitegen.addcourse.adding = Request Site Access:
sitegen.addcourse.please = Please confirm the addition of the following sections to your class site.
sitegen.addcourse.class = Class Information
sitegen.addcourse.foll = The following class(es) were already assigned to this site:
sitegen.addcourse.you = You have indicated the following class(es) to add to this site:
sitegen.addcourse.add = Add Class(es)
sitegen.addcourse.cancel = Cancel
sitegen.addcourse.back = Back

### (moot) sitegen.pending=Pending approval by

setperfor = Set permissions for Site Info in worksite

theisa = Permissions cannot be set at this time because the site is already being edited. Close permissions in other tools before proceeding.

permis = Permissions...

gen.proces = Processing......

atleastonetool = Please select at least one tool.

#group related
java.group = Manage Groups
group.membership = Group Membership
group.description = Description
group.list = Group List
group.title = Title
group.title.same=Same group title has been used. Please choose a different one.
group.number = Size
group.tablesummary= Table holds the information of site group. Column 1 holds the group title, column 2 holds the group member count. Headers hold links for sorting
group.siteinfo.tablesummary=Table holds the information of site group. Column 1 holds the group title, column 2 holds the group member count.
group.sorttitleasc = Sort by title ascendingly
group.sorttitledesc = Sort by title descendinly
group.sortnumberasc = Sort by group member number ascendingly
group.sortnumberdesc = Sort by group member number descendingly
group.newgroup = Create New Group
group.editgroup = Edit Group
group.nogroup = There are no groups defined.
editgroup.instruction = Select members of the site member list and add to group. Select members of group list and remove. Click Update to save changes.
editgroup.membership = Membership
editgroup.remove = Remove?
editgroup.selectremovechecked = Select to remove
editgroup.removechecked = Remove Checked
### (moot) editgroup.new = Add
editgroup.revise = Edit
editgroup.update = Update
editgroup.back = Back
editgroup.cancel = Cancel
editgroup.addmember = Add to group >
editgroup.removemember = < Remove
editgroup.generallist = Site Member List
editgroup.grouplist = Group Member List
editgroup.titlemissing = You need to specify the group title.
editgroup.removegroups = Delete Groups
editgroup.groupdel.alert = Deleting a group is permanent. Tools using the selected group(s) may not behave correctly after deletion. It is recommended that you check whether tools are using these groups in your site before deleting them. Are you sure you want to delete the following group(s)?
editgroup.site.permission.alert = You are not allowed to make changes to the site.
editgroup.site.notfound.alert = Site not found.

sitedicla.edit_roster = Edit Roster Access for
sitedicla.requested = (requested)
sitedicla.import_materials = Import Materials From Archive File
sitedicla.choose_file = Choose a file to import
sitedicla.file = File
sitedicla.import = Import
sitedicla.copy_materials = Copy Materials from Other Sites
sitedicla.choose_materials = Choose material to copy this site.
sitedicla.copy_message = You can choose to re-use (copy) materials from other sites that you own.\
	If you choose to import materials from a file, you may only copy materials from one site.\
	All materials are copied, and all dates for such items as schedule entries are not updated.
sitedicla.copying = Copy this existing material...
sitedicla.move = Move
sitedicla.move_into = ...into my current site
sitedicla.copybtn = Copy Materials
sitedicla.cancel = Cancel

tool.news.desc=For viewing content from
tool.webcontent.desc1=For accessing content from
tool.webcontent.desc2=within the site.

user.notdefined=Cannot find a user with id

## in import file process
importFile.size = The upload size limit of {0} MB has been exceeded.
importFile.exceeded = has been exceeded.
importFile.choosefile = Please choose the file to import.
importFile.invalidfile = Please choose a valid archive file to import.

alert.protocol=Please use a valid web address.

## for sitesetup question
sitesetupquestion.alert=Please answer the required question(s).

############# (moot) UPV Revision ########################### (moot)
### (moot) zip_file_upload = Please select zip file to upload and extract to your site

sitinfimp.importgrades=Import Data
sitinfimp.selection=Please choose a method below to proceed:
sitinfimp.migrate=I would like to replace my data
sitinfimp.migrate.info=Any existing data will be overwritten, replaced by your import data.
sitinfimp.import=I would like to merge my data
sitinfimp.import.info=Your imported data will merge with existing data.
sitinfimp.import.user=I would like to merge my user(s)
sitinfimp.import.user.info=Your imported user(s) will merge with existing users. This method does not import roster-provided users.
sitinfimp.replace=You can replace material in one of your sites by importing material from another site that you own. Any existing data will be overwritten, replaced by your import data.
sitinfimp.choose = Choose the material you want to re-use from this site.
sitinfimp.wikinote=(Existing content will be archived and can be accessed from the History link)

### limit of site group title ####
site_group_title_length_limit=Title length cannot exceed {0} characters. Please provide a shorter title.

print=Printable Version
description.linebreak = Site Description contains non-html line breaks and have been updated. Please review the changes and save to see the new format.

sitecopy.copymembers = Copy the site members also?

sitmansav.sitid   = Site Id:

## the select all checkbox
check.all=Select/unselect all worksites
check.all.part=Select/unselect all participants

noterm_class=No rosters listing you as an instructor have been found for the term you have selected.

java.couldntlocate = Site with id {0} could not be located. Please ask support to assist you.
### Role description ###
sitegen.roledescription.maintain = Can read, revise, delete and add both content and participants to a site.
sitegen.roledescription.Instructor = Can read, revise, delete and add both content and participants to a site.
sitegen.roledescription.access =  Can read content, and add content to a site where appropriate.
sitegen.roledescription.Student = Can read content, and add content to a site where appropriate.
sitegen.roledescription.TeachingAssistant =  Can read, add, and revise most content in their sections.
##Additional site info
sitegen.siteinfolist.modify = Modification date
sitegen.siteinfolist.usermodify = Modified by
sitegen.siteinfolist.searchUser=Search

useOfficialDescription=Use Official Description

## Site Shopping Period
shopping.header = Shopping Period Access
shopping.start.label = Start Date
shopping.end.label = End Date
shopping.visibility.label = Visibility
shopping.role.label = Role
shopping.role.instructions = Shoppers have the same access as this realm/role.
shopping.instructions=You may add/delete/update tools and manage access for users (logged in) and the public using this tool.\
<ul><li>To add or update, check the box to override settings then fill in the fields below.</li>\
<li>To remove, you may click the opt out link and save OR check the override settings check-box and clear all fields to set all options to none.</li>\
<li>To reset settings, uncheck override settings check-box and save.</li>\
</ul>Please allow up to 10-15 minutes for the changes to take affect.
shopping.instructions.view=You do not have the ability to override your site's shopping period settings.
shopping.noauth=none
shopping.showTools.label=Show Tools
shopping.showTools.authLabel=Logged In
shopping.showTools.publicLabel=Public
shopping.override.label=Override inherited settings
shopping.optout.label=Opt My Site Out of Shopping Period
shopping.showTools.warning=You have not chosen any tools to display for users during your shopping period.  This isn't required if you want to opt out of the shopping period, just click update again.
shopping.showTools.publicTitle=Select tools you want to open for shopping
shopping.showTools.authTitle=Select tools you want to open for shopping
selectAll=Select All

## DA access view
daAccess.header=Users with Delegated Access
daAccess.instructions=The list below shows users who have been granted access to your site.  The "Realm" and "Role" columns specify the user's access inside this site.  These users are able to access every tool in the site besides the tools listed in the "Restricted Tools" columns.
daAccess.tableheader.name=Name
daAccess.tableheader.eid=EID
daAccess.tableheader.realm=Realm
daAccess.tableheader.role=Role
daAccess.tableheader.restrictedTools=Restricted Tools

## lti tool integration
ltiTools.external = External Tools:
ltiTools.usage = (Used in {0} sites)
ltiTools.custom.instruction = Please enter the information for external tools

# tool grouping
tool.group.default=General

importQueued=Your import process has been queued. You should receive an email when the import has completed. The email should appear within 15 minutes. Until you receive this email no imported material will appear in this course.
importQueuedNoEmail=Your import process has been queued. Please allow up to 15 minutes for the site import process to finish.

# for creating site from archive
archive.createsite = Create site from archive
archive.createsite.info = This allows you to use an existing site archive as a base for your new site, content from the archive will be added to the new site.
archive.createsite.info.2 = Content from the site archive will be imported into the new site.
archive.createsite.type = New site type
archive.createsite.term = New site term
archive.createsite.choose = Choose archive
archive.createsite.upload = Upload archive
archive.createsite.missingfile = You must upload a site archive zip file
archive.createsite.invalidfile = Invalid file
archive.createsite.missingtype = You must select the new site type
archive.createsite.failedupload = An error occurred uploading the archive.
archive.createsite.failedmerge = An error occurred merging the archive contents.
archive.createsite.confirm = Creating site from archive
archive.createsite.confirm.none = None

## SAK-24423 - joinable site settings
ediacc.joinExcludeFromPublic = Exclude this site from the publicly available list of joinable sites
ediacc.joinLimitByAccountType = Limit join to specific accounts
ediacc.additionJoinAccessOptions = Additional Options:
ediacc.joinToGroup = Add joining members to specified group:
ediacc.joinGroupNoSelection = None
ediacc.groupEnabledLocalDiabledGlobal = This option has been disabled system-wide. Joining members will not be placed into a group.
ediacc.notifyEnabledLocalDisabledGlobal = This option has been disabled system-wide. You will not receive email notifications when someone joins your site.
ediacc.excludeEnabledLocalDisabledGlobal = This option has been disabled system-wide. This site will appear in the publicly available list of joinable sites.
ediacc.limitEnabledLocalDisabledGlobal = This option has been disabled system-wide. Any user can join this site.
ediacc.selectAtLeastOneAccountType = You must select at least one account type below.
ediacc.noAccountTypesSelected = You chose to limit the joining of this site to users with specific accounts, but no account types were selected. Either select at least one account type that can join, or deselect this account type limitation.

# SAK-22384 MathJax support
sinfo.mathjax.name=LaTeX
<<<<<<< HEAD
sinfo.mathjax.allowForSite=Allow the display of LaTeX math in this site. Use the Manage Tools page to select the tools for which this setting applies.
sinfo.mathjax.instructions=Sakai can display math equations written in LaTeX. Use $$ or \\( and \\) as delimiters around your LaTeX code. Select the tools for which math will be displayed below.
sinfo.mathjax.confirmEnabled=You have enabled the display of LaTeX math in
sinfo.mathjax.allowed=Enabled. See the Manage Tools page for the specific tools this setting applies to.
=======
sinfo.mathjax.allowForSite=Enable MathJax for automatic rendering of LaTeX and AsciiMath in this site. <a href="https://sakai.screenstepslive.com/s/sakai_help/m/50750/l/555065-how-do-i-add-latex-language-to-my-course-site" target="_blank">Learn More</a>.
sinfo.mathjax.confirmEnabled=You have enabled the automatic rendering of LaTeX for this site
sinfo.mathjax.allowed=Enabled for the site
>>>>>>> cfcb7e47
sinfo.mathjax.notAllowed=Disabled

java.sites.deleted=Softly Deleted Sites
java.restore=Restore

list.sortbysoftlydeleted=Sort by softly deleted status
list.softlydeleted=Softly Deleted
list.restore=Restore
list.sortbysoftlydeleted.asc = Sort by softly deleted status ascending
list.sortbysoftlydeleted.desc = Sort by softly deleted status descending
softly.deleted.already=One or more of the sites you selected are already marked for deletion and have been removed from your selection.
softly.deleted.already2=The site you chose has not been marked for deletion so no action is necessary.
softly.deleted.restore.nopermission=You cannot restore that site as you do not have permission.
softly.deleted.invalidsite=You cannot restore that site as it no longer exists.

# hard delete
java.delete.hard = Hard Delete
sitegen.sitedel.hard = NOTE: You chose Hard Delete so these sites will have their tool content purged from the system.
sitegen.sitedel.hard.button = Hard delete

import.newtool = Note: If you choose to import content from the tools marked with a +, the tools will be added to your site.<|MERGE_RESOLUTION|>--- conflicted
+++ resolved
@@ -1232,16 +1232,9 @@
 
 # SAK-22384 MathJax support
 sinfo.mathjax.name=LaTeX
-<<<<<<< HEAD
-sinfo.mathjax.allowForSite=Allow the display of LaTeX math in this site. Use the Manage Tools page to select the tools for which this setting applies.
-sinfo.mathjax.instructions=Sakai can display math equations written in LaTeX. Use $$ or \\( and \\) as delimiters around your LaTeX code. Select the tools for which math will be displayed below.
-sinfo.mathjax.confirmEnabled=You have enabled the display of LaTeX math in
-sinfo.mathjax.allowed=Enabled. See the Manage Tools page for the specific tools this setting applies to.
-=======
 sinfo.mathjax.allowForSite=Enable MathJax for automatic rendering of LaTeX and AsciiMath in this site. <a href="https://sakai.screenstepslive.com/s/sakai_help/m/50750/l/555065-how-do-i-add-latex-language-to-my-course-site" target="_blank">Learn More</a>.
 sinfo.mathjax.confirmEnabled=You have enabled the automatic rendering of LaTeX for this site
 sinfo.mathjax.allowed=Enabled for the site
->>>>>>> cfcb7e47
 sinfo.mathjax.notAllowed=Disabled
 
 java.sites.deleted=Softly Deleted Sites
