/* **************************************************************** *
 *                      Gradebook Grades styles                     *
 * **************************************************************** */
 
 /* Fonts */
 @font-face {
    font-family:"gradebook-icons";
    src:url(../fonts/gradebook-icons.eot);
    src:url(../fonts/gradebook-icons.eot?#iefix) format("embedded-opentype"),url(../fonts/gradebook-icons.woff) format("woff"),url(../fonts/gradebook-icons.ttf) format("truetype"),url(../fonts/gradebook-icons.svg#gradebook-icons) format("svg");
    font-weight:400;
    font-style:normal
}

/* Add Gradebook Item */
.gb-add-gb-item-button:before {
  font-family: "gradebook-icons";
  content: "\f067";
  vertical-align: text-bottom;
  margin-right: 4px;
}

/* Toolbar */
#gradebookGradesToolbar {
  position: relative;
  background: #FAFAFA;
  font-size: 0.9em;
  overflow: visible;
  padding: 0 0.4em;
  width: 100%;
  margin: 0;
}
#gradebookGradesToolbar ul {
  list-style: none;
  margin: 0;
  padding: 0;
}
#gradebookGradesToolbar ul.gb-toolbar-left {
  float: left;
}
#gradebookGradesToolbar ul.gb-toolbar-right {
  float: right;
}
#gradebookGradesToolbar > ul > li {
  display: inline-block;
  vertical-align: middle;
  margin-left: 4px;
  line-height: 40px;
}
#gradebookGradesToolbar > ul > li > * {
  line-height: initial;
}
#toggleGradeItemsToolbarItem:after {
  font-family: 'gradebook-icons';
  content: '\f078';
  font-size: 0.9em;
  margin-left: 6px
}
#toggleGradeItemsToolbarItem.on:after {
  content: '\f077';
}
#toggleCategories:before,
#toggleCategoriesToolbarItem:before {
  font-family: 'gradebook-icons';
  content: '\f096';
  font-size: 15px;
  margin-right: 6px;
  vertical-align: middle;
}
#toggleCategories.on:before,
#toggleCategoriesToolbarItem.on:before {
  content: '\f046';
}
#filterByGroup {
  line-height: 1em;
  max-width: 80%;
  max-width: calc(100% - 50px);
  margin-top: 10px;
  font-size: 12px;
}
#gradebookGradesToolbar .gb-item-summary.warn-items-hidden .gb-item-summary-counts {
  color: #CA7311;
  font-weight: bold;
}
/* Toolbar - Show/Hide grade items */
#gradebookGradesToolbar .gb-toggle-grade-items-panel {
  position: absolute;
  border: 1px solid #bdbdbd;
  min-width: 200px;
  max-width: 240px;
  min-height: 100px;
  max-height: 340px;
  top: 38px;
  background-color: #FFF;
  box-shadow: 1px 1px 2px #AAA;
  z-index: 200;
  overflow: auto;
  padding-right: 14px;
} 
#gradeItemsTogglePanel .hide-me {
  display: none;
}
#gradeItemsTogglePanel input {
  margin-left: 20px;
  background-color: transparent;
  position: absolute;
  left: -100000px;
}
#gradeItemsTogglePanel label {
  cursor: pointer;
  display: block;
  margin: 0;
  position: relative;
  padding-right: 1.5em;
}
#gradeItemsTogglePanel label:hover {
  background-color: #FAFAFA;
}
#gradeItemsTogglePanel input:before {
  height: 16px;
  width: 16px;
  display: inline-block;
  content: "";
}
#gradeItemsTogglePanel .gb-item-category-filter label {
  font-weight: bold;
}
#gradeItemsTogglePanel .gb-item-filter label {
  font-weight: normal;
}
#gradeItemsTogglePanel .gb-item-category-filter .weighting {
  font-weight: 200;
  color: #999;
}
#gradeItemsTogglePanel .gb-item-filter-signal {
  height: 1.2em;
  width: 1.2em;
  border: 1px solid #EEE;
  background-color: #EEE;
  position: absolute;
  right: 0;
  top: 50%;
  margin-top: -0.6em;
}
#gradeItemsTogglePanel .off .gb-item-filter-signal,
#gradeItemsTogglePanel .partial .gb-item-filter-signal {
  background-color: #FFF !important;
}
#gradeItemsTogglePanel .gb-item-category-filter,
#gradeItemsTogglePanel .gb-item-filter,
#gradeItemsTogglePanel .gb-item-category-score-filter {
  clear: both;
  margin-left: 10px;
  position: relative;
  min-height: 24px;
  display: flex;
  align-items: center;
}
#gradeItemsTogglePanel .gb-item-filter,
#gradeItemsTogglePanel .gb-item-category-score-filter {
  margin-left: 20px;
}
#gradeItemsTogglePanel .gb-no-categories .gb-item-filter {
  margin-left: 10px;
}
#gradeItemsTogglePanel .gb-item-category-score-filter label {
  font-style: italic;
}
#gradeItemsTogglePanel label {
  display: inline-block;
  width: 90%;
  width: calc(100% - 20px);
}
#gradeItemsTogglePanel .gb-filter-partial-signal {
  display: block;

  border-left: 1.2em solid transparent;
  border-right: 0px solid transparent;
  border-bottom: 1.2em solid;
  border-bottom-color: inherit;
  margin-top: -1px;
  margin-left: -1px;
}
#gradeItemsTogglePanel #showAllGradeItems,
#gradeItemsTogglePanel #hideAllGradeItems {
  float: right;
  font-size: 0.9em;
  margin: 0 5px 0;
  border-bottom: none;
}
#gradeItemsTogglePanel .gb-item-filter-group {
  border-bottom: 1px dotted #DDD;
  padding-bottom: 5px;
  margin-bottom: 5px;
}
#gradeItemsTogglePanel .gb-item-filter-group:last-child {
  border-bottom: none;
  margin: 0;
}
#gradeItemsTogglePanel .gb-item-filter-group .btn-group {
  padding-left: 5px;
}
#gradeItemsTogglePanel .gb-item-filter-group .btn-group .btn.dropdown-toggle {
  padding: 0 4px;
}
#gradeItemsTogglePanel .gb-item-filter .gb-show-this-item,
#gradeItemsTogglePanel .gb-item-filter.off .gb-hide-this-item,
#gradeItemsTogglePanel .gb-item-category-filter .gb-show-this-category,
#gradeItemsTogglePanel .gb-item-category-filter.off .gb-hide-this-category,
#gradeItemsTogglePanel .gb-item-category-score-filter .gb-show-this-category-score,
#gradeItemsTogglePanel .gb-item-category-score-filter.off .gb-hide-this-category-score {
  display: none;
}
#gradeItemsTogglePanel .gb-item-filter.off .gb-show-this-item,
#gradeItemsTogglePanel .gb-item-category-filter.off .gb-show-this-category,
#gradeItemsTogglePanel .gb-item-category-score-filter.off .gb-show-this-category-score {
  display: block;
}
#gradeItemsTogglePanel .dropdown-menu {
  max-width: 140px;
}
#gradeItemsTogglePanel .dropdown-menu a {
  white-space: normal;
  padding: 3px 10px;
}

/* Wicket Overrides */
div.wicket-modal div.w_content_3 {
  border: none; /** don't want border wrapping content inside the modal **/
}
div.wicket-modal h3.w_captionText {
  padding: 20px;
  font-size: 1.5em;
  position: relative;
  height: auto;
}
div.wicket-modal div.w_caption {
  min-height: 60px;
  height: auto;
}
div.wicket-mask-dark {
  background-color: #FFF;
  opacity: 0.6;
  filter: alpha(opacity=6);
}
.gb-blur {
  filter:progid:DXImageTransform.Microsoft.Blur(PixelRadius='4');
  filter: url(blur.svg#blur);
  -webkit-filter: blur(4px);
  filter: blur(4px);
}
div.wicket-mask-transparent {
  opacity: 0.1; 
  background-color: black; 
  filter: alpha(opacity=10); 
}
/* IE9-11 does not support a blur filter. As such, we fallback to an opaque mask */
/* Note: IE8 and below are not supported as Bootstrap does not support IE8 */
/* IE9 blur fallback */
body:nth-child(n) div.wicket-mask-dark {
  filter: alpha(opacity=\95);
  background-color: \#000;
}
/* IE10+ blur fallback */
@media all and (-ms-high-contrast: none), (-ms-high-contrast: active) {
  div.wicket-mask-dark {
    opacity: 0.95;
    background-color: #000;
  }
}
div.wicket-modal div.w_content_container {
  /* give wicket model content some padding */
  padding: 0 20px 20px;
}
div.wicket-modal div.w_content_container > div > h2:first-child,
div.wicket-modal div.w_content_container > div > form > h2:first-child {
  /* remove the large morpheus top padding and margin from the first header element */
  padding: 0 0 20px;
  margin: 0 0 20px;
  border-bottom: 1px solid #EEE;
}
div.wicket-modal .w_topLeft,
div.wicket-modal .w_top,
div.wicket-modal .w_topRight,
div.wicket-modal .w_bottomLeft,
div.wicket-modal .w_bottom,
div.wicket-modal .w_bottomRight {
  background-image: none !important;
}
div.wicket-modal div.w_left,
div.wicket-modal div.w_right {
  background-image: none !important;
}
div.wicket-modal a.w_close {
  margin: 6px;
}
div.wicket-modal div.w_caption {
  cursor: move;
}
div.wicket-modal div.w_right > div {
  box-shadow: 0 0 5px 2px #444;
}

/** temporary override for page width **/
.Mrphs-pageColumns--single {
	max-width: none !important;
}

/* grade log formatting */
.grade-log-item-wrap {
	margin-top: 10px;
	margin-bottom: 10px;
}

.grade-log-item {
	margin-bottom: 5px;
}

/* Datepicker */
.ui-datepicker {
  z-index: 50000 !important;
}


/* Update Ungraded modal */
.gb-update-ungraded-confirmation.in {
  position: absolute;
  right:0;
  bottom: auto;
  left: 0;
  overflow: auto;
  -webkit-overflow-scrolling: touch;
}
.gb-update-ungraded-confirmation {
  z-index: 50000 !important;
}
.gb-update-ungraded-confirmation .modal-dialog {
  z-index: 50001 !important;
}

.gb-group-title {
	font-weight: bold;
	line-height: 3em;
}

/* Live feedback message container */
.gb-live-feedback {
  display: inline-block;
  padding: 4px;
  font-size: 12px;
  line-height: 35px;
  color: #666;
  margin: 0 0 0 10px;
}

/* Connection Poll message */
#gbConnectionTimeoutFeedback {
  position: fixed;
  z-index: 99999999;
  top: 80px;
  padding: 5px;
  box-shadow: 1px 1px 5px #999;
  font-size: 12px;
  width: 350px;
  margin-left: -175px;
  left: 50%;
}

#gbConnectionTimeoutFeedback:before {
  font-family: "gradebook-icons";
  content: "\f071";
}

/* Summary styles */
#instructorView.tab-pane,
#studentView.tab-pane {
  border-top: 1px dotted #EEE;
  margin-top: 20px;
  padding-top: 20px;
}
.gb-summary-grade-score-outof {
  color: #777;
}
.gb-summary-grade-panel {
  position: relative;
}
.gb-summary-grade-panel .gb-summary-category-row td:first-child {
  font-weight: bold;
}
.gb-summary-grade-panel .gb-summary-grade-row td:first-child {
  padding-left: 34px;
}
.gb-summary-grade-panel .gb-no-categories .gb-summary-grade-row td:first-child {
  padding-left: 0;
}
.gb-summary-grade-duedate,
.gb-summary-grade-score,
.gb-summary-grade-weight,
.gb-summary-category-grade,
.gb-summary-category-weight {
  text-align: center;
}
.gb-summary-grade-panel .gb-summary-course-grade {
  margin: 0 0 10px 1px;
}
.gb-summary-grade-panel .gb-summary-course-grade .panel {
  margin-bottom: 0;
}
.gb-summary-grade-panel .gb-summary-course-grade .panel-body {
  padding: 8px 15px;
}
.gb-summary-grade-panel .gb-summary-course-grade-label {
  padding-right: 10px;
}
.gb-summary-grade-panel .gb-summary-expand-all {
  padding-right: 8px;
}
.gb-summary-grade-panel .gb-summary-category-toggle,
.gb-summary-grade-panel .gb-summary-category-toggle:hover,
.gb-summary-grade-panel .gb-summary-category-toggle:active {
  text-decoration: none;
  display: flex;
}
.gb-summary-grade-title {
  font-weight: normal;
}
.gb-summary-grade-panel .gb-summary-category-toggle:before {
  font-family: 'gradebook-icons';
  content: '\f078';
  padding-right: 5px;
  width: 24px;
  text-align: center;
}
.gb-summary-grade-panel .gb-summary-category-toggle.collapsed:before {
  content: '\f054';
}
.gb-summary-navigate-students {
  margin-bottom: 20px;
}
.gb-summary-previous-student {
  float: left;
  padding-left: 20px;
  margin-bottom: 10px;
}
.gb-summary-previous-student:before {
  font-family: 'gradebook-icons';
  content: '\f060';
  padding-right: 4px;
}
.gb-summary-next-student {
  float: right;
  padding-right: 20px;
  margin-bottom: 10px;
}
.gb-summary-next-student:after {
  font-family: 'gradebook-icons';
  content: '\f061';
  padding-left: 4px;
}
.gb-grade-summary-content .tabpanel {
  display: block;
  margin-top: 10px;
}
.gb-summary-grade-panel {
  overflow: auto;
  -webkit-overflow-scrolling: touch;
  padding: 10px 0;
  margin: 0 0 10px;
  border-bottom: 1px solid #DDD;
}
.gb-summary-grade-panel .gb-summary-grade-flags {
  padding-left: 10px;
  float: right;
}
.gb-summary-not-released-flag,
.gb-summary-not-released-message {
  color: #888;
}
#studentGradeSummary {
  margin: 30px 0 0;
}
.gb-grade-summary-close-confirmation {
  z-index: 50000 !important;
}
.gb-grade-summary-close-confirmation .modal-dialog {
  z-index: 50001 !important;
}
.gb-summary-print {
  position: absolute;
  top: 15px;
  right: 10px;
}
.gb-summary-print:before {
  font-family: 'gradebook-icons';
  content: '\f02f';
  padding-right: 4px;
}
#studentGradeSummary .table>tbody+tbody {
  border-width: 1px;
}
#studentGradeSummary .table>tbody.gb-summary-assignments-tbody+tbody.gb-summary-category-tbody {
  border-width: 2px;
}
.gb-summary-category-row td,
.gb-summary-category-row th {
  background-color: #F4F4F4;
}
.gb-summary-grade-comments div{
  overflow-y: scroll;
  overflow-x: hidden;
  max-height:100px;
}

#gradebookGrades .gb-student-number-cell
{
  width: 180px;
  max-width: 180px;
  min-width: 180px;
  text-align: center;
}

#gradebookGrades .gb-student-number-cell .gb-title
{
  text-align: left;
}
<<<<<<< HEAD
=======

.gb-summary-grade-score-dropped
{
  background-image: repeating-linear-gradient(135deg, #eee, #eee 5px, #fff 5px, #fff 10px);
  position: relative;
}

.gb-summary-grade-score-dropped .gb-summary-grade-score-raw
{
  text-decoration: line-through;
}

.gb-summary-grade-category-dropInfo
{
  font-size: 0.9em;
  color: #999999;
  font-weight: normal;
  margin: 0 0 0 24px;
}

.gb-summary-grade-category-dropInfo span
{
  white-space: nowrap;
}

.gb-summary-grade-category-col-dropInfo
{
  font-size: 0.9em;
  color: #999999;
  font-weight: normal;
  margin: 0;
}
>>>>>>> 1ab3330b
<|MERGE_RESOLUTION|>--- conflicted
+++ resolved
@@ -522,8 +522,6 @@
 {
   text-align: left;
 }
-<<<<<<< HEAD
-=======
 
 .gb-summary-grade-score-dropped
 {
@@ -555,5 +553,4 @@
   color: #999999;
   font-weight: normal;
   margin: 0;
-}
->>>>>>> 1ab3330b
+}