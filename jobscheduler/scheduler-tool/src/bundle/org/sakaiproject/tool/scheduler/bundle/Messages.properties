--- conflicted
+++ resolved
@@ -87,10 +87,8 @@
 setFilters=Set Event Filters
 clearFilters=Clear Event Filters
 powered_by=Powered By
-<<<<<<< HEAD
 date_format=MM/dd/yy 'at' HH:mm:ss
 events=events
-=======
 
 title_error=Errors
 running_jobs=Running Jobs
@@ -98,5 +96,4 @@
 kill=stop
 fire_time=Job Start Date/Time
 kill_message=Stop signal has been sent to the job: {0}.  Depending on how that job was implemented to  \
-listen for the signal, it could take a while for it to process before the job actually stops.
->>>>>>> c7bc6416
+listen for the signal, it could take a while for it to process before the job actually stops.