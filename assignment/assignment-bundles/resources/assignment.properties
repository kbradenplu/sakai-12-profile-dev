--- conflicted
+++ resolved
@@ -129,12 +129,9 @@
 group.error.message        = You or one of your group members are members of more than one group eligible to submit to this assignment.  Please inform your instructor that you will not be able to submit or view feedback until this error is resolved.
 group.user.duplicate.error = ERROR: This user is in more than one eligible group!
 group.user.grade.override = Grade override for {0}
-<<<<<<< HEAD
 group.warning = Warning: Only one person can submit on behalf of the group.
-=======
 gen.cant.change.after.draft = These additional options cannot be modified after the assignment has been posted for students.
 gen.cant.change.setting.after.draft = - This setting can no longer be changed because of the additional options configuration
->>>>>>> c95cf5cd
 gen.history = History
 gen.visible.date    = Visible Date
 gen.checked 	  = Checked
