<!-- $Id$ -->
<!-- start: chef_assignments_student_view_submission.vm  -->
<script type="text/javascript">
$(document).ready(function(){
    setupToggleAreas('toggleAnchor', 'toggledContent', false, 'fast');
    $('#submissionFileCount').val(1);
    $('#addMoreAttachmentControls').click(function(e){
        e.preventDefault();
        if ($('#submissionFileCount').val() < 5) {
            var $input = $('#clonableUpload').clone().removeAttr('id').addClass('cloned').appendTo('#clonedHolder').children('input');
            $input.val('');
            var $count = $('#submissionFileCount').val();
            var $nameCount = "upload"+$count;
            $input.attr("name", $nameCount);
            $('#submissionFileCount').val(parseInt($('#submissionFileCount').val(), 10) + 1);
            if ($('#submissionFileCount').val() == 5) {
                $('#addMoreAttachmentControls').hide();
                $('#addMoreAttachmentControlsInactive').show();
            }
        }
        $('.cloned a').show();
        resizeFrame('grow');
    });
    
});
var notifyDeleteControl = function(){
    $('#submissionFileCount').val(parseInt($('#submissionFileCount').val(), 10) - 1);
    if ($('#submissionFileCount').val() < 5) {
        $('#addMoreAttachmentControls').show();
        $('#addMoreAttachmentControlsInactive').hide();
    }
};
<<<<<<< HEAD

function submitform(id)
{
	var theForm = document.getElementById(id);
	if(theForm && theForm.onsubmit)
	{
		theForm.onsubmit();
	}
	if(theForm && theForm.submit)
	{
		theForm.submit();
	}
}
=======
>>>>>>> fff0430e
		
</script>


<div class="portletBody">
## submission times
	#set($timeReturned=false)
	#set($timeReturned=$submission.TimeReturned)
	#set($timeSubmitted=false)
	#set($timeSubmitted=$submission.TimeSubmitted)
	#set($submitted=false)
	#set($submitted=$submission.getSubmitted())
	#set($returned=false)
	#set($returned=$submission.getReturned())
	#set($closeTime = false)
	#set($closeTime = $assignment.CloseTime)
	#set($allowResubmitNumber="0")
	#set($allowResubmitNumber = $submission.getProperties().getProperty("allow_resubmit_number"))
	#if(!$!allowResubmitNumber.equals("0"))
		#set($allowResubmitCloseTimeString=$submission.getProperties().getProperty("allow_resubmit_closeTime"))
		#if($!allowResubmitCloseTimeString)
			#set($allowResubmitCloseTime=$!TimeService.newTime($!LongObject.parseLong($!allowResubmitCloseTimeString)))
		#end
	#end
	#if ($!submission && $!allowResubmitNumber.equals("0"))
		##override the close time setting for assignment by submission's individual setting
		#set($closeTime = $submission.CloseTime)
	#end
	#set ($submissionType = $assignment.getContent().getTypeOfSubmission())
	#if ($allowSubmit && !$submission && $!closeTime && $currentTime.after($closeTime) )
		<div class="alertMessage">$tlang.getString("stuviewsubm.theclodat")</div><div class="clear"></div>
	#end
	#if ($!canSubmit)
		#if ($alertMessage)<div class="alertMessage">$tlang.getString("gen.alert") $alertMessage</div><div class="clear"></div>#end
		#if ($!submission && $timeSubmitted)
			## if there is a submitted submission
			## get the properies
			#if ($!allowAddAssignment)
				<h3>$tlang.getString("viewexampleassign") </h3>
			#else
			<h3>
				#if(!$submitted)
					## draft submission
##					$tlang.getString("viewassign")
					## no need to show status if this is for an non-electronic submission type of assignment
				 #if (!$!nonElectronicType)
##						<span class="highlight">
##						 	- $tlang.getString("gen.inpro")
##						</span>
					#end
				#end
				#if ($!timeReturned && $!timeSubmitted && $!timeReturned.after($!timeSubmitted))
				$validator.escapeHtml($assignment.getTitle())
					<span class="highlight">
						 - $tlang.getString("resubmit")
					</span>
				#end	
				</h3>
			#end
			#if ($returned)
					#if ($!timeSubmitted && $!timeReturned && $!timeReturned.after($!timeSubmitted))
					<p class="instruction">
						$tlang.getString("stuviewsubm.asshasbee4") $submission.TimeReturned.toStringLocalFull(). $tlang.getString("stuviewsubm.plesub")
					</p>	
					#else
					<p class="instruction">
						$tlang.getString("stuviewsubm.asshasbee3") $submission.TimeSubmitted.toStringLocalFull().
						#if ($!timeSubmitted && $!timeSubmitted.after($assignment.DueTime))
							<span class="highlight"> $tlang.getString("gen.late")</span>
						#end
					</p>	
					#end
			#elseif ($submission.getGraded() && ($submission.getGradeReleased() || $returned))
					$tlang.getString("stuviewsubm.asshasbee2")
                        #elseif (!$submission.getSubmitted())
                                        $submission.getStatus()
			#else
					<p class="instruction">$tlang.getString("gen.hasbee") $submission.TimeSubmitted.toStringLocalFull()</p>
					#if ($!timeSubmitted && $!timeSubmitted.after($assignment.DueTime))
						<span class="highlight"> $tlang.getString("gen.late")</span>
					#end
			#end
		#else
			#if ($!allowAddAssignment)
				<h3>$tlang.getString("subexampleassign")</h3>
			#else 
				<h3>$tlang.getString("gen.assig")
					## no need to show status if this is for an non-electronic submission type of assignment
					#if (!$!nonElectronicType)
							<span class="highlight">
						 	- $tlang.getString("gen.inpro")
							</span>
						#end
				</h3>
			#end
			## TEXT_ONLY_ASSIGNMENT_SUBMISSION = 1;
			## ATTACHMENT_ONLY_ASSIGNMENT_SUBMISSION = 2;
			## TEXT_AND_ATTACHMENT_ASSIGNMENT_SUBMISSION = 3;
			## NON_ELECTRONIC_ASSIGNMENT_SUBMISSION = 4;
			## SINGLE_ATTACHMENT_SUBMISSION = 5
			<p class="instruction">
				#if (($submissionType==1) || ($submissionType==3))
					 $tlang.getString("stuviewsubm.asshasnot")
				#elseif ($submissionType==2)
				 	$tlang.getString("stuviewsubm.assattonly")
				#end
			</p>	
		#end
	#end
##		<h4>$tlang.getString("gen.assdet")</h4>
			<table class="itemSummary"  summary="$tlang.getString("gen.theassinf")">
				<tr>
					<th>
						$tlang.getString("gen.title")
					</th>
					<td>
						#assignmentTitleIcon($assignment)
                                                $validator.escapeHtml($assignment.getTitle())
						#set ($deleted = false)
						#set ($deleted = $assignment.getProperties().getProperty($assignment.getProperties().getNamePropAssignmentDeleted()))
						#if ($!deleted.equalsIgnoreCase("true"))
							<span class="highlight">(Assignment has been deleted)</span>
						#end
					</td>
				</tr>
				<tr>
					<th>
						$tlang.getString("gen.due")
					</th>
					<td>
						$!assignment.getDueTime().toStringLocalFull()
					</td>
				</tr>
				##resubmit number
				#if($!resubmitNumber && !$!resubmitNumber.equals("0") )
					<tr>
						<th>
							$tlang.getString("allow.resubmit.number")
						</th>
						<td>
							$resubmitNumber
						</td>
					</tr>
					## resubmit close time
					<tr>
						<th>
							$tlang.getString("allow.resubmit.closeTime")
						</th>
						<td>
							$resubmitCloseTime
						</td>
					</tr>
				#end
				## no need to show status if this is for an non-electronic submission type of assignment
					#if (!$!nonElectronicType)
				<tr>
					<th>
						$tlang.getString("gen.status")
					</th>
					<td>
						#if ($!submission)
							#if ($submitted && $!timeSubmitted)
								#if ($returned)
									#if ($!timeReturned && $!timeSubmitted && $!timeReturned.after($!timeSubmitted))
										$tlang.getString("gen.retu") $submission.TimeReturned.toStringLocalFull()
									#else
										$tlang.getString("gen.resub") $submission.TimeSubmitted.toStringLocalFull()
										#if ($!timeSubmitted && $!timeSubmitted.after($assignment.DueTime))
											<span class="highlight"> $tlang.getString("gen.late")</span>
										#end
									#end
								#elseif ($submission.getGraded() && $submission.getGradeReleased())
									#if ($!withGrade)
										$tlang.getString("grad3")
									#else
										$tlang.getString("gen.commented")
									#end
								#else
									$tlang.getString("gen.subm4") $submission.timeSubmitted.toStringLocalFull()
									#if ($!timeSubmitted && $!timeSubmitted.after($assignment.DueTime))
										<span class="highlight">$tlang.getString("gen.late2")</span>
									#end
								#end
							#else
								$tlang.getString("gen.inpro")
							#end
						#else
							$tlang.getString("gen.notsta")
						#end
					</td>
				</tr>
				#end				
				#if ($withGrade)
					#set ($gradeScale = $assignment.getContent().getTypeOfGradeString($assignment.getContent().getTypeOfGrade()))
					#if ($submission.getGraded() && $submission.getGradeReleased())
						<tr>	
							<th>
								$tlang.getString("gen.gra")
							</th>
							<td class="highlight">
								<strong>
									#if ($assignment.getContent().TypeOfGrade != 1)
                                                                               #if($!override)$override#else$submission.GradeDisplay#end
									#else
										$tlang.getString("gen.nograd")
									#end
									#if ($gradeTypeTable.get($assignment.getContent().getTypeOfGrade()) == $!tlang.getString("points"))
										($tlang.getString("grade.max") $assignment.getContent().getMaxGradePointDisplay())
									#end
								</strong>
							</td>
						</tr>
					#else
						<tr>	
							<th>
								$tlang.getString("gen.grasca")
							</th>
							<td>
								$gradeScale
								#if ($gradeTypeTable.get($assignment.getContent().getTypeOfGrade()) == $!tlang.getString("points"))
									($tlang.getString("grade.max") $assignment.getContent().getMaxGradePointDisplay())
								#end
							</td>
						</tr>
					#end
				#end
				##show alert when assignment is modified and the modified date is after its open date	
				#set($newAssignment="false")
				#set($newAssignment=$assignment.getProperties().getProperty("newAssignment"))
				#if ($assignment.getTimeLastModified().after($assignment.getOpenTime()) && !$!newAssignment.equalsIgnoreCase("true"))
					<tr>
						<th>
								$tlang.getString("gen.modbyins")
						</th>
						<td>
							$assignment.getTimeLastModified().toStringLocalFull()
						</td>
					</tr>
				#end
				#if($!submitted && $!timeSubmitted && $allowReviewService && $assignment.getContent().AllowReviewService && $assignment.getContent().AllowStudentViewReport)
					<tr>
						<th>
							$tlang.getString("review.report")
						</th>
							<td>
							#if ($submission.getReviewReport().equalsIgnoreCase("Error"))
								<div class="alertMessage" >$!submission.getReviewError()</div>
							#else
								<img src="$submission.getReviewIconUrl()" alt="$submission.getReviewScore()">
							
								<a href="$submission.getReviewReport()" target="_blank">$tlang.getString("review.viewreport")</a>
							#end
							</td>
				
					</tr>
				#end
				#if ($!submission && $!submission.getSubmissionLog().size() > 0)
					<tr>
						<th>$tlang.getString("gen.history")</th>
						<td>
							#foreach ($entry in $submission.getSubmissionLog())
								$entry<br>
							#end
						</td>
					</tr>
				#end
			</table>
		<h4>
			$tlang.getString("gen.instr")
		</h4>
		
		#if ($!assignment.getContent().getInstructions().length()>0)
			<div class="textPanel">$validator.escapeHtmlFormattedText($!assignment.getContent().getInstructions())</div>
		#end
		## assignment attachment
		#set ($size = 0)
		#set ($props = false)
		#foreach ($attachment in $assignment.getContent().getAttachments()) 
			#set ($props = $attachment.Properties) 
			#if ($!props)
				#set ($size = $size + 1)
			#end
		#end
		#if ($size > 0)
			<h4>
				$tlang.getString("gen.addres2")
			</h4>	
				<ul class="attachList indnt1">
					#foreach ($attachment in $assignment.getContent().getAttachments()) 
						#set ($props = false)
						#set ($props = $attachment.Properties) 
						#if ($!props)
							<li>
								#if ($props.getBooleanProperty($props.NamePropIsCollection))
									<img src = "#imageLink($contentTypeImageService.getContentTypeImage("folder"))" border="0" alt="$tlang.getString("gen.folatt")" />
								#else
									<img src = "#imageLink($contentTypeImageService.getContentTypeImage($props.getProperty($props.NamePropContentType)))" border="0" alt="$tlang.getString("gen.filatt")" />
								#end
									<a href="$attachment.Url" target="_blank">$validator.escapeHtml($props.getPropertyFormatted($props.NamePropDisplayName))</a>						
								#propertyDetails($props)
							</li>
						#end
					#end
				</ul>
				##end
		#end
			## model answer
			#if($allowViewModelAnswer)
			<h4  id="toggleModel" class="toggleAnchor specialLink"><img alt="expand" class="expand" src="/library/image/sakai/expand.gif" /><img alt="collapse" class="collapse" src="/library/image/sakai/collapse.gif" />$tlang.getString('modelAnswer')</h4>
			<div class="toggledContent model">
				<p>$validator.escapeHtml($!assignmentModelAnswerItem.getText())</p>
					#set ($mAttachments = $!assignmentModelAnswerItem.getAttachmentObjectSet())
						<ul class="attachList">
							#set ($size = 0)
							#set ($props = false)
							#foreach ($attachment in $!mAttachments) 
								#set ($props = $attachment.Properties) 
								#if ($!props)
									#set ($size = $size + 1)
								#end
							#end
							#if ($size == 0)
								<p class="instruction">$tlang.getString("gen.noatt")</p>
							#else
								#foreach ($attachment in $mAttachments)
									#set ($props = false)
									#set ($props = $attachment.Properties) 
									#if ($!props)
									<li>
										#if ($props.getBooleanProperty($props.NamePropIsCollection))
											<img src = "#imageLink($contentTypeImageService.getContentTypeImage("folder"))" border="0" alt="$tlang.getString("gen.folatt")" />
										#else
											<img src = "#imageLink($contentTypeImageService.getContentTypeImage($props.getProperty($props.NamePropContentType)))" border="0" alt="$tlang.getString("gen.filatt")" />
										#end
										<a href="$attachment.Url" target="_blank">$validator.escapeHtml($props.getPropertyFormatted($props.NamePropDisplayName))</a>						
										#propertyDetails($props)
									</li>
									#end
							#end
					#end
					</ul>
				</div>
			#end
			#if ($!allowReadAssignmentNoteItem)
				<h4  id="toggleNotes" class="toggleAnchor specialLink"><img alt="expand" class="expand" src="/library/image/sakai/expand.gif" /><img alt="collapse" class="collapse" src="/library/image/sakai/collapse.gif" />$tlang.getString('note.label')</h4>
				<div class="toggledContent notes">
					$validator.escapeHtml($!assignmentNoteItem.getNote())
				</div>
			#end
			##all purpose
			#if ($!allowViewAllPurposeItem)
			<h4  id="toggleAllPurpose" class="toggleAnchor specialLink"><img alt="expand" class="expand" src="/library/image/sakai/expand.gif" /><img alt="collapse" class="collapse" src="/library/image/sakai/collapse.gif" />$tlang.getString('allPurpose')</h4>
			<div class="toggledContent allPurpose">
					<p>$validator.escapeHtml($!assignmentAllPurposeItem.getTitle())</p>
					<p>$validator.escapeHtml($!assignmentAllPurposeItem.getText())</p>
					#set ($aAttachments = $!assignmentAllPurposeItem.getAttachmentObjectSet())
						<ul class="attachList">
							#set ($size = 0)
							#set ($props = false)
							#foreach ($attachment in $!aAttachments) 
								#set ($props = $attachment.Properties) 
								#if ($!props)
									#set ($size = $size + 1)
								#end
							#end
							#if ($size == 0)
								<p class="instruction">$tlang.getString("gen.noatt")</p>
							#else
								#foreach ($attachment in $aAttachments)
									#set ($props = false)
									#set ($props = $attachment.Properties) 
									#if ($!props)
									<li>
										#if ($props.getBooleanProperty($props.NamePropIsCollection))
											<img src = "#imageLink($contentTypeImageService.getContentTypeImage("folder"))" border="0" alt="$tlang.getString("gen.folatt")" />
										#else
											<img src = "#imageLink($contentTypeImageService.getContentTypeImage($props.getProperty($props.NamePropContentType)))" border="0" alt="$tlang.getString("gen.filatt")" />
										#end
										<a href="$attachment.Url" target="_blank">$validator.escapeHtml($props.getPropertyFormatted($props.NamePropDisplayName))</a>						
										#propertyDetails($props)
									</li>
									#end
							#end
					#end
					</ul>
				</div>
			#end
		#if ($taggable)
        	#parse ("/vm/assignment/chef_assignments_tags_list.vm")
		#end
		<hr class="itemSeparator" />
		#if ($returned)
			<h3>$tlang.getString("gen.resubmission")</h3> 
		#else
				<h3>$tlang.getString("gen.submission")</h3> 
		#end	



		## show special instruction if this is for an non-electronic submission type of assignment
		#if ($!nonElectronicType)
			<p class="instruction">
				$tlang.getString("nonelec_instruction")
			</p>
			## show feedbacks if any
			#if ($returned && $!timeReturned)
					#if (($!submission.FeedbackComment) && ($submission.FeedbackComment.trim().length()>0))
						#if ($submissionType==2)
							<h3>$tlang.getString("gen.addinst2")</h3>
						#else
							<h3>$tlang.getString("gen.addinst")</h3>
						#end	
							<div class="textPanel">$validator.escapeHtmlFormattedText($submission.FeedbackComment)</div>
						#else
					#end
					## for returned (not resubmitted ) submission, show the instructor feedback
					#if ($!prevFeedbackComment && $!prevFeedbackComment.trim().length() > 0)
							<h4  id="toggleGen" class="toggleAnchor"><img alt="expand" class="expand" src="/library/image/sakai/expand.gif" /><img alt="collapse" class="collapse" src="/library/image/sakai/collapse.gif" />
								$tlang.getString("gradingsub.prefee2")
								</h4>
					<div class="toggledContent gencoms">					
						$cheffeedbackhelper.showPrevFeedback($cheffeedbackhelper.escapeAssignmentFeedback($!prevFeedbackComment))</div>
					#end					
					#set ($size = 0)
					#set ($props = false)
					#set ($feedbackAttachments = $submission.FeedbackAttachments)	
					#set ($size = 0)
					#set ($props = false)
					#foreach ($attachment in $feedbackAttachments) 
						#set ($props = $attachment.Properties) 
						#if ($!props)
							#set ($size = $size + 1)
						#end
					#end
					#if ($size == 0)
						##$tlang.getString("gen.noatt")
					#else
						<h4>$tlang.getString("gen.addinstatts")</h4>
						<ul class="attachList indnt1">
							#foreach ($attachment in $feedbackAttachments) 
								#set ($props = false)
								#set ($props = $attachment.Properties) 
								#if ($!props)
									<li>
										#if ($props.getBooleanProperty($props.NamePropIsCollection))
											<img src = "#imageLink($contentTypeImageService.getContentTypeImage("folder"))" border="0" alt="$tlang.getString("gen.folatt")" />
										#else
											<img src = "#imageLink($contentTypeImageService.getContentTypeImage($props.getProperty($props.NamePropContentType)))" border="0" alt="$tlang.getString("gen.filatt")" />
										#end
										<a href="$attachment.Url" target="_blank">$validator.escapeHtml($props.getPropertyFormatted($props.NamePropDisplayName))</a>						
										#propertyDetails($props)
									</li>
								#end
							#end
						</ul>
					#end
			#end
			##just show a simple done button for non-electronic submission type
			<form name="dummyForm" action="#toolForm("AssignmentAction")" method="post" onsubmit="return true;">
				<input type="submit" accesskey="x" name="eventSubmit_doCancel_show_submission" value="$tlang.getString('gen.don')" />
				<input type="hidden" name="sakai_csrf_token" value="$sakai_csrf_token" />
			</form>
		#else
	<form name="addSubmissionForm" id="addSubmissionForm" action="#toolForm("AssignmentAction")" method="post" onsubmit="return true;" enctype="multipart/form-data">
		<input type="hidden" name="eventSubmit_doRead_add_submission_form" value="x" />
<<<<<<< HEAD
		<input type="hidden" name="option" id="option" value="cancel" />
=======
		<input type="hidden" name="option" value="cancel" />
>>>>>>> fff0430e
		<input type="hidden" name="currentAttachment" value="" />
		<input type="hidden" name="assignmentId" value="$assignment.Reference" />
		#if ($!canSubmit)
			## if a draft submission or the submission has been returned and has not yet submitted
			## 1- text only; 2-attachment only; 3-text and attachment
			#set ( $submissionType = $assignment.getContent().getTypeOfSubmission())
			
#if ($!assignment.isGroup())
<h4>$tlang.getString("group.select.represent")</h4>
		#if ($!groups)
                    #set ($size = 0)
                    #set ($listDisplay="block")
                        #set($aoGroup = $!site.getGroup($!originalGroup))
                         #if ($aoGroup)
                         <input type="hidden" name="originalGroup" id="orig-$aoGroup.Id" value="$aoGroup.Id" />
                         #end
			<table id="groupTable" style="width:80%;display:$listDisplay" class="listHier lines indnt3" border="0" cellpadding="0" cellspacing="0" summary="$tlang.getString('group.list.summary')">
					#foreach ($group in $!groups)
                                                #set ($size = $size + 1)
						<tr>
							<td headers="selected" style="width:2em">
								#if ($!group_size.equals("1"))
									#set($selected=true)
								#else
                                                                	#set($selected=false)
								        #set($aGroup = $!site.getGroup($!selectedGroup))
                                                                	#if ($!group.Id == $!aGroup.Id)
                                                                    		#set($selected = true)
                                                                	#end
								#end
								
								<input type="radio" name="selectedGroups" id="id-$group.Id" title="$group.Id" value="$group.Id" #if($selected) checked="checked"#end />
							</td>
							<td headers="name" class="checkbox" style="white-space:nowrap">
								<label for="id-$group.Id">
									$validator.escapeHtml($group.Title)
								</label>	
							</td>
                                                        <td headers="description" width="100%"> ##mozilla does not resize table children dynamically , so set here
							<span style="font-size: smaller; color: blue;">	
								#set($gusers = $assignmentService.getSortedGroupUsers($group))
								#foreach ($user in $gusers)
									$user.getDisplayName()
									##$!userDirectoryService.getUser($user).getDisplayName()
									#if ($velocityCount < $gusers.size()),#end
								#end
							</span>	

								#set($description = $group.Description)
								<div style="font-size: smaller;">$validator.escapeHtml($!description)</div>
							</td>
						</tr>
					#end
                                        #if ($size == 0)
                                                <tr><td colspan="2"><span class="highlight">$tlang.getString("group.must.member")</span></td></tr>
                                        #end
			</table>
                #else
                    <span class="highlight">$tlang.getString("group.must.member")</span>
		#end
#end



			#if (($submissionType==1) || ($submissionType==3))
				#if ($!deleted.equalsIgnoreCase("true"))
					<h4>$tlang.getString("gen.yousub") </h4>
					##if the assignment has been deleted, disable the action button
					$validator.escapeHtmlFormattedText($!value_submission_text)
				#else
					#*
					#if (!$submitted || ($submitted && !$timeSubmitted))
						## for draft submission
						#if ($!closeTime && $currentTime.after($closeTime))
							##disable input for submitted and not returned submission or when later than assignment close date
							##<h4>$tlang.getString("gen.yousub")</h4>
							$validator.escapeHtmlFormattedText($!value_submission_text)
						#else*#
							#if ($!allowAddAssignment && $!allowSubmitByInstructor && $!student) 
							<h4>$tlang.getString("submitforstudent")</h4>
							<p class="instruction">
								$student.getDisplayName()
								<input type="hidden" name="submit_on_behalf_of" id="submit_on_behalf_of" value="$student.id" />		
							</p>
							#end
							<h4>$tlang.getString("assignmenttext")</h4>
							<p class="instruction">
							#if ($returned)
									$tlang.getString("stuviewsubm.entbelo")
							#else
								#if ($submissionType==1)
									$tlang.getString("gen.theassall6")
								#elseif ($submissionType==3)
									$tlang.getString("gen.theassall4")
								#end
							#end
							</p>
							<table border="0">
								<tr>
									<td>
										<textarea cols="80" rows="30" wrap="virtual" name="$name_submission_text" id="$name_submission_text" #if(!$allowSubmit)disabled="disabled"#end >#if($!value_submission_text)$validator.escapeHtmlFormattedTextarea($!value_submission_text)#end</textarea>						
											#chef_setupformattedtextarea($name_submission_text)
									</td>
								</tr>
							</table>
						## feedback text
						#set($feedbackText = false)
						#set($feedbackText = $submission.FeedbackText)
						#if ($!feedbackText && $feedbackText.length()>0)
							#if ($!prevFeedbackText)
								<h3>$tlang.getString("gen.orisub3")</h3>							
							#else
								<h3>$tlang.getString("gen.orisub2")</h3>
							#end
						<div class="textPanel">
							$cheffeedbackhelper.escapeAssignmentFeedback($feedbackText)
						</div>
						#end
						## for returned submission, show the instructor commented text as well
						#if ($!prevFeedbackText)
							<h4 id="toggleInline" class="toggleAnchor"><img alt="expand" class="expand" src="/library/image/sakai/expand.gif" /><img alt="collapse" class="collapse" src="/library/image/sakai/collapse.gif" />$tlang.getString("gradingsub.prefeetex3")</h4>
							<div class="toggledContent inlinecoms">
								$cheffeedbackhelper.showPrevFeedback($cheffeedbackhelper.escapeAssignmentFeedback($!prevFeedbackText))
							</div>
						#end
						#*#else
							## for resubmitted submission, show the input disabled
							<div>
								$tlang.getString("gen.yousub")
							</div>
							$validator.escapeHtmlFormattedText($!value_submission_text)
						#end							
					#end*#
				#end
			#end
			#if (($submissionType==2) || ($submissionType==3) || ($submissionType==5)) 
				#if ($submissionType==2)
					<p class="instruction">
						#if (($submitted && !$returned) || ($returned && $!timeReturned && $!timeSubmitted && $!timeReturned.before($!timeSubmitted)) || ($!closeTime && $currentTime.after($closeTime)))
							## for submitted not yet returned submission; or returned by resubmitted submission; or after close date
							$tlang.getString("stuviewsubm.youatt")
						#else
							$tlang.getString("stuviewsubm.theassall2")
						#end
					</p>
				#end	
				<div class="highlightPanel" style="background:#ffe">
					<h3 style="margin-top:0;margin-bottom:.5em">
<<<<<<< HEAD
						$tlang.getString("gen.att")
					</h3>	
					#if ($assignment.getContent().getAllowReviewService())
						<p class="instruction"><img alt="$reviewIndicator" title="$reviewIndicator" src="/library/image/silk/rosette.png" /> $reviewIndicator</p>
					#end
=======
						$tlang.getString("stuviewsubm.submissatt2")
					</h3>	
>>>>>>> fff0430e
					#set ($size = 0)
					#set ($props = false)
					#foreach ($attachment in $attachments) 
						#set ($props = $attachment.Properties) 
						#if ($!props)
							#set ($size = $size + 1)
						#end
					#end
					#if ($size == 0)
						<p class="instruction">$tlang.getString("gen.noatt")</p>
					#else
<<<<<<< HEAD
						<table class="attachList listHier indnt1 centerLines" style="margin-bottom:.5em;margin-top:0; width:auto" summary="$tlang.getString("stuviewsubm.listsummary")">
=======
						<table class="attachList listHier indnt1 centerLines" style="margin-bottom:.5em;margin-top:0; width:auto">
>>>>>>> fff0430e
							#foreach ($attachment in $attachments) 
								#set ($props = false)
								#set ($props = $attachment.Properties) 
								#if ($!props)
									<tr>
										<td>
											#if ($props.getBooleanProperty($props.NamePropIsCollection))
												<img src = "#imageLink($contentTypeImageService.getContentTypeImage("folder"))" border="0" alt="$tlang.getString("gen.folatt")" />
											#else
												<img src = "#imageLink($contentTypeImageService.getContentTypeImage($props.getProperty($props.NamePropContentType)))" border="0" alt="$tlang.getString("gen.filatt")" />
											#end
											<a href="$attachment.Url" target="_blank">$validator.escapeHtml($props.getPropertyFormatted($props.NamePropDisplayName))</a>						
										</td>
										<td>
<<<<<<< HEAD
											#propertyDetails($props)
										</td>
										<td class="itemAction">
											<a href="#" onclick="document.addSubmissionForm.onsubmit();document.addSubmissionForm.option.value='removeAttachment'; document.addSubmissionForm.currentAttachment.value='$attachment.id'; document.addSubmissionForm.submit(); return false;">
												$tlang.getString("stuviewsubm.removeatt")<span class="skip"> $validator.escapeHtml($props.getPropertyFormatted($props.NamePropDisplayName))</span>
=======
											#if (!$props.getBooleanProperty($props.NamePropIsCollection))
												($props.getPropertyFormatted($props.NamePropContentLength))
											#end
										</td>
										<td class="itemAction">
											<a href="#" onclick="document.addSubmissionForm.onsubmit();document.addSubmissionForm.option.value='removeAttachment'; document.addSubmissionForm.currentAttachment.value='$attachment.id'; document.addSubmissionForm.submit(); return false;">
												$tlang.getString("stuviewsubm.removeatt")
>>>>>>> fff0430e
											</a>
										</td>
									</tr>
								#end
							#end
						</table>
<<<<<<< HEAD
					#end
					#if (($submissionType==2) || ($submissionType==3))
						<div class="highlightPanel specialLink" style="margin:0;padding-bottom:.5em;background:#fff">
							#if ($!deleted.equalsIgnoreCase("true")) 	 
		    					##if the assignment has been deleted, disable the action button 	 
		     					<input type="submit" name="eventSubmit_doAttachments" value="Attachment" accesskey="a" disabled="disabled" /> 	 
		     				#else
								#if ($!canSubmit)
									#if ($size==0) 
										#set($howManySubAtts=$tlang.getString("stuviewsubm.attfromcomputerlabel"))
										#set($howManySubAttsLinks=$tlang.getString("stuviewsubm.attfromserverlabel"))
									#else
										#set($howManySubAtts=$tlang.getString("stuviewsubm.attfromcomputerlabelmore"))
										#set($howManySubAttsLinks=$tlang.getString("stuviewsubm.attfromserverlabelmore"))
									#end
									<input type="hidden" name="submissionFileCount" id="submissionFileCount" value="1"/>
									<table border="0" cellpadding="0" cellspacing="0" class="listHier  centerLines" style="width:auto;margin:0">
										<tr>
											<td>
												<span><label for="clonableUpload">$howManySubAtts</label></span>
											</td>
											<td>
												<div id="clonableUploadW"> 
													<input type="file" name="upload" class="upload" id="clonableUpload" onchange="javascript:showNotif('submitnotifxxx','post','addSubmissionForm');document.getElementById('addSubmissionForm').action='#toolLinkParam("AssignmentAction" "doAttachUpload" "")';submitform('addSubmissionForm');""/> 
													<span id="submitnotifxxx" class="messageProgress" style="visibility:hidden">$tlang.getString("processmessage.file")</span>
												</div>
											</td>
											<td>
												<span class="navIntraToolLink">
													<input
														class="disableme enabled" 
														type="button" 
														value="$howManySubAttsLinks"
														name="attach" 
														id="attach"
														accesskey="a" #if(!$allowSubmit) disabled="disabled"#end
														onclick="document.addSubmissionForm.onsubmit();document.addSubmissionForm.option.value='attach'; document.addSubmissionForm.submit(); return false;"
													/>
												</span>	
											</td>
										</tr>	
										<tr>
											<td></td>
											<td id="clonedHolder"></td>
											<td></td>
											<td></td>										
											</tr>
									</table>	
									
								#end
							#end
						</div>
					#end
					## for single file upload case
					#if ($submissionType==5 && $attachments && $attachments.size() == 0)
						<div class="highlightPanel">
							<p class="shorttext">
								<label for="upload">$tlang.getString("att.upl")</label>
								<input type="file" name="upload" class="upload" id="clonableUpload" onchange="javascript:showNotif('submitnotifxxx','post','addSubmissionForm');document.getElementById('addSubmissionForm').action='#toolLinkParam("AssignmentAction" "doAttachUploadSingle" "")';submitform('addSubmissionForm');"/> 
								<span id="submitnotifxxx" class="messageProgress" style="visibility:hidden">$tlang.getString("processmessage.file")</span>
								<input type="hidden" name="submissionFileCount" id="submissionFileCount" value="1"/>
							</p>	
				 		</div>
					#end
=======
					#end	 
					<div class="highlightPanel specialLink" style="margin:0;padding-bottom:.5em;background:#fff">
						#if ($!deleted.equalsIgnoreCase("true")) 	 
	    					##if the assignment has been deleted, disable the action button 	 
	     					<input type="submit" name="eventSubmit_doAttachments" value="Attachment" accesskey="a" disabled="disabled" /> 	 
	     				#else
							#if ($!canSubmit)
								#if ($size==0) 
									#set($howManySubAtts=$tlang.getString("stuviewsubm.attfromcomputerlabel"))
									#set($howManySubAttsLinks=$tlang.getString("stuviewsubm.attfromserverlabel"))
								#else
									#set($howManySubAtts=$tlang.getString("stuviewsubm.attfromcomputerlabelmore"))
									#set($howManySubAttsLinks=$tlang.getString("stuviewsubm.attfromserverlabelmore"))
								#end
								<input type="hidden" name="submissionFileCount" id="submissionFileCount" value="1"/>
								<table border="0" cellpadding="0" cellspacing="0" class="listHier  centerLines" style="width:auto;margin:0">
									<tr>
										<td>
											<span>$howManySubAtts</span>
										</td>
										<td>

											<div id="clonableUpload"> 
												<input type="file" name="upload0" class="upload" id="clonableUpload"/><a class="removeAttachmentControl" onclick="event.preventDefault();$(this).parent('div').remove();resizeFrame('shrink');notifyDeleteControl()" href="#"  style="display:none"><img alt="expand" class="expand" src="/library/image/silk/delete.png" alt="(-)" title="Delete this file" /> </a>
											</div>
										</td>
										<td><a href="#" id="addMoreAttachmentControls">
												<img src="/library/image/silk/add.png" alt="+" title="Add another file" /> 
											</a>
											<span class="inactive" id="addMoreAttachmentControlsInactive" style="display:none">
												<img src="/library/image/silk/add.png" alt="+" title="Add another file"  style="opacity:0.4;filter:alpha(opacity=40) !important;"/> 
											</span>
										</td>
										<td>
											<span class="navIntraToolLink">
												<input
													class="disableme enabled" 
													type="button" 
													value="$howManySubAttsLinks"
													name="attach" 
													id="attach"
													accesskey="a" #if(!$allowSubmit) disabled="disabled"#end
													onclick="document.addSubmissionForm.onsubmit();document.addSubmissionForm.option.value='attach'; document.addSubmissionForm.submit(); return false;"
												/>
											</span>	
										</td>
									</tr>	
									<tr>
										<td></td>
										<td id="clonedHolder"></td>
										<td></td>
										<td></td>										
										</tr>
								</table>	
								
							#end
						#end
					</div>
				#end
				</div>
				## for single file upload case
				#if ($submissionType==5)
					<div class="highlightPanel">
						<p class="shorttext">
							<label for="upload">$tlang.getString("att.upl")</label>
							<input type="file" name="upload" id="upload" class="upload" />
							<span id="submitnotifxxx" class="messageProgress" style="visibility:hidden">$tlang.getString("processmessage.file")</span>
						</p>	
			 	</div>
>>>>>>> fff0430e
				#end
				</div>
				
				#if ($returned && $!timeReturned && ($!timeSubmitted && $!timeReturned && $!timeReturned.after($!timeSubmitted) || !$!timeSubmitted))
					#if (($!submission.FeedbackComment) && ($submission.FeedbackComment.trim().length()>0))
						#if ($submissionType==2)
							<h3>$tlang.getString("gen.addinst2")</h3>
						#else
							<h3>$tlang.getString("gen.addinst")</h3>
						#end	
							<div class="textPanel">$validator.escapeHtmlFormattedText($submission.FeedbackComment)</div>
						#else
					#end
					## for returned (not resubmitted ) submission, show the instructor feedback
					#if ($!prevFeedbackComment && $!prevFeedbackComment.trim().length() > 0)
							<h4  id="toggleGen" class="toggleAnchor"><img alt="expand" class="expand" src="/library/image/sakai/expand.gif" /><img alt="collapse" class="collapse" src="/library/image/sakai/collapse.gif" />
								$tlang.getString("gradingsub.prefee2")
								</h4>
					<div class="toggledContent gencoms">					
						$cheffeedbackhelper.showPrevFeedback($cheffeedbackhelper.escapeAssignmentFeedback($!prevFeedbackComment))</div>
					#end					
					#set ($size = 0)
					#set ($props = false)
					#set ($feedbackAttachments = $submission.FeedbackAttachments)	
					#set ($size = 0)
					#set ($props = false)
					#foreach ($attachment in $feedbackAttachments) 
						#set ($props = $attachment.Properties) 
						#if ($!props)
							#set ($size = $size + 1)
						#end
					#end
					#if ($size == 0)
						##$tlang.getString("gen.noatt")
					#else
						<h4>$tlang.getString("gen.addinstatts")</h4>
						<ul class="attachList indnt1">
							#foreach ($attachment in $feedbackAttachments) 
								#set ($props = false)
								#set ($props = $attachment.Properties) 
								#if ($!props)
									<li>
										#if ($props.getBooleanProperty($props.NamePropIsCollection))
											<img src = "#imageLink($contentTypeImageService.getContentTypeImage("folder"))" border="0" alt="$tlang.getString("gen.folatt")" />
										#else
											<img src = "#imageLink($contentTypeImageService.getContentTypeImage($props.getProperty($props.NamePropContentType)))" border="0" alt="$tlang.getString("gen.filatt")" />
										#end
										<a href="$attachment.Url" target="_blank">$validator.escapeHtml($props.getPropertyFormatted($props.NamePropDisplayName))</a>						
										#propertyDetails($props)
									</li>
								#end
							#end
						</ul>
					#end
					## show previous grading/feedback attachments if any
					#if ($!prevFeedbackAttachments && $prevFeedbackAttachments.size()>0)
						## show previous grading/feedback attachments if any
						<h4 id="toggleAttach" class="toggleAnchor"><img alt="expand" class="expand" src="/library/image/sakai/expand.gif" /><img alt="collapse" class="collapse" src="/library/image/sakai/collapse.gif" />
							$tlang.getString("gradingsub.prefeedbackAttachments")
						</h4>
						<div class="attachcoms  toggledContent">
						#set ($size = 0)
						#set ($props = false)
						#foreach ($attachment in $!prevFeedbackAttachments) 
							#set ($props = $attachment.Properties) 
							#if ($!props)
								#set ($size = $size + 1)
							#end
						#end
						#if ($size == 0)
							<p class="instruction">$tlang.getString("gen.noatt")</p>
						#else
							<ul class="attachList indnt1">
								#foreach ($attachment in $!prevFeedbackAttachments) 
									#set ($props = false)
									#set ($props = $attachment.Properties) 
									#if ($!props)
										<li>
											#if ($props.getBooleanProperty($props.NamePropIsCollection))
												<img src = "#imageLink($contentTypeImageService.getContentTypeImage("folder"))" border="0" alt="$tlang.getString("gen.folatt")" />
											#else
												<img src = "#imageLink($contentTypeImageService.getContentTypeImage($props.getProperty($props.NamePropContentType)))" border="0" alt="$tlang.getString("gen.filatt")" />
											#end
											<a href="$attachment.Url" target="_blank">$validator.escapeHtml($props.getPropertyFormatted($props.NamePropDisplayName))</a>						
											#propertyDetails($props)
										</li>
									#end
								#end
							</ul>
						#end	
					#end
					</div>	
				#end
				#if ($withGrade)
					#set ($previousGrades =  $!submission.Properties.getProperty($!submission.Properties.getNamePropSubmissionScaledPreviousGrades()))
					#if ($!previousGrades.length() == 0 )
						#set ($previousGrades =  $!submission.Properties.getProperty($!submission.Properties.getNamePropSubmissionPreviousGrades()))
					#end
					#if ($!previousGrades.length() > 0 )
						<h4 id="toggleGrade" class="toggleAnchor"><img alt="expand" class="expand" src="/library/image/sakai/expand.gif" /><img alt="collapse" class="collapse" src="/library/image/sakai/collapse.gif" />
							$tlang.getString("gradingsub.pregra")
						</h4>
						<div class="gradecoms  toggledContent">		
							$!previousGrades
						</div>
					#end
				#end
				#if ($!assignment.getContent().HonorPledge!=1)
					<p class="checkbox highlightPanel">
						<label for="$name_submission_honor_pledge_yes">
							$honor_pledge_text
						</label>
						#if (!$!canSubmit)
							## for submitted submission not yet returned; or returned but resubmitted submission; or after the close time
							#if ($value_submission_honor_pledge_yes.equals("false"))
								<input id="$name_submission_honor_pledge_yes" type="checkbox" name="$name_submission_honor_pledge_yes" value="true" disabled="disabled" />
							#else
								<input id="$name_submission_honor_pledge_yes" name="$name_submission_honor_pledge_yes" type="checkbox" value="true" disabled="disabled" checked="checked" />
							#end
						#else
							#if ($value_submission_honor_pledge_yes.equals("false"))
								<input id="$name_submission_honor_pledge_yes" type="checkbox" name="$name_submission_honor_pledge_yes" value="true" />
							#else
								<input id="$name_submission_honor_pledge_yes" name="$name_submission_honor_pledge_yes" type="checkbox" value="true" checked="checked" />
							#end					
						#end
						<br />
						$tlang.getString("gen.youmus")
					</p>
				#end
				<div
					#if ($!deleted.equalsIgnoreCase("true") || !$!canSubmit)
					 class="act">
						<input 
							type="button" 
							name="cancel"
							accesskey="x"
							id="cancel" 
							value="$tlang.getString("gen.don")"
							onclick="document.addSubmissionForm.onsubmit();document.addSubmissionForm.option.value='cancel'; document.addSubmissionForm.submit(); return false;"
						/>
					#else
					 class="act messageInformation">
							<input
								type="button"
								class="active"
								#if ($submitted && $!timeSubmitted)
									#set($name=$tlang.getString("resubmit"))
								#else
									#set($name=$tlang.getString("gen.subm3"))
								#end
								name="post"
								accesskey="s"
								id="post" 
								value="$!name"
								onclick="document.addSubmissionForm.onsubmit();showNotif('submitnotif','post','addSubmissionForm'); document.addSubmissionForm.option.value='post'; document.addSubmissionForm.submit(); return false;"
							/>
					## for single file upload case, no need for preview or save draft
					#if ($submissionType!=5)
							<input
								class="disableme" 
								type="button" 
								name="preview" 
								accesskey="v"
								id="preview" 
								value="$tlang.getString("gen.pre")"
								onclick="document.addSubmissionForm.onsubmit();showNotif('submitnotif','preview','addSubmissionForm');document.addSubmissionForm.option.value='preview'; document.addSubmissionForm.submit(); return false;"
							/>
							<input
								class="disableme" 
								type="button" 
								name="save" 
								accesskey="d"
								id="save" 
								value="$tlang.getString("gen.savdra")"
								onclick="document.addSubmissionForm.onsubmit();showNotif('submitnotif','save','addSubmissionForm');document.addSubmissionForm.option.value='save'; document.addSubmissionForm.submit(); return false;"
							/>
							#end
							#if ($!linkInvoked)

								<input class="disableme" type="submit" accesskey="x" onClick="window.close();" name="eventSubmit_doConfirm_assignment_submission" value="$tlang.getString("gen.closeexit")" />
		
							#else						
							
							<input 
								class="disableme"
								type="button" 
								name="cancel"
								accesskey="x"
								id="cancel" 
								value="$tlang.getString("gen.can")"
								onclick="document.addSubmissionForm.onsubmit();document.addSubmissionForm.option.value='cancel'; document.addSubmissionForm.submit(); return false;"
							/>
<<<<<<< HEAD
							#end
=======
>>>>>>> fff0430e
							<span class="messageInformation">$tlang.getString("stuviewsubm.submitreminder")</span>
					#end
				<span id="submitnotif" style="visibility:hidden">$tlang.getString("gen.proces")</span>
			</div>
		#else
				#if ($submission.getGradeReleased() && $!submission.FeedbackText && ($submission.FeedbackText.length()>0))
					#set ($text = $submission.FeedbackText)
					#if ($!text)
						<p class="instruction">
							$tlang.getString("gen.orisub2")
						</p>
						<div class="textPanel">$cheffeedbackhelper.escapeAssignmentFeedback($text)</div>
					#end
				#elseif ($!submission.submittedText && ($submission.SubmittedText.length()>0))
					#set ($text = $submission.SubmittedText)
					#if ($!text)
						<div class="textPanel">$cheffeedbackhelper.escapeAssignmentFeedback($text)</div>
					#end
				#end
				## for returned submission, show the instructor comment as well
				#if ($!prevFeedbackText)
					<h5>$tlang.getString("gradingsub.prefeetex")</h5>
					<div class="textPanel">
						$cheffeedbackhelper.showPrevFeedback($cheffeedbackhelper.escapeAssignmentFeedback($!prevFeedbackText))
					</div>
				#end
				## submitted attachment
				#set ($submittedAttachments = $submission.SubmittedAttachments)
				#set ($size = 0)
				#set ($props = false)
				#foreach ($attachment in $submittedAttachments) 
					#set ($props = $attachment.Properties) 
					#if ($!props)
						#set ($size = $size + 1)
				 #end
				#end
				#if ($size == 0)
					$tlang.getString("gen.noatt")
				#else
					<h5>$tlang.getString("gen.stuatt")</h5>
					<ul class="attachList indnt1">
						#foreach ($attachment in $submittedAttachments) 
							#set ($props = false)
							#set ($props = $attachment.Properties) 
							#if ($!props)
								<li>
									#if ($props.getBooleanProperty($props.NamePropIsCollection))
										<img src = "#imageLink($contentTypeImageService.getContentTypeImage("folder"))" border="0" alt="$tlang.getString("gen.folatt")" />
									#else
										<img src = "#imageLink($contentTypeImageService.getContentTypeImage($props.getProperty($props.NamePropContentType)))" border="0" alt="$tlang.getString("gen.filatt")" />
									#end
									<a href="$attachment.Url" target="_blank">$validator.escapeHtml($props.getPropertyFormatted($props.NamePropDisplayName))</a>						
									#propertyDetails($props)
								</li>
							#end
						#end
					</ul>
				#end	
				#if ($withGrade && $submission.getGraded() && $submission.getGradeReleased())
					#if ($submission.getGradeReleased() &&($!submission.FeedbackComment) && ($submission.FeedbackComment.trim().length()>0))
						<h5>$tlang.getString("gen.addinst")</h5>
						<div>$validator.escapeHtmlFormattedText($submission.FeedbackComment)</div>
					#else
					#end
					## for returned submission, show the instructor feedback
					#if ($!prevFeedbackComment && $!prevFeedbackComment.trim().length() > 0)
						<h5>$tlang.getString("gradingsub.prefee")</h5>
						<div class="textPanel">$cheffeedbackhelper.showPrevFeedback($cheffeedbackhelper.escapeAssignmentFeedback($!prevFeedbackComment))</div>
					#end	
					#set ($size = 0)
					#set ($props = false)
					#set ($feedbackAttachments = $submission.FeedbackAttachments)
					#set ($size = 0)
					#set ($props = false)
					#foreach ($attachment in $feedbackAttachments) 
						#set ($props = $attachment.Properties) 
						#if ($!props)
							#set ($size = $size + 1)
						#end
					#end
					#if ($size == 0)
						##$tlang.getString("gen.noatt")
					#else
						<h5>$tlang.getString("gen.addinst")</h5>
						<ul class="attachList indnt1">
									#foreach ($attachment in $feedbackAttachments) 
										#set ($props = false)
										#set ($props = $attachment.Properties) 
										#if ($!props)
											<li>
												#if ($props.getBooleanProperty($props.NamePropIsCollection))
													<img src = "#imageLink($contentTypeImageService.getContentTypeImage("folder"))" border="0" alt="$tlang.getString("gen.folatt")" />
												#else
													<img src = "#imageLink($contentTypeImageService.getContentTypeImage($props.getProperty($props.NamePropContentType)))" border="0" alt="$tlang.getString("gen.filatt")" />
												#end
												<a href="$attachment.Url" target="_blank">$validator.escapeHtml($props.getPropertyFormatted($props.NamePropDisplayName))</a>						
												#propertyDetails($props)
											</li>
										#end
									#end
							</ul>
							#end
					#end
					#if ($withGrade)
						#set ($previousGrades =  $!submission.Properties.getProperty($!submission.Properties.getNamePropSubmissionScaledPreviousGrades()))
						#if ($!previousGrades.length() == 0 )
							#set ($previousGrades =  $!submission.Properties.getProperty($!submission.Properties.getNamePropSubmissionPreviousGrades()))
						#end
						#if ($!previousGrades.length() > 0 )
							<h4 id="toggleGrade" class="toggleAnchor"><img alt="expand" class="expand" src="/library/image/sakai/expand.gif" /><img alt="collapse" class="collapse" src="/library/image/sakai/collapse.gif" />
								$tlang.getString("gradingsub.pregra")
							</h4>
							<div class="gradecoms  toggledContent">		
								$!previousGrades.length()$!previousGrades
							</div>
						#end
					#end
					
		#if ($!linkInvoked)

			<input type="submit" accesskey="x" onClick="window.close();" name="eventSubmit_doConfirm_assignment_submission" value="$tlang.getString("gen.closeexit")" class="disableme"/>
	
		#else						
					
					
			<p class="act">
				<input 
					type="button" 
					name="cancel"
					accesskey="x"
					id="cancel" 
					value="$tlang.getString("gen.don")"
					onclick="document.addSubmissionForm.onsubmit();document.addSubmissionForm.option.value='cancel'; document.addSubmissionForm.submit(); return false;"
				/>
			</p>
		#end
		#end
		<input type="hidden" name="sakai_csrf_token" value="$sakai_csrf_token" />
	</form>
	#end
</div>
<!-- end: chef_assignments_student_view_submission.vm  --><|MERGE_RESOLUTION|>--- conflicted
+++ resolved
@@ -30,7 +30,6 @@
         $('#addMoreAttachmentControlsInactive').hide();
     }
 };
-<<<<<<< HEAD
 
 function submitform(id)
 {
@@ -44,8 +43,6 @@
 		theForm.submit();
 	}
 }
-=======
->>>>>>> fff0430e
 		
 </script>
 
@@ -511,11 +508,7 @@
 		#else
 	<form name="addSubmissionForm" id="addSubmissionForm" action="#toolForm("AssignmentAction")" method="post" onsubmit="return true;" enctype="multipart/form-data">
 		<input type="hidden" name="eventSubmit_doRead_add_submission_form" value="x" />
-<<<<<<< HEAD
 		<input type="hidden" name="option" id="option" value="cancel" />
-=======
-		<input type="hidden" name="option" value="cancel" />
->>>>>>> fff0430e
 		<input type="hidden" name="currentAttachment" value="" />
 		<input type="hidden" name="assignmentId" value="$assignment.Reference" />
 		#if ($!canSubmit)
@@ -579,6 +572,14 @@
 #end
 
 
+			## We are allowing the instructor to submit as long as assignment is not non-electronic and not deleted
+			#if (!$submissionType != 4 && !$!deleted.equalsIgnoreCase("true") && $!allowAddAssignment && $!allowSubmitByInstructor && $!student) 
+				<h4>$tlang.getString("submitforstudent")</h4>
+				<p class="instruction">
+					$student.getDisplayName()
+					<input type="hidden" name="submit_on_behalf_of" id="submit_on_behalf_of" value="$student.id" />		
+				</p>
+			#end
 
 			#if (($submissionType==1) || ($submissionType==3))
 				#if ($!deleted.equalsIgnoreCase("true"))
@@ -586,21 +587,6 @@
 					##if the assignment has been deleted, disable the action button
 					$validator.escapeHtmlFormattedText($!value_submission_text)
 				#else
-					#*
-					#if (!$submitted || ($submitted && !$timeSubmitted))
-						## for draft submission
-						#if ($!closeTime && $currentTime.after($closeTime))
-							##disable input for submitted and not returned submission or when later than assignment close date
-							##<h4>$tlang.getString("gen.yousub")</h4>
-							$validator.escapeHtmlFormattedText($!value_submission_text)
-						#else*#
-							#if ($!allowAddAssignment && $!allowSubmitByInstructor && $!student) 
-							<h4>$tlang.getString("submitforstudent")</h4>
-							<p class="instruction">
-								$student.getDisplayName()
-								<input type="hidden" name="submit_on_behalf_of" id="submit_on_behalf_of" value="$student.id" />		
-							</p>
-							#end
 							<h4>$tlang.getString("assignmenttext")</h4>
 							<p class="instruction">
 							#if ($returned)
@@ -664,16 +650,11 @@
 				#end	
 				<div class="highlightPanel" style="background:#ffe">
 					<h3 style="margin-top:0;margin-bottom:.5em">
-<<<<<<< HEAD
 						$tlang.getString("gen.att")
 					</h3>	
 					#if ($assignment.getContent().getAllowReviewService())
 						<p class="instruction"><img alt="$reviewIndicator" title="$reviewIndicator" src="/library/image/silk/rosette.png" /> $reviewIndicator</p>
 					#end
-=======
-						$tlang.getString("stuviewsubm.submissatt2")
-					</h3>	
->>>>>>> fff0430e
 					#set ($size = 0)
 					#set ($props = false)
 					#foreach ($attachment in $attachments) 
@@ -685,11 +666,7 @@
 					#if ($size == 0)
 						<p class="instruction">$tlang.getString("gen.noatt")</p>
 					#else
-<<<<<<< HEAD
 						<table class="attachList listHier indnt1 centerLines" style="margin-bottom:.5em;margin-top:0; width:auto" summary="$tlang.getString("stuviewsubm.listsummary")">
-=======
-						<table class="attachList listHier indnt1 centerLines" style="margin-bottom:.5em;margin-top:0; width:auto">
->>>>>>> fff0430e
 							#foreach ($attachment in $attachments) 
 								#set ($props = false)
 								#set ($props = $attachment.Properties) 
@@ -704,28 +681,17 @@
 											<a href="$attachment.Url" target="_blank">$validator.escapeHtml($props.getPropertyFormatted($props.NamePropDisplayName))</a>						
 										</td>
 										<td>
-<<<<<<< HEAD
 											#propertyDetails($props)
 										</td>
 										<td class="itemAction">
 											<a href="#" onclick="document.addSubmissionForm.onsubmit();document.addSubmissionForm.option.value='removeAttachment'; document.addSubmissionForm.currentAttachment.value='$attachment.id'; document.addSubmissionForm.submit(); return false;">
 												$tlang.getString("stuviewsubm.removeatt")<span class="skip"> $validator.escapeHtml($props.getPropertyFormatted($props.NamePropDisplayName))</span>
-=======
-											#if (!$props.getBooleanProperty($props.NamePropIsCollection))
-												($props.getPropertyFormatted($props.NamePropContentLength))
-											#end
-										</td>
-										<td class="itemAction">
-											<a href="#" onclick="document.addSubmissionForm.onsubmit();document.addSubmissionForm.option.value='removeAttachment'; document.addSubmissionForm.currentAttachment.value='$attachment.id'; document.addSubmissionForm.submit(); return false;">
-												$tlang.getString("stuviewsubm.removeatt")
->>>>>>> fff0430e
 											</a>
 										</td>
 									</tr>
 								#end
 							#end
 						</table>
-<<<<<<< HEAD
 					#end
 					#if (($submissionType==2) || ($submissionType==3))
 						<div class="highlightPanel specialLink" style="margin:0;padding-bottom:.5em;background:#fff">
@@ -790,77 +756,6 @@
 							</p>	
 				 		</div>
 					#end
-=======
-					#end	 
-					<div class="highlightPanel specialLink" style="margin:0;padding-bottom:.5em;background:#fff">
-						#if ($!deleted.equalsIgnoreCase("true")) 	 
-	    					##if the assignment has been deleted, disable the action button 	 
-	     					<input type="submit" name="eventSubmit_doAttachments" value="Attachment" accesskey="a" disabled="disabled" /> 	 
-	     				#else
-							#if ($!canSubmit)
-								#if ($size==0) 
-									#set($howManySubAtts=$tlang.getString("stuviewsubm.attfromcomputerlabel"))
-									#set($howManySubAttsLinks=$tlang.getString("stuviewsubm.attfromserverlabel"))
-								#else
-									#set($howManySubAtts=$tlang.getString("stuviewsubm.attfromcomputerlabelmore"))
-									#set($howManySubAttsLinks=$tlang.getString("stuviewsubm.attfromserverlabelmore"))
-								#end
-								<input type="hidden" name="submissionFileCount" id="submissionFileCount" value="1"/>
-								<table border="0" cellpadding="0" cellspacing="0" class="listHier  centerLines" style="width:auto;margin:0">
-									<tr>
-										<td>
-											<span>$howManySubAtts</span>
-										</td>
-										<td>
-
-											<div id="clonableUpload"> 
-												<input type="file" name="upload0" class="upload" id="clonableUpload"/><a class="removeAttachmentControl" onclick="event.preventDefault();$(this).parent('div').remove();resizeFrame('shrink');notifyDeleteControl()" href="#"  style="display:none"><img alt="expand" class="expand" src="/library/image/silk/delete.png" alt="(-)" title="Delete this file" /> </a>
-											</div>
-										</td>
-										<td><a href="#" id="addMoreAttachmentControls">
-												<img src="/library/image/silk/add.png" alt="+" title="Add another file" /> 
-											</a>
-											<span class="inactive" id="addMoreAttachmentControlsInactive" style="display:none">
-												<img src="/library/image/silk/add.png" alt="+" title="Add another file"  style="opacity:0.4;filter:alpha(opacity=40) !important;"/> 
-											</span>
-										</td>
-										<td>
-											<span class="navIntraToolLink">
-												<input
-													class="disableme enabled" 
-													type="button" 
-													value="$howManySubAttsLinks"
-													name="attach" 
-													id="attach"
-													accesskey="a" #if(!$allowSubmit) disabled="disabled"#end
-													onclick="document.addSubmissionForm.onsubmit();document.addSubmissionForm.option.value='attach'; document.addSubmissionForm.submit(); return false;"
-												/>
-											</span>	
-										</td>
-									</tr>	
-									<tr>
-										<td></td>
-										<td id="clonedHolder"></td>
-										<td></td>
-										<td></td>										
-										</tr>
-								</table>	
-								
-							#end
-						#end
-					</div>
-				#end
-				</div>
-				## for single file upload case
-				#if ($submissionType==5)
-					<div class="highlightPanel">
-						<p class="shorttext">
-							<label for="upload">$tlang.getString("att.upl")</label>
-							<input type="file" name="upload" id="upload" class="upload" />
-							<span id="submitnotifxxx" class="messageProgress" style="visibility:hidden">$tlang.getString("processmessage.file")</span>
-						</p>	
-			 	</div>
->>>>>>> fff0430e
 				#end
 				</div>
 				
@@ -1054,10 +949,7 @@
 								value="$tlang.getString("gen.can")"
 								onclick="document.addSubmissionForm.onsubmit();document.addSubmissionForm.option.value='cancel'; document.addSubmissionForm.submit(); return false;"
 							/>
-<<<<<<< HEAD
-							#end
-=======
->>>>>>> fff0430e
+							#end
 							<span class="messageInformation">$tlang.getString("stuviewsubm.submitreminder")</span>
 					#end
 				<span id="submitnotif" style="visibility:hidden">$tlang.getString("gen.proces")</span>
