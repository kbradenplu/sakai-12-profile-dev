<!-- start: chef_assignments_student_view_submission.vm  -->
<script type="text/javascript">
$(document).ready(function(){
    ASN.setupToggleAreas('toggleAnchor', 'toggledContent', false, 'fast');
    $('#submissionFileCount').val(1);
    $('#addMoreAttachmentControls').click(function(e){
        e.preventDefault();
        if ($('#submissionFileCount').val() < 5) {
            var $input = $('#clonableUpload').clone().removeAttr('id').addClass('cloned').appendTo('#clonedHolder').children('input');
            $input.val('');
            var $count = $('#submissionFileCount').val();
            var $nameCount = "upload"+$count;
            $input.attr("name", $nameCount);
            $('#submissionFileCount').val(parseInt($('#submissionFileCount').val(), 10) + 1);
            if ($('#submissionFileCount').val() == 5) {
                $('#addMoreAttachmentControls').hide();
                $('#addMoreAttachmentControlsInactive').show();
            }
        }
        $('.cloned a').show();
        ASN.resizeFrame('grow');
    });
    
});
</script>
## Include other javascript specific to this page
#javascript("/sakai-assignment-tool/js/studentViewSubmission.js")
<div class="portletBody">
## submission times
	#set($dateReturned=false)
	#set($dateReturned=$submission.DateReturned)
	#set($dateSubmitted=false)
	#set($dateSubmitted=$submission.DateSubmitted)
	#set($submitted=false)
	#set($submitted=$submission.Submitted)
	#set($returned=false)
	#set($returned=$submission.Returned)
	#set($closeDate = false)
	#set($closeDate = $assignment.CloseDate)
	#set($allowResubmitNumber="0")
	#set($allowResubmitNumber = $submission.Properties.get("allow_resubmit_number"))
	#if(!$!allowResubmitNumber.equals("0"))
		#set($allowResubmitCloseTimeString=$submission.Properties.get("allow_resubmit_closeDate"))
		#if($!allowResubmitCloseTimeString)
			#set($allowResubmitCloseTime=$!TimeService.newTime($!LongObject.parseLong($!allowResubmitCloseTimeString)))
		#end
	#end
	#if ($!submission && $!allowResubmitNumber.equals("0"))
		##override the close time setting for assignment by submission's individual setting
		#set($closeDate = $submission.CloseDate)
	#end
	#set ($submissionType = $assignment.TypeOfSubmission.ordinal())
	#if ($allowSubmit && $submission && $closeDate && $currentTime.isAfter($closeDate) )
		<div class="alertMessage">$tlang.getString("stuviewsubm.theclodat")</div><div class="clear"></div>
	#end

	#if ($!canSubmit)
		#if ($alertMessage)<div class="alertMessage">$tlang.getString("gen.alert") $alertMessage</div><div class="clear"></div>#end
		#if ($!submission && $dateSubmitted)
			## if there is a submitted submission
			## get the properies
			#if ($!allowAddAssignment)
				<h3>$tlang.getString("viewexampleassign") </h3>
			#else
			<h3>
				#if(!$submitted)
					## draft submission
##					$tlang.getString("viewassign")
					## no need to show status if this is for an non-electronic submission type of assignment
				 #if (!$!nonElectronicType)
##						<span class="highlight">
##						 	- $tlang.getString("gen.inpro")
##						</span>
					#end
				#end
				#if ($dateReturned && $dateSubmitted && $dateReturned.isAfter($dateSubmitted))
				$validator.escapeHtml($assignment.getTitle())
					<span class="highlight">
						 - $tlang.getString("resubmit")
					</span>
				#end	
				</h3>
			#end
			#if ($returned)
					#if ($dateSubmitted && $dateReturned && $dateReturned.isAfter($dateSubmitted))
					<p class="instruction">
						$tlang.getString("stuviewsubm.asshasbee4") $!service.getUsersLocalDateTimeString($submission.DateReturned) $tlang.getString("stuviewsubm.plesub")
					</p>	
					#else
					<p class="instruction">
						$tlang.getString("stuviewsubm.asshasbee3") $!service.getUsersLocalDateTimeString($submission.DateSubmitted)
						#if ($dateSubmitted && $dateSubmitted.isAfter($assignment.DueDate))
							<span class="highlight"> $tlang.getString("gen.late")</span>
						#end
					</p>	
					#end
			#elseif ($submission.Graded && ($submission.GradeReleased || $returned))
					$tlang.getString("stuviewsubm.asshasbee2")
                        #elseif (!$submission.Submitted)
                                        $submission.getStatus()
			#else
					<p class="instruction">$tlang.getString("gen.hasbee") $!service.getUsersLocalDateTimeString($submission.DateSubmitted)</p>
					#if ($!dateSubmitted && $!dateSubmitted.isAfter($assignment.DueDate))
						<span class="highlight"> $tlang.getString("gen.late")</span>
					#end
			#end
		#else
			#if ($!allowAddAssignment)
				<h3>$tlang.getString("subexampleassign")</h3>
			#else 
				<h3>$tlang.getString("gen.assig")
					## no need to show status if this is for an non-electronic submission type of assignment
					#if (!$!nonElectronicType)
							<span class="highlight">
						 	- $tlang.getString("gen.inpro")
							</span>
						#end
				</h3>
			#end
			## TEXT_ONLY_ASSIGNMENT_SUBMISSION = 1;
			## ATTACHMENT_ONLY_ASSIGNMENT_SUBMISSION = 2;
			## TEXT_AND_ATTACHMENT_ASSIGNMENT_SUBMISSION = 3;
			## NON_ELECTRONIC_ASSIGNMENT_SUBMISSION = 4;
			## SINGLE_ATTACHMENT_SUBMISSION = 5
			<p class="instruction">
				#if (($submissionType==1) || ($submissionType==3))
					 $tlang.getString("stuviewsubm.asshasnot")
				#elseif ($submissionType==2)
				 	$tlang.getString("stuviewsubm.assattonly")
				#end
				#if($assignment.AllowPeerAssessment)
					<div class="highlight">
						#if($assignment.PeerAssessmentAnonEval)
				 			$tlang.getString("stuviewsubm.peerreviewanon")
						#else
				 			$tlang.getString("stuviewsubm.peerreview")
						#end
					</div>
				#end
			</p>	
		#end
	#end
##		<h4>$tlang.getString("gen.assdet")</h4>
		<div class="itemSummary">
			<div class="row">
				<div class="col-lg-4 col-sm-6 col-xs-12">
					<div class="itemSummaryHeader">$tlang.getString("gen.title")</div>
				</div>
				<div class="col-lg-4 col-sm-6 col-xs-12">
					<div class="itemSummaryValue">
						#assignmentTitleIcon($assignment)
						$validator.escapeHtml($assignment.Title)
						#set ($deleted = false)
						#set ($deleted = $assignment.Deleted)
						#if ($deleted)
							<span class="highlight">(Assignment has been deleted)</span>
						#end
					</div>
				</div>
			</div>
			<div class="row">
				<div class="col-lg-4 col-sm-6 col-xs-12">
					<div class="itemSummaryHeader">$tlang.getString("gen.due")</div>
				</div>
				#set($allowUpdateAssignment=$!service.allowUpdateAssignment($assignmentReference))
				<div class="col-lg-4 col-sm-6 col-xs-12">
					<div class="itemSummaryValue">
						#if (!$assignment.HideDueDate || $!allowUpdateAssignment)
							$!service.getUsersLocalDateTimeString($!assignment.DueDate)
						#end
					</div>
				</div>
			</div>
			##resubmit number
			#if ($submissionType != 4)
				<div class="row">
					<div class="col-lg-4 col-sm-6 col-xs-12">
						<div class="itemSummaryHeader">$tlang.getString("allow.resubmit.number")</div>
					</div>
					<div class="col-lg-4 col-sm-6 col-xs-12">
						<div class="itemSummaryValue">
							#if ($!resubmitNumber) $resubmitNumber #else 0 #end 
						</div>
					</div>
				</div>
				## resubmit close time
				#if($!resubmitNumber && !$!resubmitNumber.equals("0") )
					<div class="row">
						<div class="col-lg-4 col-sm-6 col-xs-12">
							<div class="itemSummaryHeader">$tlang.getString("allow.resubmit.closeTime")</div>
						</div>
						<div class="col-lg-4 col-sm-6 col-xs-12">
							<div class="itemSummaryValue">
								$resubmitCloseTime
							</div>
						</div>
					</div>
				#end
			#end
			## no need to show status if this is for an non-electronic submission type of assignment
			#if (!$!nonElectronicType)
				<div class="row">
					<div class="col-lg-4 col-sm-6 col-xs-12">
						<div class="itemSummaryHeader">$tlang.getString("gen.status")</div>
					</div>
					<div class="col-lg-4 col-sm-6 col-xs-12">
						<div class="itemSummaryValue">
							#if ($!submission)
								#if ($submitted && $dateSubmitted)
									#if ($returned)
										#if ($dateReturned && $dateSubmitted && $dateReturned.isAfter($dateSubmitted))
											$tlang.getString("gen.retu") $!service.getUsersLocalDateTimeString($submission.dateReturned)
										#else
											$tlang.getString("gen.resub") $!service.getUsersLocalDateTimeString($submission.DateSubmitted)
											#if ($dateSubmitted && $!dateSubmitted.isAfter($assignment.DueDate))
												<span class="highlight"> $tlang.getString("gen.late")</span>
											#end
										#end
									#elseif ($submission.getGraded() && $submission.getGradeReleased())
										#if ($!withGrade)
											$tlang.getString("grad3")
										#else
											$tlang.getString("gen.commented")
										#end
									#else
										$tlang.getString("gen.subm4") $!service.getUsersLocalDateTimeString($submission.DateSubmitted)
										#if ($dateSubmitted && $dateSubmitted.isAfter($assignment.DueDate))
											<span class="highlight">$tlang.getString("gen.late2")</span>
										#end
									#end
								#else
									$tlang.getString("gen.inpro")
								#end
							#else
								$tlang.getString("gen.notsta")
							#end
						</div>
					</div>
				</div>
			#end
			#if ($withGrade)
				#set ($gradeScale = $assignment.TypeOfGrade.ordinal())
				#if ($submission.Graded && $submission.GradeReleased)
					<div class="row">
						<div class="col-lg-4 col-sm-6 col-xs-12">
							<div class="itemSummaryHeader">$tlang.getString("gen.gra")</div>
						</div>
						<div class="col-lg-4 col-sm-6 col-xs-12">
							<div class="itemSummaryValue highlight">
								<strong>
									#if ($gradeScale != 1)
										#if ($!override)
											$override
										#else
											$submission.Grade
										#end
									#else
										$tlang.getString("gen.nograd")
									#end
									#if ($gradeTypeTable.get($gradeScale) == $!tlang.getString("points"))
                                        ($tlang.getString("grade.max") $!service.getMaxPointGradeDisplay($!assignment.ScaleFactor, $!assignment.MaxGradePoint))
									#end
								</strong>
									
								<!--for grading via an external scoring service, if enabled for an associated gradebook item -->
								#if($scoringComponentEnabled)
									#parse ("/vm/assignment/chef_assignments_scoring_agent.vm")
								#end
							</div>
						</div>
					</div>
				#else
					<div class="row">
						<div class="col-lg-4 col-sm-6 col-xs-12">
							<div class="itemSummaryHeader">$tlang.getString("gen.grasca")</div>
						</div>
						<div class="col-lg-4 col-sm-6 col-xs-12">
							<div class="itemSummaryValue">
								$gradeTypeTable.get($gradeScale)
								#if ($gradeTypeTable.get($gradeScale) == $!tlang.getString("points"))
                                    ($tlang.getString("grade.max") $!service.getMaxPointGradeDisplay($!assignment.ScaleFactor, $!assignment.MaxGradePoint))
								#end
								
								<!--for grading via an external scoring service, if enabled for an associated gradebook item -->
								#if($scoringComponentEnabled)
									#parse ("/vm/assignment/chef_assignments_scoring_agent.vm")	
								#end
							</div>
						</div>
					</div>
				#end
			#end
			##show alert when assignment is modified and the modified date is after its open date	
			#set($newAssignment="false")
			#set($newAssignment=$assignment.Properties.get("newAssignment"))
			#if ($assignment.DateModified.isAfter($assignment.OpenDate) && !$!newAssignment.equalsIgnoreCase("true"))
				<div class="row">
					<div class="col-lg-4 col-sm-6 col-xs-12">
						<div class="itemSummaryHeader">$tlang.getString("gen.modbyins")</div>
					</div>
					<div class="col-lg-4 col-sm-6 col-xs-12">
						<div class="itemSummaryValue">
							$!service.getUsersLocalDateTimeString($assignment.DateModified)
						</div>
					</div>
				</div>
			#end
			#if($!submitted && $!dateSubmitted && $allowReviewService && $assignment.AllowReviewService && $assignment.AllowStudentViewReport)
				<div class="row">
					<div class="col-lg-4 col-sm-6 col-xs-12">
						<div class="itemSummaryHeader">$reviewServiceName&nbsp;$tlang.getString("review.report")</div>
					</div>
					<div class="col-lg-4 col-sm-6 col-xs-12">
						<div class="itemSummaryValue">
							#set($reviewResults=$submission.ContentReviewResults)
							#if ($reviewResults.size() >= 3)
								<div class="discTria">
									<input class="disclosureTriangle" type="image" onclick="ASN.handleReportsTriangleDisclosure(this,this.parentNode.parentNode.children[1]); return false;" src="#imageLink("sakai/expand.gif")" alt="$tlang.getString('review.report.expand')"/>
									$reviewResults.size() $tlang.getString("review.reports")
								</div>
								<div id="reportsDiv" style="display:none;">
							#end
							#foreach ($reviewResult in $reviewResults)
								<div>
									#set ($props = $reviewResult.getContentResource().Properties)
									<span class="reportIcon">
										#if (!$reviewResult.getReviewReport().equals("Error"))<a href="$reviewResult.getReviewReport()" target="_blank">#end
										<span class="$reviewResult.getReviewIconCssClass()" title="#if($reviewResult.getReviewReport().equals("Error"))$reviewResult.getReviewError()#{else}$reviewResult.getReviewScore()#end"></span>
										#if (!$reviewResult.getReviewReport().equals("Error"))</a>#end
									</span>
									#if ($reviewResult.isInline())
										$tlang.getString("submission.inline")
									#else
										$validator.escapeHtml($props.getPropertyFormatted($props.NamePropDisplayName))
									#end
								</div>
							#end
							#if ($reviewResults.size() >= 3)
								</div>
							#end
						</div>
					</div>
				</div>
			#end
			#if ($!submission && $!submission.getSubmissionLog().size() > 0)
				<div class="row">
					<div class="col-lg-4 col-sm-6 col-xs-12">
						<div class="itemSummaryHeader">$tlang.getString("gen.history")</div>
					</div>
					<div class="col-lg-4 col-sm-6 col-xs-12">
						<div class="itemSummaryValue">
							#foreach ($entry in $submission.getSubmissionLog())
								$entry<br>
							#end
						</div>
					</div>
				</div>
			#end
		</div>
		<div class="clearfix"></div>
		<h4>
			$tlang.getString("gen.instr")
		</h4>
		
		#if (!$!assignment.Instructions.isEmpty())
			<div class="textPanel">$validator.escapeHtmlFormattedText($!assignment.Instructions)</div>
		#end

		## Assignment Attachments
		#set ($aAttachments = $assignment.Attachments)
		#if ($aAttachments)
			#set ($size = $aAttachments.size())
			#if ($size < 1)
				$tlang.getString("gen.noatt")
			#else
				<h4>
					$tlang.getString("gen.addres2")
				</h4>
				<ul class="attachList indnt1">
					#foreach ($attachmentReference in $aAttachments)
						#set ($reference = $assignmentAttachmentReferences.get($attachmentReference))
						#if ($reference)
							#set ($props = false)
							#set ($props = $reference.Properties)
							#if ($!props)
								<li>
									#if ($props.getBooleanProperty($props.NamePropIsCollection))
										<img src = "#imageLink($contentTypeImageService.getContentTypeImage("folder"))" border="0" alt="$tlang.getString("gen.folatt")" />
									#else
										<img src = "#imageLink($contentTypeImageService.getContentTypeImage($props.getProperty($props.NamePropContentType)))" border="0" alt="$tlang.getString("gen.filatt")" />
									#end
									<a href="$reference.Url" target="_blank">$validator.escapeHtml($props.getPropertyFormatted($props.NamePropDisplayName))</a>
									#propertyDetails($props)
								</li>
							#end
						#end
					#end
				</ul>
			#end
		#end

			## model answer
			#if($allowViewModelAnswer)
			<h4  id="toggleModel" class="toggleAnchor specialLink"><img alt="expand" class="expand" src="/library/image/sakai/expand.gif" /><img alt="collapse" class="collapse" src="/library/image/sakai/collapse.gif" />$tlang.getString('modelAnswer')</h4>
			<div class="toggledContent model">
				<p>$validator.escapeHtml($!assignmentModelAnswerItem.getText())</p>
					#set ($mAttachments = $!assignmentModelAnswerItem.getAttachmentObjectSet())
						<ul class="attachList">
							#set ($size = 0)
							#set ($props = false)
							#foreach ($attachment in $!mAttachments) 
								#set ($props = $attachment.Properties) 
								#if ($!props)
									#set ($size = $size + 1)
								#end
							#end
							#if ($size == 0)
								<p class="instruction">
                                                                    #if ($submissionType == 5)
                                                                        $tlang.getString("gen.noatt.single")
                                                                    #else
                                                                        $tlang.getString("gen.noatt")
                                                                    #end
                                                                </p>
							#else
								#foreach ($attachment in $mAttachments)
									#set ($props = false)
									#set ($props = $attachment.Properties) 
									#if ($!props)
									<li>
										#if ($props.getBooleanProperty($props.NamePropIsCollection))
											<img src = "#imageLink($contentTypeImageService.getContentTypeImage("folder"))" border="0" alt="$tlang.getString("gen.folatt")" />
										#else
											<img src = "#imageLink($contentTypeImageService.getContentTypeImage($props.getProperty($props.NamePropContentType)))" border="0" alt="$tlang.getString("gen.filatt")" />
										#end
										<a href="$attachment.Url" target="_blank">$validator.escapeHtml($props.getPropertyFormatted($props.NamePropDisplayName))</a>						
										#propertyDetails($props)
									</li>
									#end
							#end
					#end
					</ul>
				</div>
			#end
			#if ($!allowReadAssignmentNoteItem)
				<h4  id="toggleNotes" class="toggleAnchor specialLink"><img alt="expand" class="expand" src="/library/image/sakai/expand.gif" /><img alt="collapse" class="collapse" src="/library/image/sakai/collapse.gif" />$tlang.getString('note.label')</h4>
				<div class="toggledContent notes">
					$validator.escapeHtml($!assignmentNoteItem.getNote())
				</div>
			#end
			##all purpose
			#if ($!allowViewAllPurposeItem)
			<h4  id="toggleAllPurpose" class="toggleAnchor specialLink"><img alt="expand" class="expand" src="/library/image/sakai/expand.gif" /><img alt="collapse" class="collapse" src="/library/image/sakai/collapse.gif" />$tlang.getString('allPurpose')</h4>
			<div class="toggledContent allPurpose">
					<p>$validator.escapeHtml($!assignmentAllPurposeItem.getTitle())</p>
					<p>$validator.escapeHtml($!assignmentAllPurposeItem.getText())</p>
					#set ($aAttachments = $!assignmentAllPurposeItem.getAttachmentObjectSet())
						<ul class="attachList">
							#set ($size = 0)
							#set ($props = false)
							#foreach ($attachment in $!aAttachments) 
								#set ($props = $attachment.Properties) 
								#if ($!props)
									#set ($size = $size + 1)
								#end
							#end
							#if ($size == 0)
								<p class="instruction">
                                                                #if ($submissionType == 5)
                                                                    $tlang.getString("gen.noatt.single")
                                                                #else
                                                                    $tlang.getString("gen.noatt")
                                                                #end
                                                            </p>
							#else
								#foreach ($attachment in $aAttachments)
									#set ($props = false)
									#set ($props = $attachment.Properties) 
									#if ($!props)
									<li>
										#if ($props.getBooleanProperty($props.NamePropIsCollection))
											<img src = "#imageLink($contentTypeImageService.getContentTypeImage("folder"))" border="0" alt="$tlang.getString("gen.folatt")" />
										#else
											<img src = "#imageLink($contentTypeImageService.getContentTypeImage($props.getProperty($props.NamePropContentType)))" border="0" alt="$tlang.getString("gen.filatt")" />
										#end
										<a href="$attachment.Url" target="_blank">$validator.escapeHtml($props.getPropertyFormatted($props.NamePropDisplayName))</a>						
										#propertyDetails($props)
									</li>
									#end
							#end
					#end
					</ul>
				</div>
			#end
		#if ($taggable)
        	#parse ("/vm/assignment/chef_assignments_tags_list.vm")
		#end
		<hr class="itemSeparator" />
		#if ($returned)
			<h3>$tlang.getString("gen.resubmission")</h3> 
		#else
				<h3>$tlang.getString("gen.submission")</h3> 
		#end	

		#set($notes = [])
		#set($notes = $notesMap.get($submitter.id))
		#if ($!isAdditionalNotesEnabled && !$assignment.IsGroup && $notes.size() > 0)
			#set($notesstr = "")
			#foreach($note in $!notes)
				#if($!note) #set($notesstr = "$notesstr<li>$note</li>") #end
			#end
			#if($notesstr) 
				#set($notesstr = "<ul>$notesstr</ul>")
			#else 
				#set($notesstr = "---")
			#end
			<div class="instruction">
				$tlang.getFormattedMessage("assignment.additional.notes.students.explanation", $notesstr)
			</div>
		#end

		## show special instruction if this is for an non-electronic submission type of assignment
		#if ($!nonElectronicType)
			<p class="instruction">
				$tlang.getString("nonelec_instruction")
			</p>
			## show feedbacks if any
			#if ($returned && $!dateReturned)
					#if (($!submission.FeedbackComment) && ($submission.FeedbackComment.trim().length()>0))
						#if ($submissionType==2)
							<h3>$tlang.getString("gen.addinst2")</h3>
						#else
							<h3>$tlang.getString("gen.addinst")</h3>
						#end	
							<div class="textPanel">$validator.escapeHtmlFormattedText($submission.FeedbackComment)</div>
						#else
					#end
					## for returned (not resubmitted ) submission, show the instructor feedback
					#if ($!prevFeedbackComment && $!prevFeedbackComment.trim().length() > 0)
							<h4  id="toggleGen" class="toggleAnchor"><img alt="expand" class="expand" src="/library/image/sakai/expand.gif" /><img alt="collapse" class="collapse" src="/library/image/sakai/collapse.gif" />
								$tlang.getString("gradingsub.prefee2")
								</h4>
					<div class="toggledContent gencoms">					
						$cheffeedbackhelper.showPrevFeedback($cheffeedbackhelper.escapeAssignmentFeedback($!prevFeedbackComment))</div>
					#end					
					#set ($size = 0)
					#set ($props = false)
					#set ($feedbackAttachments = $submission.FeedbackAttachments)	
					#set ($size = 0)
					#set ($props = false)
					#foreach ($attachment in $feedbackAttachments) 
						#set ($props = $attachment.Properties) 
						#if ($!props)
							#set ($size = $size + 1)
						#end
					#end
					#if ($size == 0)
						##$tlang.getString("gen.noatt")
					#else
						<h4>$tlang.getString("gen.addinstatts")</h4>
						<ul class="attachList indnt1">
							#foreach ($attachment in $feedbackAttachments) 
								#set ($props = false)
								#set ($props = $attachment.Properties) 
								#if ($!props)
									<li>
										#if ($props.getBooleanProperty($props.NamePropIsCollection))
											<img src = "#imageLink($contentTypeImageService.getContentTypeImage("folder"))" border="0" alt="$tlang.getString("gen.folatt")" />
										#else
											<img src = "#imageLink($contentTypeImageService.getContentTypeImage($props.getProperty($props.NamePropContentType)))" border="0" alt="$tlang.getString("gen.filatt")" />
										#end
										<a href="$attachment.Url" target="_blank">$validator.escapeHtml($props.getPropertyFormatted($props.NamePropDisplayName))</a>						
										#propertyDetails($props)
									</li>
								#end
							#end
						</ul>
					#end
			#end
			##just show a simple done button for non-electronic submission type
			<form name="dummyForm" action="#toolForm("AssignmentAction")" method="post" onsubmit="return true;">
				<input type="submit" accesskey="x" name="eventSubmit_doCancel_show_submission" value="$tlang.getString('gen.don')" onclick="SPNR.disableControlsAndSpin( this, null );" />
				<input type="hidden" name="sakai_csrf_token" value="$sakai_csrf_token" />
			</form>
		#else
	<form name="addSubmissionForm" id="addSubmissionForm" action="#toolForm("AssignmentAction")" method="post" onsubmit="return true;" enctype="multipart/form-data" >
		<input type="hidden" name="eventSubmit_doRead_add_submission_form" value="x" />
		<input type="hidden" name="option" id="option" value="cancel" />
		<input type="hidden" name="currentAttachment" value="" />
		<input type="hidden" name="assignmentId" value="$assignmentReference" />

		#if ($!canSubmit)
			## if a draft submission or the submission has been returned and has not yet submitted
			## 1- text only; 2-attachment only; 3-text and attachment
			#set ( $submissionType = $assignment.TypeOfSubmission.ordinal())
			
#if ($!assignment.isGroup())

<p class="instruction">$tlang.getString('group.warning')</p>
<h4>$tlang.getString("group.select.represent")</h4>
		#if ($!groups)
                    #set ($size = 0)
                    #set ($listDisplay="block")
                        #set($aoGroup = $!site.getGroup($!originalGroup))
                         #if ($aoGroup)
                         <input type="hidden" name="originalGroup" id="orig-$aoGroup.Id" value="$aoGroup.Id" />
                         #end
			<table id="groupTable" style="width:80%;display:$listDisplay" class="listHier lines indnt3" border="0" cellpadding="0" cellspacing="0" summary="$tlang.getString('group.list.summary')">
					#foreach ($group in $!groups)
                                                #set ($size = $size + 1)
						<tr>
							<td headers="selected" style="width:2em">
								#if ($!group_size.equals("1"))
									#set($selected=true)
								#else
                                                                	#set($selected=false)
								        #set($aGroup = $!site.getGroup($!selectedGroup))
                                                                	#if ($!group.Id == $!aGroup.Id)
                                                                    		#set($selected = true)
                                                                	#end
								#end
								
								<input type="radio" name="selectedGroups" id="id-$group.Id" title="$group.Id" value="$group.Id" #if($selected) checked="checked"#end />
							</td>
							<td headers="name" class="checkbox" style="white-space:nowrap">
								<label for="id-$group.Id">
									$validator.escapeHtml($group.Title)
								</label>	
							</td>
                                                        <td headers="description" width="100%"> ##mozilla does not resize table children dynamically , so set here
							<span style="font-size: smaller; color: blue;">	
								#set($gusers = $!service.getSortedGroupUsers($group))
								#foreach ($user in $gusers)
									$user.getDisplayName()
									##$!userDirectoryService.getUser($user).getDisplayName()
									#if ($velocityCount < $gusers.size()),#end
								#end
							</span>	

								#set($description = $group.Description)
								<div style="font-size: smaller;">$validator.escapeHtml($!description)</div>
							</td>
						</tr>
					#end
                                        #if ($size == 0)
                                                <tr><td colspan="2"><span class="highlight">$tlang.getString("group.must.member")</span></td></tr>
                                        #end
			</table>
                #else
                    <span class="highlight">$tlang.getString("group.must.member")</span>
		#end
#end

			## We are allowing the instructor to submit as long as assignment is not non-electronic and not deleted
			#if (!$submissionType != 4 && !$!deleted.equalsIgnoreCase("true") && $!allowAddAssignment && $!allowSubmitByInstructor && $!student) 
				<h4>$tlang.getString("submitforstudent")</h4>
				<p class="instruction">
					$student.getDisplayName()
					<input type="hidden" name="submit_on_behalf_of" id="submit_on_behalf_of" value="$student.id" />		
				</p>
			#end

			#if (($submissionType==1) || ($submissionType==3))
				#if ($!deleted.equalsIgnoreCase("true"))
					<h4>$tlang.getString("gen.yousub") </h4>
					##if the assignment has been deleted, disable the action button
					$validator.escapeHtmlFormattedText($!value_submission_text)
				#else
							<h4>$tlang.getString("assignmenttext")</h4>
							<p class="instruction">
							#if ($returned)
									$tlang.getString("stuviewsubm.entbelo")
							#else
								#if ($submissionType==1)
									$tlang.getString("gen.theassall6")
								#elseif ($submissionType==3)
									$tlang.getString("gen.theassall4")
								#end
							#end
							#if ($plagiarismNote)
								<p>
									<img alt="$reviewIndicator" title="$reviewIndicator" src="/library/image/silk/rosette.png" class="assignmentRosette"/>
									<em>
										$plagiarismNote
										#if ($plagiarismFileTypes)
											$plagiarismFileTypes
										#end
										#if ($plagiarismStudentPreview)
											$plagiarismStudentPreview
										#end
									</em>
								</p>
							#end
							</p>
							<table border="0">
								<tr>
									<td>
										<textarea cols="80" rows="30" wrap="virtual" name="$name_submission_text" id="$name_submission_text" #if(!$allowSubmit)disabled="disabled"#end >#if($!value_submission_text)$validator.escapeHtmlFormattedTextarea($!value_submission_text)#end</textarea>						
											#chef_setupformattedtextarea($name_submission_text)
									</td>
								</tr>
							</table>
						## feedback text
						#set($feedbackText = false)
						#set($feedbackText = $submission.FeedbackText)
						#if ($!feedbackText && $feedbackText.length()>0)
							#if ($!prevFeedbackText)
								<h3>$tlang.getString("gen.orisub3")</h3>							
							#else
								<h3>$tlang.getString("gen.orisub2")</h3>
							#end
						<div class="textPanel">
							$cheffeedbackhelper.escapeAssignmentFeedback($feedbackText)
						</div>
						#end
						## for returned submission, show the instructor commented text as well
						#if ($!prevFeedbackText)
							<h4 id="toggleInline" class="toggleAnchor"><img alt="expand" class="expand" src="/library/image/sakai/expand.gif" /><img alt="collapse" class="collapse" src="/library/image/sakai/collapse.gif" />$tlang.getString("gradingsub.prefeetex3")</h4>
							<div class="toggledContent inlinecoms">
								$cheffeedbackhelper.showPrevFeedback($cheffeedbackhelper.escapeAssignmentFeedback($!prevFeedbackText))
							</div>
						#end
						#*#else
							## for resubmitted submission, show the input disabled
							<div>
								$tlang.getString("gen.yousub")
							</div>
							$validator.escapeHtmlFormattedText($!value_submission_text)
						#end							
					#end*#
				#end
			#else
				#set ($unsubmittableInline = true)
			#end

			#set ($size = 0)
			#set ($props = false)
			#foreach ($attachment in $attachments)
				#set ($props = $attachment.Properties)
				#if ($!props)
					#set ($size = $size + 1)
				#end
			#end

			#if (($submissionType==2) || ($submissionType==3) || ($submissionType==5)) 
				#if ($submissionType==2 && !$unsubmittableInline)
					<p class="instruction">
						#if (($submitted && !$returned) || ($returned && $dateReturned && $dateSubmitted && $dateReturned.isBefore($dateSubmitted)) || ($closeDate && $currentTime.isAfter($closeDate)))
							## for submitted not yet returned submission; or returned by resubmitted submission; or after close date
							$tlang.getString("stuviewsubm.youatt")
						#else
							$tlang.getString("stuviewsubm.theassall2")
						#end
					</p>
				#end	
				#if (($submissionType == 2) || ($submissionType == 5))
					#if ($plagiarismNote)
						<p>
							<img alt="$reviewIndicator" title="$reviewIndicator" src="/library/image/silk/rosette.png" class="assignmentRosette"/>
							<em>
								$plagiarismNote
								#if ($plagiarismFileTypes)
									$plagiarismFileTypes
								#end
								#if ($plagiarismStudentPreview)
									$plagiarismStudentPreview
								#end
							</em>
						</p>
					#end
					#if ($unsubmittableInline && ""!="$!value_submission_text")
						<div class="assignmentUnsubmittable">
							<h3>$tlang.getString("gen.orisub")</h3>
							<p class="assignmentWarning">$tlang.getString("stuviewsubm.typesubhaschanged.inline")</p>
							<div class="assignmentInline">
								$validator.escapeHtmlFormattedText($!value_submission_text)
							</div>
						</div>
					#end
				#end
			#end
			#if (($submissionType==2) || ($submissionType==3) || ($submissionType==5 && $size < 2))
				<div class="highlightPanel" style="background:#ffe">
					<h3 style="margin-top:0;margin-bottom:.5em">
						#if ($submissionType == 5)
							$tlang.getString("gen.att.single")
						#else
							$tlang.getString("gen.att")
						#end
					</h3>	
					#if ($size == 0)
						<p class="instruction">
                                                    #if ($submissionType == 5)
                                                        $tlang.getString("gen.noatt.single")
                                                    #else
                                                        $tlang.getString("gen.noatt")
                                                    #end
                                                </p>
					#else
						<table class="attachList listHier indnt1 centerLines" style="margin-bottom:.5em;margin-top:0; width:auto" summary="$tlang.getString("stuviewsubm.listsummary")">
							#foreach ($attachment in $attachments) 
								#set ($props = false)
								#set ($props = $attachment.Properties) 
								#if ($!props)
									<tr>
										<td>
											#if ($props.getBooleanProperty($props.NamePropIsCollection))
												<img src = "#imageLink($contentTypeImageService.getContentTypeImage("folder"))" border="0" alt="$tlang.getString("gen.folatt")" />
											#else
												<img src = "#imageLink($contentTypeImageService.getContentTypeImage($props.getProperty($props.NamePropContentType)))" border="0" alt="$tlang.getString("gen.filatt")" />
											#end
											<a href="$attachment.Url" target="_blank">$validator.escapeHtml($props.getPropertyFormatted($props.NamePropDisplayName))</a>						
										</td>
										<td>
											#propertyDetails($props)
										</td>
										<td class="itemAction">
											<div class="spinnerBesideContainer">
												<a href="javascript:void(0)" onclick="SPNR.insertSpinnerAfter( this, null, null ); ASN.doStudentViewSubmissionAction( 'addSubmissionForm', 'removeAttachment', '$attachment.id' ); return false;">
													$tlang.getString("stuviewsubm.removeatt")<span class="skip"> $validator.escapeHtml($props.getPropertyFormatted($props.NamePropDisplayName))</span>
												</a>
											</div>
										</td>
									</tr>
								#end
							#end
						</table>
					#end
					#if (($submissionType==2) || ($submissionType==3))
						<div class="highlightPanel specialLink" style="margin:0;padding-bottom:.5em;background:#fff">
							#if ($!deleted.equalsIgnoreCase("true")) 	 
		    					##if the assignment has been deleted, disable the action button 	 
		     					<input type="submit" name="eventSubmit_doAttachments" value="Attachment" accesskey="a" disabled="disabled" /> 	 
		     				#else
								#if ($!canSubmit)
									#if ($size==0) 
										#set($howManySubAtts=$tlang.getString("stuviewsubm.attfromcomputerlabel"))
										#set($howManySubAttsLinks=$tlang.getString("stuviewsubm.attfromserverlabel"))
									#else
										#set($howManySubAtts=$tlang.getString("stuviewsubm.attfromcomputerlabelmore"))
										#set($howManySubAttsLinks=$tlang.getString("stuviewsubm.attfromserverlabelmore"))
									#end
									<input type="hidden" name="submissionFileCount" id="submissionFileCount" value="1"/>
									<table border="0" cellpadding="0" cellspacing="0" class="listHier  centerLines" style="width:auto;margin:0">
										<tr>
											<td>
												<span><label for="clonableUpload">$howManySubAtts</label></span>
											</td>
											<td>
												<div id="clonableUploadW spinnerBesideContainer"> 
													<input type="file" name="upload" class="upload" id="clonableUpload" #if($content_review_acceptedMimeTypes) accept="$content_review_acceptedMimeTypes" #end onchange="SPNR.insertSpinnerAfter( this, null, null ); document.getElementById('addSubmissionForm').action='#toolLinkParam("AssignmentAction" "doAttachUpload" "sakai_csrf_token=$validator.escapeUrl($sakai_csrf_token)")';ASN.submitForm( 'addSubmissionForm', null, null, null );"/> 
												</div>
<<<<<<< HEAD
											</td>
=======
												</td>
												##Only show for inline and attachments
												#if ($submissionType == 3)
												<td>
													<span class="navIntraToolLink">
														<input class="disableme enabled" type="button" value="$howManySubAttsLinks" name="attach" id="attach" accesskey="a" #if(!$allowSubmit) disabled="disabled"#end
															onclick="SPNR.disableControlsAndSpin( this, null ); ASN.submitForm( 'addSubmissionForm', 'attach', null, null ); return false;" />
													</span>
												</td>
												#end
>>>>>>> 33a409c9
										</tr>	
										<tr>
											<td></td>
											<td id="clonedHolder"></td>
											<td></td>					
											</tr>
									</table>	
									
								#end
							#end
						</div>
					#end
					## for single file upload case
					#if ($submissionType==5 && $attachments && $attachments.size() == 0)
						<div class="highlightPanel">
							<table border="0" cellpadding="0" cellspacing="0" class="listHier centerLines" style="width:auto;margin:0;">
								<tbody>
									<tr>
										<td>
											<label for="upload">$tlang.getString("att.upl")</label>
										</td>
										<td>
											<div class="spinnerBesideContainer">
												<input type="file" name="upload" class="upload" id="clonableUpload" #if($content_review_acceptedMimeTypes) accept="$content_review_acceptedMimeTypes" #end onchange="SPNR.insertSpinnerAfter( this, null, null ); document.getElementById('addSubmissionForm').action='#toolLinkParam("AssignmentAction" "doAttachUploadSingle" "sakai_csrf_token=$validator.escapeUrl($sakai_csrf_token)")';ASN.submitForm( 'addSubmissionForm', null, null, null );"/>
											</div>
											<input type="hidden" name="submissionFileCount" id="submissionFileCount" value="1"/>
										</td>
									</tr>
								</tbody>
							</table>
				 		</div>
					#end
				</div>
			#elseif ($submissionType == 5)
					## attachments > 1, but the assignment type is single uploaded file only

					<div class="assignmentAttachBox">
					<h3>
						#if ($submissionType == 5)
							$tlang.getString("gen.att.single")
						#else
							$tlang.getString("gen.att")
						#end
					</h3>
					<p> $tlang.getString("stuviewsubm.typesubhaschanged.singleUploadedFileOnly")</p>
					#foreach ($attachment in $attachments)
						#set ($props = false)
						#set ($props = $attachment.Properties)
						#if ($!props)
							<div class="assignmentAttachRadio">
								<input type="radio" name="attachmentSelection" value="$attachments.indexOf($attachment)" onclick="ASN.highlightSelectedAttachment(); ASN.enableSubmitUnlessNoFile(false);">
								#attachmentDetails()
								<br>
							</div>
						#end
					#end

					<div class="assignmentAttachRadio assignmentAttachmentHighlight">
						<input type="radio" name="attachmentSelection" value="newAttachment" onclick="ASN.highlightSelectedAttachment(); ASN.enableSubmitUnlessNoFile(true);" checked />
						<span>
							#set($attachment = $newSingleUploadedFile)
							#if (!$attachment)
								#if ($newSingleAttachmentList && !$newSingleAttachmentList.isEmpty())
									#set($attachment = $newSingleAttachmentList.get(0))
								#end
							#end
							#set($props = false)
							#set($props = $attachment.Properties)
							#if ($props)
								#attachmentDetails()
								<a href="javascript:void(0)" onclick="SPNR.insertSpinnerAfter( this, null, null ); ASN.submitForm( 'addSubmissionForm', 'removeNewSingleUploadedFile', null, null ); return false;">
									$tlang.getString("stuviewsubm.removeatt")<span class="skip"> $validator.escapeHtml($props.getPropertyFormatted($props.NamePropDisplayName))</span>
								</a>
								<br>
							#else
								$tlang.getString("stuviewsubm.uploadnew")
								<input type="file" name="upload" class="upload" id="clonableUpload" #if($content_review_acceptedMimeTypes) accept="$content_review_acceptedMimeTypes" #end onchange="SPNR.insertSpinnerAfter( this, null, null ); document.getElementById('addSubmissionForm').action='#toolLinkParam("AssignmentAction" "doAttachUploadSingle" "sakai_csrf_token=$validator.escapeUrl($sakai_csrf_token)")';ASN.submitForm( 'addSubmissionForm', null, null, null );"/>
							#end
						</span>
					</div>

				</div>
			#else
				## this is where we show any previous attachments when the submission type doesn't allow them
				#if ($size != 0)
					<div class="assignmentUnsubmittableAttachments">
						<h3>
							#if ($submissionType == 5)
								$tlang.getString("gen.stuatt.single")
							#else
								$tlang.getString("gen.stuatt")
							#end
						</h3>
						<p class="assignmentWarning">$tlang.getString("stuviewsubm.typesubhaschanged.attach")</p>
						<table class="attachList listHier indnt1 centerLines" style="width:auto;" summary="$tlang.getString("stuviewsubm.listsummary.simple")">
							#foreach ($attachment in $attachments)
								#set ($props = false)
								#set ($props = $attachment.Properties)
								#if ($!props)
									<tr>
										<td>
											#if ($props.getBooleanProperty($props.NamePropIsCollection))
												<img src = "#imageLink($contentTypeImageService.getContentTypeImage("folder"))" border="0" alt="$tlang.getString("gen.folatt")" />
											#else
												<img src = "#imageLink($contentTYpeImageService.getContentTypeImage($props.getProperty($props.NamePropContentType)))" border="0" alt="$tlang.getString("gen.filatt")" />
											#end
											<a href="$attachment.Url" target="_blank">$validator.escapeHtml($props.getPropertyFormatted($props.NamePropDisplayName))</a>
										</td>
										<td>
											#propertyDetails($props)
										</td>
									</tr>
								#end
							#end
						</table>
					</div>
				#end
			#end

				#if ($returned && $dateReturned && ($dateSubmitted && $dateReturned && $dateReturned.isAfter($dateSubmitted) || !$dateSubmitted))
					#if (($!submission.FeedbackComment) && ($submission.FeedbackComment.trim().length()>0))
						#if ($submissionType==2)
							<h3>$tlang.getString("gen.addinst2")</h3>
						#else
							<h3>$tlang.getString("gen.addinst")</h3>
						#end	
							<div class="textPanel">$validator.escapeHtmlFormattedText($submission.FeedbackComment)</div>
						#else
					#end
					## for returned (not resubmitted ) submission, show the instructor feedback
					#if ($!prevFeedbackComment && $!prevFeedbackComment.trim().length() > 0)
							<h4  id="toggleGen" class="toggleAnchor"><img alt="expand" class="expand" src="/library/image/sakai/expand.gif" /><img alt="collapse" class="collapse" src="/library/image/sakai/collapse.gif" />
								$tlang.getString("gradingsub.prefee2")
								</h4>
					<div class="toggledContent gencoms">					
						$cheffeedbackhelper.showPrevFeedback($cheffeedbackhelper.escapeAssignmentFeedback($!prevFeedbackComment))</div>
					#end					
					#set ($size = 0)
					#set ($props = false)
					#set ($feedbackAttachments = $submission.FeedbackAttachments)	
					#set ($size = 0)
					#set ($props = false)
					#foreach ($attachment in $feedbackAttachments) 
						#set ($props = $attachment.Properties) 
						#if ($!props)
							#set ($size = $size + 1)
						#end
					#end
					#if ($size == 0)
						##$tlang.getString("gen.noatt")
					#else
						<h4>$tlang.getString("gen.addinstatts")</h4>
						<ul class="attachList indnt1">
							#foreach ($attachment in $feedbackAttachments) 
								#set ($props = false)
								#set ($props = $attachment.Properties) 
								#if ($!props)
									<li>
										#if ($props.getBooleanProperty($props.NamePropIsCollection))
											<img src = "#imageLink($contentTypeImageService.getContentTypeImage("folder"))" border="0" alt="$tlang.getString("gen.folatt")" />
										#else
											<img src = "#imageLink($contentTypeImageService.getContentTypeImage($props.getProperty($props.NamePropContentType)))" border="0" alt="$tlang.getString("gen.filatt")" />
										#end
										<a href="$attachment.Url" target="_blank">$validator.escapeHtml($props.getPropertyFormatted($props.NamePropDisplayName))</a>						
										#propertyDetails($props)
									</li>
								#end
							#end
						</ul>
					#end
					## show previous grading/feedback attachments if any
					#if ($!prevFeedbackAttachments && $prevFeedbackAttachments.size()>0)
						## show previous grading/feedback attachments if any
						<h4 id="toggleAttach" class="toggleAnchor"><img alt="expand" class="expand" src="/library/image/sakai/expand.gif" /><img alt="collapse" class="collapse" src="/library/image/sakai/collapse.gif" />
							$tlang.getString("gradingsub.prefeedbackAttachments")
						</h4>
						<div class="attachcoms toggledContent">
						#set ($size = 0)
						#set ($props = false)
						#foreach ($attachment in $!prevFeedbackAttachments) 
							#set ($props = $attachment.Properties) 
							#if ($!props)
								#set ($size = $size + 1)
							#end
						#end
						#if ($size == 0)
							<p class="instruction">
								#if ($submissionType == 5)
									$tlang.getString("gen.noatt.single")
								#else
									$tlang.getString("gen.noatt")
								#end
							</p>
						#else
							<ul class="attachList indnt1">
								#foreach ($attachment in $!prevFeedbackAttachments) 
									#set ($props = false)
									#set ($props = $attachment.Properties) 
									#if ($!props)
										<li>
											#if ($props.getBooleanProperty($props.NamePropIsCollection))
												<img src = "#imageLink($contentTypeImageService.getContentTypeImage("folder"))" border="0" alt="$tlang.getString("gen.folatt")" />
											#else
												<img src = "#imageLink($contentTypeImageService.getContentTypeImage($props.getProperty($props.NamePropContentType)))" border="0" alt="$tlang.getString("gen.filatt")" />
											#end
											<a href="$attachment.Url" target="_blank">$validator.escapeHtml($props.getPropertyFormatted($props.NamePropDisplayName))</a>						
											#propertyDetails($props)
										</li>
									#end
								#end
							</ul>
						#end
						</div>
					#end
				#end
				#if ($withGrade)
					#set ($previousGrades = $!submission.Properties.get($NamePropSubmissionScaledPreviousGrades))
					#if ($previousGrades && $previousGrades.length() > 0 )
						<h4 id="toggleGrade" class="toggleAnchor"><img alt="expand" class="expand" src="/library/image/sakai/expand.gif" /><img alt="collapse" class="collapse" src="/library/image/sakai/collapse.gif" />
							$tlang.getString("gradingsub.pregra")
						</h4>
						<div class="gradecoms toggledContent">
							$!previousGrades
						</div>
					#end
				#end
				#if ($!assignment.HonorPledge)
					<p class="checkbox highlightPanel">
						<label for="$name_submission_honor_pledge_yes">
							#if (!$!canSubmit)
								## for submitted submission not yet returned; or returned but resubmitted submission; or after the close time
								#if ($value_submission_honor_pledge_yes.equals("false"))
									<input id="$name_submission_honor_pledge_yes" type="checkbox" name="$name_submission_honor_pledge_yes" value="true" disabled="disabled" />
								#else
									<input id="$name_submission_honor_pledge_yes" name="$name_submission_honor_pledge_yes" type="checkbox" value="true" disabled="disabled" checked="checked" />
								#end
							#else
								#if ($value_submission_honor_pledge_yes.equals("false"))
									<input id="$name_submission_honor_pledge_yes" type="checkbox" name="$name_submission_honor_pledge_yes" value="true" />
								#else
									<input id="$name_submission_honor_pledge_yes" name="$name_submission_honor_pledge_yes" type="checkbox" value="true" checked="checked" />
								#end
							#end
							$honor_pledge_text
						</label>
						<br />
						$tlang.getString("gen.youmus")
					</p>
				#end
				<div id="submitPanel"
					#if ($!deleted.equalsIgnoreCase("true") || !$!canSubmit)
					 class="act">
						<input type="button" name="cancel" accesskey="x" id="cancel" value="$tlang.getString("gen.don")" onclick="ASN_SVS.confirmDiscardOrSubmit( '$name_submission_text', $!new_attachments ); return false;" />
					#else
					 class="act">
								#if ($submitted && $!dateSubmitted)
									#set($name=$tlang.getString("resubmit"))
								#else
									#set($name=$tlang.getString("gen.subm3"))
								#end
								<input type="button" class="active" name="post" accesskey="s" id="post" value="$!name"
									onclick="SPNR.disableControlsAndSpin( this, null ); ASN.submitForm( 'addSubmissionForm', 'post', null, null ); return false;" 
								#if ($submitted && ($submissionType == 2 || $submissionType == 5) && !$!new_attachments && !$!newSingleUploadedFile && (!$!newSingleAttachmentList || $!newSingleAttachmentList.isEmpty()))
									disabled="disabled"
								#end
							/>
					## for single file upload case, no need for preview or save draft
					#if ($submissionType!=5)
							<input class="disableme" type="button" name="preview" accesskey="v" id="preview" value="$tlang.getString("gen.pre")"
								onclick="SPNR.disableControlsAndSpin( this, null ); ASN.submitForm( 'addSubmissionForm', 'preview', null, null ); return false;" />
							<input class="disableme" type="button" name="save" accesskey="d" id="save" value="$tlang.getString("gen.savdra")"
								onclick="SPNR.disableControlsAndSpin( this, null ); ASN.submitForm( 'addSubmissionForm', 'save', null, null ); return false;" />
							#end
							#if ($!linkInvoked)
								<input class="disableme" type="submit" accesskey="x" onClick="SPNR.disableControlsAndSpin( this, null ); window.close();" name="eventSubmit_doConfirm_assignment_submission" value="$tlang.getString("gen.closeexit")" />
							#else
								<input class="disableme" type="button" name="cancel" accesskey="x" id="cancel" value="$tlang.getString("gen.can")"
									onclick="ASN_SVS.confirmDiscardOrSubmit( '$name_submission_text', $!new_attachments ); return false;" />
							#end

                            #if ($submitted && ($submissionType == 2 || $submissionType == 5) && !$!new_attachments)
                                <span class="messageInformation">$tlang.getString("stuviewsubm.modifytoresubmit")</span>
                            #elseif ($submissionType == 5)
                                <span class="messageInformation">$tlang.getString("stuviewsubm.reminder")</span>
                            #else
                                <span class="messageInformation">$tlang.getString("stuviewsubm.submitreminder")</span>
                            #end
					#end
			</div>
			<div id="confirmationDialogue" class="act messageInformation" style="display:none;">
				$tlang.getString("gen.can.discard")
				<input class="disableme" type="button" name="yes" accesskey="y" id="yes" value="$tlang.getString("gen.yes")" onclick="SPNR.disableControlsAndSpin( this, null ); ASN.submitForm( 'addSubmissionForm', 'cancel', null, null );" />
				<input class="active" type="button" name="no" accesskey="n" id="no" value="$tlang.getString("gen.no")" onclick="ASN_SVS.undoCancel();" />
			</div>
		#else
				#if ($submission.GradeReleased && $!submission.FeedbackText && ($submission.FeedbackText.length()>0))
					#set ($text = $submission.FeedbackText)
					#if ($!text)
						<p class="instruction">
							$tlang.getString("gen.orisub2")
						</p>
						<div class="textPanel">$cheffeedbackhelper.escapeAssignmentFeedback($text)</div>
					#end
				#elseif ($!submission.submittedText && ($submission.SubmittedText.length()>0))
					#set ($text = $submission.SubmittedText)
					#if ($!text)
						<div class="textPanel">$cheffeedbackhelper.escapeAssignmentFeedback($text)</div>
					#end
				#end
				## for returned submission, show the instructor comment as well
				#if ($!prevFeedbackText)
					<h5>$tlang.getString("gradingsub.prefeetex")</h5>
					<div class="textPanel">
						$cheffeedbackhelper.showPrevFeedback($cheffeedbackhelper.escapeAssignmentFeedback($!prevFeedbackText))
					</div>
				#end
				## submitted attachment
				#set ($submittedAttachments = $submission.SubmittedAttachments)
				#set ($size = 0)
				#set ($props = false)
				#foreach ($attachment in $submittedAttachments) 
					#set ($props = $attachment.Properties) 
					#if ($!props)
						#set ($size = $size + 1)
				 #end
				#end
				#if ($size == 0)
					#if ($submissionType == 5)
                                            $tlang.getString("gen.noatt.single")
                                        #else
                                            $tlang.getString("gen.noatt")
                                        #end
				#else
					<h5>
						#if ($submissionType == 5)
							$tlang.getString("gen.stuatt.single")
						#else
							$tlang.getString("gen.stuatt")
						#end
					</h5>
					<ul class="attachList indnt1">
						#foreach ($attachment in $submittedAttachments) 
							#set ($props = false)
							#set ($props = $attachment.Properties) 
							#if ($!props)
								<li>
									#if ($props.getBooleanProperty($props.NamePropIsCollection))
										<img src = "#imageLink($contentTypeImageService.getContentTypeImage("folder"))" border="0" alt="$tlang.getString("gen.folatt")" />
									#else
										<img src = "#imageLink($contentTypeImageService.getContentTypeImage($props.getProperty($props.NamePropContentType)))" border="0" alt="$tlang.getString("gen.filatt")" />
									#end
									<a href="$attachment.Url" target="_blank">$validator.escapeHtml($props.getPropertyFormatted($props.NamePropDisplayName))</a>						
									#propertyDetails($props)
								</li>
							#end
						#end
					</ul>
				#end	
				#if ($withGrade && $submission.getGraded() && $submission.getGradeReleased())
					#if ($submission.getGradeReleased() &&($!submission.FeedbackComment) && ($submission.FeedbackComment.trim().length()>0))
						<h5>$tlang.getString("gen.addinst")</h5>
						<div>$validator.escapeHtmlFormattedText($submission.FeedbackComment)</div>
					#else
					#end
					## for returned submission, show the instructor feedback
					#if ($!prevFeedbackComment && $!prevFeedbackComment.trim().length() > 0)
						<h5>$tlang.getString("gradingsub.prefee")</h5>
						<div class="textPanel">$cheffeedbackhelper.showPrevFeedback($cheffeedbackhelper.escapeAssignmentFeedback($!prevFeedbackComment))</div>
					#end	
					#set ($size = 0)
					#set ($props = false)
					#set ($feedbackAttachments = $submission.FeedbackAttachments)
					#set ($size = 0)
					#set ($props = false)
					#foreach ($attachment in $feedbackAttachments) 
						#set ($props = $attachment.Properties) 
						#if ($!props)
							#set ($size = $size + 1)
						#end
					#end
					#if ($size == 0)
						##$tlang.getString("gen.noatt")
					#else
						<h5>$tlang.getString("gen.addinst")</h5>
						<ul class="attachList indnt1">
									#foreach ($attachment in $feedbackAttachments) 
										#set ($props = false)
										#set ($props = $attachment.Properties) 
										#if ($!props)
											<li>
												#if ($props.getBooleanProperty($props.NamePropIsCollection))
													<img src = "#imageLink($contentTypeImageService.getContentTypeImage("folder"))" border="0" alt="$tlang.getString("gen.folatt")" />
												#else
													<img src = "#imageLink($contentTypeImageService.getContentTypeImage($props.getProperty($props.NamePropContentType)))" border="0" alt="$tlang.getString("gen.filatt")" />
												#end
												<a href="$attachment.Url" target="_blank">$validator.escapeHtml($props.getPropertyFormatted($props.NamePropDisplayName))</a>						
												#propertyDetails($props)
											</li>
										#end
									#end
							</ul>
							#end
					#end
					#if ($withGrade)
						#set ($previousGrades =  $!submission.Properties.get($NamePropSubmissionScaledPreviousGrades))
						#if ($!previousGrades.length() == 0 )
							#set ($previousGrades =  $!submission.Properties.get($NamePropSubmissionScaledPreviousGrades))
						#end
						#if ($!previousGrades.length() > 0 )
							<h4 id="toggleGrade" class="toggleAnchor"><img alt="expand" class="expand" src="/library/image/sakai/expand.gif" /><img alt="collapse" class="collapse" src="/library/image/sakai/collapse.gif" />
								$tlang.getString("gradingsub.pregra")
							</h4>
							<div class="gradecoms  toggledContent">		
								$!previousGrades.length()$!previousGrades
							</div>
						#end
					#end
					
		#if ($!linkInvoked)
			<input type="submit" accesskey="x" onClick="SPNR.disableControlsAndSpin( this, null ); window.close();" name="eventSubmit_doConfirm_assignment_submission" value="$tlang.getString("gen.closeexit")" class="disableme"/>
		#else
			<p class="act">
				<input type="button" name="cancel" accesskey="x" id="cancel" value="$tlang.getString("gen.don")" onclick="ASN_SVS.confirmDiscardOrSubmit( '$name_submission_text', $!new_attachments ); return false;" />
			</p>
		#end
		#end
		<input type="hidden" name="sakai_csrf_token" value="$sakai_csrf_token" />
	</form>
	#end
</div>
<!-- end: chef_assignments_student_view_submission.vm  --><|MERGE_RESOLUTION|>--- conflicted
+++ resolved
@@ -850,25 +850,12 @@
 												<div id="clonableUploadW spinnerBesideContainer"> 
 													<input type="file" name="upload" class="upload" id="clonableUpload" #if($content_review_acceptedMimeTypes) accept="$content_review_acceptedMimeTypes" #end onchange="SPNR.insertSpinnerAfter( this, null, null ); document.getElementById('addSubmissionForm').action='#toolLinkParam("AssignmentAction" "doAttachUpload" "sakai_csrf_token=$validator.escapeUrl($sakai_csrf_token)")';ASN.submitForm( 'addSubmissionForm', null, null, null );"/> 
 												</div>
-<<<<<<< HEAD
+
 											</td>
-=======
-												</td>
-												##Only show for inline and attachments
-												#if ($submissionType == 3)
-												<td>
-													<span class="navIntraToolLink">
-														<input class="disableme enabled" type="button" value="$howManySubAttsLinks" name="attach" id="attach" accesskey="a" #if(!$allowSubmit) disabled="disabled"#end
-															onclick="SPNR.disableControlsAndSpin( this, null ); ASN.submitForm( 'addSubmissionForm', 'attach', null, null ); return false;" />
-													</span>
-												</td>
-												#end
->>>>>>> 33a409c9
 										</tr>	
 										<tr>
 											<td></td>
 											<td id="clonedHolder"></td>
-											<td></td>					
 											</tr>
 									</table>	
 									
