<!-- start: chef_assignments_instructor_new_edit_assignment.vm  -->
#set( $H = '-' )
<script type="text/javascript">
	$(document).ready(function() {
		ASN.setupAssignNew();
		#if($turnitin_forceSingleAttachment)
		 	$("#new_assignment_use_review_service").click(function (){
		 		var checked = this.checked;
		 		if(checked){
		 			$("#subType").val(5);
		 		}
		 		$("#subType > option").each(function(){
		 			if(checked){
		 				if($(this).val() != 5){
		 					$(this).prop('disabled', 'disabled');
		 				}
		 			}else{
		 				$(this).removeProp('disabled');

		 			}
		 		});
		 	});
		#end
		if ($("#generalAlert").length <= 0) {
			SetMaxPoint(document.getElementById('$name_GradeType'), document.getElementById('$name_GradePoints'));
		}
	});

    function SetMaxPoint(obj_option, obj_textfield)
    {
		if (obj_option === null || obj_textfield === null)
		{
			return;
		}

		if(obj_option.value==3)
		{
			obj_textfield.disabled = false;
			obj_textfield.style.backgroundColor = 'white';
			document.forms[0].new_assignment_grade_points.focus();
			obj_textfield.style.backgroundColor = '#ffe';
			document.getElementById('req-$name_GradePoints').style.display="inline";
		}
		else
		{
			obj_textfield.disabled = true;
			obj_textfield.style.backgroundColor = '#eee';
			document.getElementById('req-$name_GradePoints').style.display="none";
			document.getElementById('new_assignment_grade_points').value="";
		}
	}

	## handles the Student Submissions dropdown
	function switchAssignmentSubmissionType()
	{
		var useReview = document.getElementById('$name_UseReviewService');
		var lblUseReview=document.getElementById('lblReviewService');
		var reviewSwitchNe1 = document.getElementById('review.switch.ne.1');
		var reviewSwitchNe2 = document.getElementById('review.switch.ne.2');
		if(document.getElementById('subType').value != 4)
		{
			#if ($allowReviewService)
				reviewSwitchNe1.style.display='none';
				lblReviewService.className='';
				reviewSwitchNe2.style.display='none';
				useReview.disabled=false;
				lblUseReview.style.display = 'block';
			#end
			document.getElementById('tempAllowRes').parentNode.parentNode.style.display = 'block';
			if (document.getElementById('allowResToggle').checked)
			{
				document.getElementById('allowResubmitNumber').style.display = 'block';
				document.getElementById('allowResubmitTime').style.display = 'block';
				document.getElementById('resubmitNotification').style.display = 'block';
				ASN.resizeFrame();
			}
		}
		else
		{
			#if ($allowReviewService)
				if (useReview.checked)
				{
					reviewSwitchNe2.style.removeProperty('display');
					ASN.toggleReviewServiceOptions(this.checked);
				}
				useReview.checked=false;
				useReview.disabled=true;
				lblUseReview.className='';
				reviewSwitchNe1.style.removeProperty('display');
				lblUseReview.style.display = 'none';
			#end
			document.getElementById('tempAllowRes').parentNode.parentNode.style.display = 'none';
			document.getElementById('allowResubmitNumber').style.display = 'none';
			document.getElementById('allowResubmitTime').style.display = 'none';
			document.getElementById('resubmitNotification').style.display = 'none';
		}
	}
	focus_path = [ '$fField' ];
</script>
#javascript("/library/js/lang-datepicker/lang-datepicker.js")

<div class="portletBody container-fluid">
	#navBarOnClick( $allowAddAssignment $withGrade $allowGradeSubmission $allowAddAssignment $allowRecoverAssignment $allowAllGroups $assignmentscheck $allowUpdateSite $enableViewOption $view "newAssignmentForm" "new" )

	<div class="page-header">
		<h1>
		#if($validator.escapeHtml($!value_title) && $validator.escapeHtml($!value_title) !='')
			$validator.escapeHtml($!value_title) <span class="highlight">	$tlang.getString("edit")</span>
		#else
			$tlang.getString("new.title")
		#end
		</h1>
	</div>

	#if ($alertMessage)
		<div class="alertMessage" id="generalAlert">
			<strong>$tlang.getString("gen.alert")</strong> <small> $alertMessage </small>
		</div>
	#end

	#set($submitnotif="submitnotifTop")

	<form name="newAssignmentForm" id="newAssignmentForm" action="#toolForm("AssignmentAction")" method="post" onsubmit="return true;">
		<input type="hidden" name="assignmentId" value="$!assignmentId" />
		<input type="hidden" name="eventSubmit_doAssignment_form" value="" />
		<input type="hidden" name="option" id="option" value="" />
		<input type="hidden" name="view" id="view" value="" />
		<input type="hidden" name="$name_order" id="$name_order" value="$!value_position_order" />

		<div class="form-group row form-required">
			<label for="$name_title" class="col-sm-12 form-control-label block">
				$tlang.getString("gen.title")
			</label>
			<div class="col-sm-6">
				<input name="$name_title" id="$name_title" type="text" value="$validator.escapeHtml($!value_title)" size="30" maxlength="100" class="form-control" placeholder="$tlang.getString("gen.title")" />
			</div>
		</div>

		<div class="longtext form-group row form-required">
			<label for="new_assignment_instructions" class="block control-label col-sm-12">
				$tlang.getString("gen.assinf")
			</label>
			<div class="col-sm-12">
				<table border="0" style="margin:0"><tr><td>
					<textarea name="$name_Description" id="$name_Description" cols="80" rows="30" wrap="virtual">$validator.escapeHtmlFormattedTextarea($value_Description)</textarea>
					#chef_setupformattedtextarea($name_Description)
					</td></tr>
				</table>
			</div>
		</div>

		<div class="checkbox">
			<label for="$name_CheckAddHonorPledge">
				<input id="$name_CheckAddHonorPledge" name="$name_CheckAddHonorPledge" type="checkbox" value="true"
					#if ($!value_CheckAddHonorPledge)
                       checked="checked"
					#end
				/>
				$tlang.getString("gen.addhonple")
			</label>
		</div>

		## attachments
		<h4>
			$tlang.getString("gen.att")
		</h4>
		#set ($size = 0)
		#set ($props = false)
		#foreach ($attachment in $attachments)
			#set ($props = $attachment.Properties)
			#if ($!props)
				#set ($size = $size + 1)
			#end
		#end
		#if ($size == 0)
			<p class="text-info">
                            #if ($value_SubmissionType == 5)
                                $tlang.getString("gen.noatt.single")
                            #else
                                $tlang.getString("gen.noatt")
                            #end
                        </p>

			<div class="act">
				<input type="button" name="attach" value="$tlang.getString('gen.addatt')" onclick="javascript:document.newAssignmentForm.onsubmit();document.getElementById('option').value='attach';document.newAssignmentForm.submit();return false;"/>
			</div>
		#else
			<ul class="attachList indnt1">
				#foreach ($attachment in $attachments)
					<input type="hidden" name="attachments" id="attachments" value="$attachment.Reference" />
					#set ($props = false)
					#set ($props = $attachment.Properties)
					#if ($!props)
						<li>
							#if ($props.getBooleanProperty($props.NamePropIsCollection))
								<img src = "#imageLink($contentTypeImageService.getContentTypeImage("folder"))" border="0" alt="$tlang.getString("gen.folatt")" />
							#else
								<img src = "#imageLink($contentTypeImageService.getContentTypeImage($props.getProperty($props.NamePropContentType)))" border="0" alt="$tlang.getString("gen.filatt")" />
							#end
							<a href="$attachment.Url" target="_blank">$validator.escapeHtml($props.getPropertyFormatted($props.NamePropDisplayName))</a>
							#propertyDetails($props)
						</li>
					#end
				#end
			</ul>
			<div class="act">
				<input type="button" name="attach" value="$tlang.getString('gen.adddroatt')" onclick="javascript:document.newAssignmentForm.onsubmit();document.getElementById('option').value='attach';document.newAssignmentForm.submit();return false;" />
			</div>
		#end

		<h4>
			$tlang.getString("gen.availability")
		</h4>
		#if ($visible_date_enabled)
		<div class="form-group row visible-date">
 			<div id="tempVisibleDate" >
				<label for="allowVisibleDateToggle" class="col-sm-2 control-label">
                    $tlang.getString("allowVisibleDate")
				</label>
				<div class="col-sm-10">
					<input type="checkbox" id="allowVisibleDateToggle" name="allowVisibleDateToggle" #if($!new_assignment_visibletoggle)checked="checked"#end onclick="if(checked){jQuery('.visibleDatePanel').show();ASN.resizeFrame();}else{jQuery('.visibleDatePanel').hide();}" />
				</div>
			</div>
		</div>
		<div class="form-group row visibleDatePanel" #if(!$!new_assignment_visibletoggle)style="display:none;"#end>
			<label class="col-sm-2 form-control-label">
				$tlang.getString("gen.visible.date")
			</label>
			<div class="col-sm-6 form-inline">
				<input type="text" id="visibledate" name="visibledate" class="form-control datepicker" value="">
				<p class="text-muted small visibleDatePanel" #if(!$!new_assignment_visibletoggle)style="display:none;"#end>
					$tlang.getString("gen.stuwonsee")
				</p>
			</div>

			<script type="text/javascript">
				localDatePicker({
					input:'#visibledate',
					useTime:1,
					val:"$value_VisibleYear$H$value_VisibleMonth$H$value_VisibleDay $value_VisibleHour:$value_VisibleMin",
					parseFormat: 'YYYY-MM-DD HH:mm',
					ashidden:{
						month:"new_assignment_visiblemonth",
						day:"new_assignment_visibleday",
						year:"new_assignment_visibleyear",
						hour:"new_assignment_visiblehour",
						minute:"new_assignment_visiblemin"
					}
				});
			</script>

		</div>
		#end

		<div class="form-group row form-required">
			<label for="opendate" class="col-sm-2 form-control-label">
				$tlang.getString("newassig.opedat")
			</label>
			<div class="col-sm-6 form-inline">
				<input type="text" id="opendate" name="opendate" class="form-control datepicker" value="">
				<p class="text-muted small">
					$tlang.getString("gen.stucantdo")
				</p>
			</div>

			<script type="text/javascript">
			      localDatePicker({
			      	input:'#opendate',
			      	useTime:1,
			      	val:"$value_OpenYear$H$value_OpenMonth$H$value_OpenDay $value_OpenHour:$value_OpenMin",
			      	parseFormat: 'YYYY-MM-DD HH:mm',
			      	ashidden:{
			      		month:"new_assignment_openmonth",
			      		day:"new_assignment_openday",
			      		year:"new_assignment_openyear",
			      		hour:"new_assignment_openhour",
			      		minute:"new_assignment_openmin"
			      	}
			      });
			</script>

		</div>

		<div class="form-group row form-required">
			<label for="duedate" class="col-sm-2 form-control-label">
				$tlang.getString("gen.duedat")
			</label>
			<div class="col-sm-6 form-inline">
				<input type="text" id="duedate" name="duedate" class="form-control datepicker" value="">
			</div>

			<script type="text/javascript">
			      localDatePicker({
			      	input:'#duedate',
			      	useTime:1,
			      	val:"$value_DueYear$H$value_DueMonth$H$value_DueDay $value_DueHour:$value_DueMin",
			      	parseFormat: 'YYYY-MM-DD HH:mm',
			      	ashidden:{
			      		month:"new_assignment_duemonth",
			      		day:"new_assignment_dueday",
			      		year:"new_assignment_dueyear",
			      		hour:"new_assignment_duehour",
			      		minute:"new_assignment_duemin"
			      	}
			      });
			</script>
 		</div>

		<div class="form-group row form-required">
			<label for="closedate" class="col-sm-2 form-control-label">
				$tlang.getString("gen.acesubunt")
			</label>
			#if ($value_EnableCloseDate)
			<div class="col-sm-6 form-inline">
				<input type="text" id="closedate" name="closedate" class="form-control datepicker" value="">
				<p class="text-muted small">
					$tlang.getString("gen.noasscan")
				</p>
			</div>

			<script type="text/javascript">
			      localDatePicker({
			      	input:'#closedate',
			      	useTime:1,
			      	val:"$value_CloseYear$H$value_CloseMonth$H$value_CloseDay $value_CloseHour:$value_CloseMin",
			      	parseFormat: 'YYYY-MM-DD HH:mm',
			      	ashidden:{
			      		month:"new_assignment_closemonth",
			      		day:"new_assignment_closeday",
			      		year:"new_assignment_closeyear",
			      		hour:"new_assignment_closehour",
			      		minute:"new_assignment_closemin"
			      	}
			      });
			</script>

 			#else
				<select name="$name_CloseMonth" id="$name_CloseMonth" title="$tlang.getString("dateselectionwidget.month")" disabled="disabled">
					#foreach ($i in [1..12])
						#if ($i == $value_CloseMonth)
							<option value="$i" selected="selected">$monthTable.get($i)</option>
						#else
							<option value="$i">$monthTable.get($i)</option>
						#end
					#end
				</select>
                <label class="skip" for="$name_CloseDay">$tlang.getString("dateselectionwidget.day")</label>
				<select name="$name_CloseDay" id="$name_CloseDay" title="$tlang.getString("dateselectionwidget.day")" disabled="disabled">
					#foreach ($i in [1..31])
						#if ($i == $value_CloseDay)
							<option value="$i" selected="selected">$i</option>
						#else
							<option value="$i">$i</option>
						#end
					#end
				</select>
                <label class="skip" for="$name_CloseYear">$tlang.getString("dateselectionwidget.year")</label>
				<select name="$name_CloseYear" id="$name_CloseYear" title="$tlang.getString("dateselectionwidget.year")" disabled="disabled">
					#foreach ($i in [$!value_year_from..$!value_year_to])
						#if ($i == $value_CloseYear)
							<option value="$i" selected="selected">$i</option>
						#else
							<option value="$i">$i</option>
						#end
					#end
				</select>
				&nbsp;$tlang.getString("gen.at")&nbsp;
                <label class="skip" for="$name_CloseHour">$tlang.getString("dateselectionwidget.hour")</label>
				<select name="$name_CloseHour" id="$name_CloseHour" title="$tlang.getString("dateselectionwidget.hour")" disabled="disabled">
					#foreach ($i in [1..12])
						#if ($i == $value_CloseHour)
							<option value="$i" selected="selected">$i</option>
						#else
							<option value="$i">$i</option>
						#end
					#end
				</select>
                <label class="skip" for="$name_CloseMin">$tlang.getString("dateselectionwidget.minute")</label>
				<select name="$name_CloseMin" id="$name_CloseMin" title="$tlang.getString("dateselectionwidget.minute")" disabled="disabled">
					#foreach ($i in [00, 05, 10, 15, 20, 25, 30, 35, 40, 45, 50, 55])
						<option value="$i" #if($i == $value_CloseMin)selected="selected"#end>#if($i ==0)00#elseif($i == 5)05#else$i#end</option>
					#end
				</select>
                <label class="skip" for="$name_CloseAMPM">$tlang.getString("dateselectionwidget.ampm")</label>
				<select name="$name_CloseAMPM" id="$name_CloseAMPM" title="$tlang.getString("dateselectionwidget.ampm")" disabled="disabled">
					#foreach ($i in ["AM", "PM"])
						#if ($i == $value_CloseAMPM)
							<option value="$i" selected="selected">$i</option>
						#else
							<option value="$i">$i</option>
						#end
					#end
				</select>
			#end
		</div>

		<div class="checkbox">
			<label for="$name_CheckHideDueDate">
				<input id="$name_CheckHideDueDate" name="$name_CheckHideDueDate" type="checkbox" value="true"
				#if ($!value_CheckHideDueDate)
                       checked="checked"
				#end
                />
				$tlang.getString("gen.hideduedate")
			</label>
		</div>

		#if ($!name_CheckAddDueDate)
			<div class="checkbox">
				<label for="$name_CheckAddDueDate">
				#if ($value_CheckAddDueDate.equals("true"))
					<input id="$name_CheckAddDueDate" name="$name_CheckAddDueDate" type="checkbox" value="true" checked="checked" />
				#else
					<input id="$name_CheckAddDueDate" name="$name_CheckAddDueDate" type="checkbox" value="true" />
				#end
					$tlang.getString("gen.addduedat")
				</label>
			</div>
		#end

		#if ($!name_CheckAutoAnnounce)
			<div class="checkbox">
				<label for="$name_CheckAutoAnnounce">
				#if ($value_CheckAutoAnnounce.equals("true"))
					<input id="$name_CheckAutoAnnounce" name="$name_CheckAutoAnnounce" type="checkbox" value="true" checked="checked" onclick="ASN.toggleAutoAnnounceOptions(this.checked)" />
				#else
					<input id="$name_CheckAutoAnnounce" name="$name_CheckAutoAnnounce" type="checkbox" value="true" onclick="ASN.toggleAutoAnnounceOptions(this.checked)" />
				#end
					$tlang.getString("gen.anntheope")
				</label>
			</div>

			#if ($!$value_CheckAutoAnnounce.equals("true"))
			<div id="selectAutoAnnounceOptions" class="indnt3">
			#else
			<div id="selectAutoAnnounceOptions" style="display:none" class="indnt3">
			#end
				<div class="col-sm-offset-1">
					<select name="$name_OpenDateNotification" id="$name_OpenDateNotification">
						<option value="$value_opendate_notification_none" #if($value_OpenDateNotification.equals($value_opendate_notification_none)) selected="selected" #end>$tlang.getString('send.notification.opendate.email.none')</option>
						<option value="$value_opendate_notification_low" #if($value_OpenDateNotification.equals($value_opendate_notification_low)) selected="selected" #end>$tlang.getString('send.notification.opendate.email.low')</option>
						<option value="$value_opendate_notification_high" #if($value_OpenDateNotification.equals($value_opendate_notification_high)) selected="selected" #end>$tlang.getString('send.notification.opendate.email.high')</option>
					</select>
				</div>
			</div>
		#end

		## group/section support
                <h4>$!tlang.getString('access')</h4>
                #set( $class = "" )
                #if( !$!groupsList )
                    #set( $class = "disabled" )
                #end

                #if( $allowAddSiteAssignment )
                    #set( $selectedGroupsNotFound = true )
                    #foreach( $group in $!groupsList )
                        #foreach( $aGroupRef in $assignmentGroups )
                            #set( $aGroup = $!site.getGroup( $!aGroupRef ) )
                            #if( $!group.Id == $!aGroup.Id )
                                #set( $selectedGroupsNotFound = false )
                            #end
                        #end
                    #end

                    <div id="messages">
                    #if( $!range == "GROUP" && $selectedGroupsNotFound )
                        #if( $!groupsList.size() > 0 )
                            <div id="msgSelectedGroupsGoneOtherGroupsPresent" class="messageInformation indnt2" style="width: 80% !important;">$tlang.getString( "settings.access.selectedGroupsGoneOtherGroupsPresent" )</div>
                        #else
                            <div id="msgSelectedGroupsGoneNoGroups" class="messageInformation indnt2" style="width: 80% !important;">$tlang.getString( "settings.access.selectedGroupsGoneNoGroups" )</div>
                        #end
                    #elseif( !$!groupsList )
                        <div id="msgNoGroupsPresent" class="messageInformation indnt2" style="width: 80% !important;">$tlang.getString( "settings.access.noGroupsPresent" )</div>
                    #end
                    </div>

		<div class="radio">
			<label for="site">
			#if( !$!allowGroupAssignmentsInGradebook )
				<input type="radio" name="range" id="site" value="SITE" onclick="if (document.getElementById('addToGradebook') !=null){$('#addToGradebook').fadeOut('slow'); ASN.showOrHideAccessMessages( false ); ASN.resizeFrame()};$('#groupTable').fadeOut('slow'); ASN.showOrHideAccessMessages( false ); ASN.resizeFrame();"
				#if( $!range == "SITE" || $selectedGroupsNotFound )
					checked="checked"
				#end
				#if($!assignment && !$assignment.draft && $!value_additionalOptions.equals("GROUP"))
					disabled="disabled"
				#end
				/>
			#else
				<input type="radio" name="range" id="site" value="SITE" onclick="$('#groupTable').fadeOut('slow'); ASN.showOrHideAccessMessages( false ); ASN.resizeFrame();"
				#if( $!range == "SITE" || $selectedGroupsNotFound )
					checked="checked"
				#elseif (($!value_CheckIsGroupSubmission.equals("1") && $!groupsList) || ($!assignment && !$assignment.draft && $!value_additionalOptions.equals("GROUP")))
					disabled="disabled"
				#end
				/>
			#end
				$tlang.getString("displayto.site")
				#if($!assignment && !$assignment.draft && $!value_additionalOptions.equals("GROUP"))
					$tlang.getString("gen.cant.change.setting.after.draft")
				#end
			</label>
		</div>
		#elseif( $allowAddAssignment )
			#if ($!groupsList.size() >1)
                        <label class="$class" for="groups">$tlang.getString("groups")</label>
			#else
                        <label class="$class" for="groups">$tlang.getString("group")</label>
			#end
		#end

		## added group awareness
		<div class="radio">
			<label class="$class" for="groups">
			#if( !$!allowGroupAssignmentsInGradebook )
				<input type="radio" name="range" id="groups" value="GROUP" onclick="if (document.getElementById('addToGradebook') != null){document.getElementById('addToGradebook').style.display = 'none';document.getElementById('$!name_Addtogradebook').checked=false};$('#groupTable').fadeIn('slow'); ASN.showOrHideAccessMessages( true ); ASN.resizeFrame();"
				#if( ($!range == "GROUP" && !$selectedGroupsNotFound) || !$allowAddSiteAssignment )
					checked="checked"
				#elseif( !$!groupsList )
					disabled="disabled"
				#end
				/>
			#else
				<input type="radio" name="range" id="groups" value="GROUP" onclick="$('#groupTable').fadeIn('slow'); ASN.showOrHideAccessMessages( true ); ASN.resizeFrame();"
				#if( ($!range == "GROUP" && !$selectedGroupsNotFound) || !$allowAddSiteAssignment)
					checked="checked"
				#elseif( !$!groupsList )
					disabled="disabled"
				#end
				/>
			#end
			$tlang.getString("displayto.selected")
			</label>
                </div>

                #set( $selectGroupsDisplay = "block" )
                #if( (($!range == "GROUP" || $!assignment.TypeOfAccess == $groupAccess) && !$selectedGroupsNotFound) || $selectedGroupsNotFound || $!range == "SITE" )
                    #set( $selectGroupsDisplay = "none" )
                #end
                #if( (($!range == "GROUP" || $!assignment.TypeOfAccess == $groupAccess) && !$selectedGroupsNotFound) || !$allowAddSiteAssignment )
                    #set( $listDisplay = "block" )
			#else
                    #set( $listDisplay = "none" )
			#end

			<div class="row">
				<div class="col-sm-offset-1 col-sm-9">
					<div id="msgSelectGroups" class="messageInformation" style="display: $selectGroupsDisplay">$tlang.getString( "settings.access.selectGroups" )</div>
					<table id="groupTable" style="display:$listDisplay" class="table table-striped table-condensed" summary="$tlang.getString('group.list.summary')">
						<tr>
							<th id ="selectAllGroups" style="width:2em;padding-left:.4em">
								<input type="checkbox" name="selectall" id="selectall" title="$tlang.getString('gen.toggle')" onclick="ASN.toggleSelectAll(this, 'selectedGroups'); ASN.showOrHideSelectGroupsMessage();"  />
							</th>
							<th id="groupname">
								$tlang.getString('gen.title')
							</th>
							<th id="groupdescription">
								$tlang.getString('group.list.descr')
							</th>
						</tr>
						#foreach ($group in $!groups)
							<tr>
								<td headers="selected">
									#set($selected=false)
									#foreach($aGroupRef in $assignmentGroups)
										#set($aGroup = $!site.getGroup($!aGroupRef))
										#if ($!group.Id == $!aGroup.Id)
											#set($selected = true)
										#end
									#end
									<input type="checkbox" name="selectedGroups" id="id-$group.Id" title="$group.Id" value="$group.Id" #if($selected) checked="checked"#end onclick="ASN.showOrHideSelectGroupsMessage();" />
								</td>
								<td headers="name">
									<label for="id-$group.Id">
										$validator.escapeHtml($group.Title)
									</label>
								</td>
								<td headers="description">
									#set($description = "")
									#set($description = $group.Description)
									$validator.escapeHtml($!description)
								</td>
							</tr>
						#end
					</table>
				</div>
			</div>

		<h4>
			$tlang.getString("gen.stusub")
		</h4>
		<div class="form-group row form-required">
			<div id="submissionType">

			<label for="subType" form-control-label">
				$tlang.getString("gen.submissionType")
			</label>

				<select name="$name_SubmissionType" id="subType" onchange="switchAssignmentSubmissionType();" class="assignment-submission-type">
				#foreach ($i in [1..$!value_totalSubmissionTypes])
					#if ($i == $value_SubmissionType)
						<option value="$i" selected="selected">$submissionTypeTable.get($i)</option>
					#else
						<option value="$i">$submissionTypeTable.get($i)</option>
					#end
				#end
				</select>
			</div>
			<div id="review.switch.ne.2" class="information" style="display:none;">$reviewSwitchNe2</div>
		</div>

		##show it only for those assignments not of type non-electronic submission
		#if($!value_allowResubmitNumber && $value_SubmissionType != 4)
			#set($resubmitStyle="display:block")
		#else
			#set($resubmitStyle="display:none")
		#end

		<div class="form-group row">
			<div class="col-sm-12">
				<div id="tempAllowRes" #if ($value_SubmissionType == 4) style = "display:none"#end>
					<input type="checkbox" id="allowResToggle" name ="allowResToggle" #if($!value_allowResubmitNumber) checked="checked"#end onclick="if(checked){document.getElementById('allowResubmitNumber').style.display = 'block';document.getElementById('allowResubmitTime').style.display = 'block';document.getElementById('resubmitNotification').style.display = 'block';ASN.resizeFrame();}else{document.getElementById('allowResubmitNumber').style.display = 'none';document.getElementById('allowResubmitTime').style.display = 'none';document.getElementById('resubmitNotification').style.display = 'none';}" />

			<label class="control-label" for="allowResToggle">
				$tlang.getString("allowResubmit")
			</label>

				</div>
			</div>
		</div>

		<div class="form-group row" id="allowResubmitNumber" style="$!resubmitStyle">
			<label for="allowResubmitNumber" class="col-sm-offset-1 col-sm-2 control-label">
				$tlang.getString("allow.resubmit.number")
			</label>
			<div class="col-sm-9">
				<select name="$name_allowResubmitNumber" id="allowResubmitNumber" title="$tlang.getString("allow.resubmit.number")">
					#foreach ($i in [1..10])
						<option value="$i" #if($i==$!value_allowResubmitNumber)selected="selected"#end>
							$i
						</option>
					#end
					<option value="-1" #if($!value_allowResubmitNumber == -1)selected="selected"#end>$tlang.getString("allow.resubmit.number.unlimited")</option>
				</select>
			</div>
		</div>

		## only show date selection when allowed to resubmit
		<div class="form-group row" id="allowResubmitTime" style="$!resubmitStyle">
			<label for="$name_ResubmitMonth" class="col-sm-offset-1 col-sm-2 control-label">
				$tlang.getString("gen.resubmission") $tlang.getString("gen.acesubunt")
			</label>
			<div class="col-sm-6 form-inline">
				<input type="text" id="resubmit" name="resubmit" class="datepicker" value="">
			</div>

			<script type="text/javascript">
			      localDatePicker({
			      	input:'#resubmit',
			      	useTime:1,
			      	val:"$value_ResubmitYear$H$value_ResubmitMonth$H$value_ResubmitDay $value_ResubmitHour:$value_ResubmitMin",
			      	parseFormat: 'YYYY-MM-DD HH:mm',
			      	ashidden:{
			      		month:"allow_resubmit_closeMonth",
			      		day:"allow_resubmit_closeDay",
			      		year:"allow_resubmit_closeYear",
			      		hour:"allow_resubmit_closeHour",
			      		minute:"allow_resubmit_closeMin"
			      	}
			      });
			</script>
		</div>

		<div class="col-sm-offset-1 row" id="resubmitNotification" style="$!resubmitStyle">
			<label>
				$tlang.getString("send.submission.releasereturn.email.options")
			</label>
			## whether to notify student about released grade and resubmission is available
			<div class="radio">
				<label>
					<input type="radio" name="$!name_assignment_releasereturn_notification" id="notsendreleasereturnnotif" value="$!value_assignment_releasereturn_notification_none" #if($!value_assignment_releasereturn_notification.equals($!value_assignment_releasereturn_notification_none))checked="checked" #end />
					$tlang.getString('send.submission.releasereturn.email.none')
				</label>
			</div>
			<div class="radio">
				<label>
					<input type="radio" name="$!name_assignment_releasereturn_notification" id="sendreleasereturnnotif" value="$!value_assignment_releasereturn_notification_each" #if($!value_assignment_releasereturn_notification.equals($!value_assignment_releasereturn_notification_each))checked="checked" #end />
					$tlang.getString('send.submission.releasereturn.email')
				</label>
			</div>
		</div>

		## whether to show the instructor notification choices
		#if ($!name_assignment_instructor_notifications)
		<fieldset>
			<h4>
				$tlang.getString("receive.confirm.submission.email.options")
			</h4>
			<div class="radio">
    				<label for="notsendnotif">
				<input type="radio" name="$!name_assignment_instructor_notifications" id="notsendnotif" value="$!value_assignment_instructor_notifications_none" #if($!value_assignment_instructor_notifications.equals($!value_assignment_instructor_notifications_none))checked="checked" #end />
					$tlang.getString('receive.confirm.submission.email.none')
				</label>
    			</div>
			<div class="radio">
    				<label for="sendnotif">
    				<input type="radio" name="$!name_assignment_instructor_notifications" id="sendnotif" value="$!value_assignment_instructor_notifications_each" #if($!value_assignment_instructor_notifications.equals($!value_assignment_instructor_notifications_each))checked="checked" #end />
					$tlang.getString('receive.confirm.submission.email.each')
				</label>
    			</div>
			<div class="radio">
    				<label for="sendnotifsummary">
    				<input type="radio" name="$!name_assignment_instructor_notifications" id="sendnotifsummary" value="$!value_assignment_instructor_notifications_digest" #if($!value_assignment_instructor_notifications.equals($!value_assignment_instructor_notifications_digest))checked="checked" #end />
					$tlang.getString('receive.confirm.submission.email.digest')
				</label>
    			</div>
		</fieldset>
		#end

		#if ($allowReviewService)
			<h4> $reviewServiceTitle </h4>
			<div>
				#if (4 == $value_SubmissionType)
					<div id="review.switch.ne.1" class="information">$reviewSwitchNe1</div>
					<div class="checkbox  indnt2">
						<label id="lblReviewService" for="$name_UseReviewService" class="instruction">
						<input id="$name_UseReviewService" name="$name_UseReviewService" type="checkbox" value="true" onclick="ASN.toggleReviewServiceOptions(this.checked)" disabled="disabled"/>

							$reviewServiceUse
						</label>
					</div>
				#else
					<div id="review.switch.ne.1" class="information" style="display:none;">$reviewSwitchNe1</div>
					<div class="checkbox">
						<label id="lblReviewService" for="$name_UseReviewService">
						#if($!value_UseReviewService == true)
							<input id="$name_UseReviewService" name="$name_UseReviewService" type="checkbox" value="true" checked="checked" onclick="ASN.toggleReviewServiceOptions(this.checked)"/>
						#else
							<input id="$name_UseReviewService" name="$name_UseReviewService" type="checkbox" value="true" onclick="ASN.toggleReviewServiceOptions(this.checked)"/>
						#end

							$reviewServiceUse
						</label>
					</div>
				#end

<<<<<<< HEAD
				#if ($!value_UseReviewService.equals("true") && $!value_SubmissionType != 4)
					<div id="reviewServiceOptions" class="col-sm-offset-1">
=======
				#if ($!value_UseReviewService && $!value_SubmissionType != 4)
					<div id="reviewServiceOptions" class="indnt3">
>>>>>>> 1ab3330b
				#else
					<div id="reviewServiceOptions" style="display:none" class="col-sm-offset-1">
				#end

					## This is the location where AllowStudentView checkbox originated,
					## to allow for different checkers, though we (PLU) moved it to improve layout.

					<!-- Start TII custom options -->
					#if($reviewServiceName.equals("Turnitin"))

					#if ($content_review_note)
						$content_review_note
					#end

					<div class="checkbox">
						<label for="$name_AllowStudentView">
						#if ($!value_AllowStudentView.equals("true"))
							<input id="$name_AllowStudentView" name="$name_AllowStudentView" type="checkbox" value="true" checked="checked" />
						#else
							<input id="$name_AllowStudentView" name="$name_AllowStudentView" type="checkbox" value="true" />
						#end
							$tlang.getString("review.allow")
						</label>
					</div>


					<h5>
						$tlang.getString("review.submit.papers.repository")
					</h5>

					<div class="radio">
						#if($show_NEW_ASSIGNMENT_REVIEW_SERVICE_SUBMIT.contains($name_NEW_ASSIGNMENT_REVIEW_SERVICE_SUBMIT_NONE))
							<label><input type="radio" name="$name_NEW_ASSIGNMENT_REVIEW_SERVICE_SUBMIT_RADIO" value="$name_NEW_ASSIGNMENT_REVIEW_SERVICE_SUBMIT_NONE" #if($value_NEW_ASSIGNMENT_REVIEW_SERVICE_SUBMIT_RADIO.equals("$name_NEW_ASSIGNMENT_REVIEW_SERVICE_SUBMIT_NONE"))checked#end/>$tlang.getString("review.submit.papers.repository.none")</label>
						#end
						#if($show_NEW_ASSIGNMENT_REVIEW_SERVICE_SUBMIT.contains($name_NEW_ASSIGNMENT_REVIEW_SERVICE_SUBMIT_STANDARD))
							<label><input type="radio" name="$name_NEW_ASSIGNMENT_REVIEW_SERVICE_SUBMIT_RADIO" value="$name_NEW_ASSIGNMENT_REVIEW_SERVICE_SUBMIT_STANDARD" #if($value_NEW_ASSIGNMENT_REVIEW_SERVICE_SUBMIT_RADIO.equals("$name_NEW_ASSIGNMENT_REVIEW_SERVICE_SUBMIT_STANDARD"))checked#end/>$tlang.getString("review.submit.papers.repository.standard")</label>
						#end
						#if($show_NEW_ASSIGNMENT_REVIEW_SERVICE_SUBMIT.contains($name_NEW_ASSIGNMENT_REVIEW_SERVICE_SUBMIT_INSITUTION))
							<label><input type="radio" name="$name_NEW_ASSIGNMENT_REVIEW_SERVICE_SUBMIT_RADIO" value="$name_NEW_ASSIGNMENT_REVIEW_SERVICE_SUBMIT_INSITUTION" #if($value_NEW_ASSIGNMENT_REVIEW_SERVICE_SUBMIT_RADIO.equals("$name_NEW_ASSIGNMENT_REVIEW_SERVICE_SUBMIT_INSITUTION"))checked#end/>$tlang.getString("review.submit.papers.repository.institution")</label>
						#end
					</div>

					<h5>
						$tlang.getString("review.originality.reports")
					</h5>

					<div class="radio">
						#if($show_NEW_ASSIGNMENT_REVIEW_SERVICE_REPORT.contains($name_NEW_ASSIGNMENT_REVIEW_SERVICE_REPORT_IMMEDIATELY))
							<label><input type="radio" name="$name_NEW_ASSIGNMENT_REVIEW_SERVICE_REPORT_RADIO" value="$name_NEW_ASSIGNMENT_REVIEW_SERVICE_REPORT_IMMEDIATELY" #if($value_NEW_ASSIGNMENT_REVIEW_SERVICE_REPORT_RADIO.equals("$name_NEW_ASSIGNMENT_REVIEW_SERVICE_REPORT_IMMEDIATELY"))checked#end/>$tlang.getString("review.originality.reports.immediately")</label>
						#end
						#if($show_NEW_ASSIGNMENT_REVIEW_SERVICE_REPORT.contains($name_NEW_ASSIGNMENT_REVIEW_SERVICE_REPORT_DUE))
							<label><input type="radio" name="$name_NEW_ASSIGNMENT_REVIEW_SERVICE_REPORT_RADIO" value="$name_NEW_ASSIGNMENT_REVIEW_SERVICE_REPORT_DUE" #if($value_NEW_ASSIGNMENT_REVIEW_SERVICE_REPORT_RADIO.equals("$name_NEW_ASSIGNMENT_REVIEW_SERVICE_REPORT_DUE"))checked#end/>$tlang.getString("review.originality.reports.due")</label>
						#end
					</div>

					#if($show_NEW_ASSIGNMENT_REVIEW_SERVICE_EXCLUDE_BIBLIOGRAPHIC || $show_NEW_ASSIGNMENT_REVIEW_SERVICE_EXCLUDE_QUOTED || $show_NEW_ASSIGNMENT_REVIEW_SERVICE_EXCLUDE_SMALL_MATCHES)
						<h5>
							$tlang.getString("review.exclude.matches.header")
						</h5>
					#end

					<!-- Exclude Bibliographic materials -->
					#if($show_NEW_ASSIGNMENT_REVIEW_SERVICE_EXCLUDE_BIBLIOGRAPHIC)
					<div class="checkbox">
						<label for="$name_NEW_ASSIGNMENT_REVIEW_SERVICE_EXCLUDE_BIBLIOGRAPHIC">
							#if ($!value_NEW_ASSIGNMENT_REVIEW_SERVICE_EXCLUDE_BIBLIOGRAPHIC.equals("true"))
								<input id="$name_NEW_ASSIGNMENT_REVIEW_SERVICE_EXCLUDE_BIBLIOGRAPHIC" name="$name_NEW_ASSIGNMENT_REVIEW_SERVICE_EXCLUDE_BIBLIOGRAPHIC" type="checkbox" value="true" checked="checked" />
							#else
								<input id="$name_NEW_ASSIGNMENT_REVIEW_SERVICE_EXCLUDE_BIBLIOGRAPHIC" name="$name_NEW_ASSIGNMENT_REVIEW_SERVICE_EXCLUDE_BIBLIOGRAPHIC" type="checkbox" value="true" />
							#end
								$tlang.getString("review.exclude.bibliographic")
						</label>
					</div>
					#end
					<!-- Exclude Quoted materials -->
					#if($show_NEW_ASSIGNMENT_REVIEW_SERVICE_EXCLUDE_QUOTED)
					<div class="checkbox">
						<label for="$name_NEW_ASSIGNMENT_REVIEW_SERVICE_EXCLUDE_QUOTED">
							#if ($!value_NEW_ASSIGNMENT_REVIEW_SERVICE_EXCLUDE_QUOTED.equals("true"))
								<input id="$name_NEW_ASSIGNMENT_REVIEW_SERVICE_EXCLUDE_QUOTED" name="$name_NEW_ASSIGNMENT_REVIEW_SERVICE_EXCLUDE_QUOTED" type="checkbox" value="true" checked="checked" />
							#else
								<input id="$name_NEW_ASSIGNMENT_REVIEW_SERVICE_EXCLUDE_QUOTED" name="$name_NEW_ASSIGNMENT_REVIEW_SERVICE_EXCLUDE_QUOTED" type="checkbox" value="true" />
							#end
								$tlang.getString("review.exclude.quoted")
						</label>
					</div>
					#end
					<!-- Exclude small matches -->

					#if($show_NEW_ASSIGNMENT_REVIEW_SERVICE_EXCLUDE_SMALL_MATCHES)
						<div class="checkbox">
							<label for="$name_NEW_ASSIGNMENT_REVIEW_SERVICE_EXCLUDE_TYPE">
							#if ($value_NEW_ASSIGNMENT_REVIEW_SERVICE_EXCLUDE_TYPE == 1 || $value_NEW_ASSIGNMENT_REVIEW_SERVICE_EXCLUDE_TYPE == 2)
								<input type="checkbox" value="true" name="$name_NEW_ASSIGNMENT_REVIEW_SERVICE_EXCLUDE_SMALL_MATCHES" checked="checked" onclick="ASN.toggleSmallMatchesOptions(this.checked)"/>
							#else
								<input type="checkbox" value="true" name="$name_NEW_ASSIGNMENT_REVIEW_SERVICE_EXCLUDE_SMALL_MATCHES" onclick="ASN.toggleSmallMatchesOptions(this.checked)"/>
							#end
								$tlang.getString("review.exclude.smallMatches")
							</label>
							<br/>
								#if ($value_NEW_ASSIGNMENT_REVIEW_SERVICE_EXCLUDE_TYPE == 1 || $value_NEW_ASSIGNMENT_REVIEW_SERVICE_EXCLUDE_TYPE == 2)
									<div id="smallMatchesOptions" class="indnt2 smallMatches" style="display:inline-block;">
								#else
									<div id="smallMatchesOptions" class="indnt2 smallMatches" style="display:none;">
								#end
								$tlang.getString("review.exclude.matches.by")<span class="reqStar">*</span>
								<br/>
								<input onchange="ASN.toggleSmallMatchesDisabled()" type="radio" name="$name_NEW_ASSIGNMENT_REVIEW_SERVICE_EXCLUDE_TYPE" id="wordCount" value="1" #if ($value_NEW_ASSIGNMENT_REVIEW_SERVICE_EXCLUDE_TYPE ==  1) checked="checked" #end/>
								<label for="wordCount">
									$tlang.getString("review.exclude.matches.wordmax")
								</label>
								<input type="text" size="3" maxlength="3" id="tiiExcludeValueWords" name="$name_NEW_ASSIGNMENT_REVIEW_SERVICE_EXCLUDE_VALUE" #if ($value_NEW_ASSIGNMENT_REVIEW_SERVICE_EXCLUDE_TYPE ==  1) value="$value_NEW_ASSIGNMENT_REVIEW_SERVICE_EXCLUDE_VALUE" #else disabled="disabled" #end/>
								<br/>

								<input onchange="ASN.toggleSmallMatchesDisabled()" type="radio" name="$name_NEW_ASSIGNMENT_REVIEW_SERVICE_EXCLUDE_TYPE" id="percentage" value="2" #if ($value_NEW_ASSIGNMENT_REVIEW_SERVICE_EXCLUDE_TYPE == 2) checked="checked" #end/>
								<label for="percentage">
									$tlang.getString("review.exclude.matches.percentage")
								</label>
								<input type="text" size="3" maxlength="3" id="tiiExcludeValuePercentages" name="$name_NEW_ASSIGNMENT_REVIEW_SERVICE_EXCLUDE_VALUE" #if ($value_NEW_ASSIGNMENT_REVIEW_SERVICE_EXCLUDE_TYPE == 2) value="$value_NEW_ASSIGNMENT_REVIEW_SERVICE_EXCLUDE_VALUE" #else disabled="disabled" #end/>
								%
								<!--end div for smallMatchesOptions -->
								</div>
						</div>
					#end

					<h5>
						$tlang.getString("review.originality.check")
					</h5>
					<div class="indnt1">
						#if($show_NEW_ASSIGNMENT_REVIEW_SERVICE_CHECK_TURNITIN)
						<div class="checkbox">
							<label for="$name_NEW_ASSIGNMENT_REVIEW_SERVICE_CHECK_TURNITIN">
							#if ($!value_NEW_ASSIGNMENT_REVIEW_SERVICE_CHECK_TURNITIN.equals("true"))
								<input id="$name_NEW_ASSIGNMENT_REVIEW_SERVICE_CHECK_TURNITIN" name="$name_NEW_ASSIGNMENT_REVIEW_SERVICE_CHECK_TURNITIN" type="checkbox" value="true" checked="checked" />
							#else
								<input id="$name_NEW_ASSIGNMENT_REVIEW_SERVICE_CHECK_TURNITIN" name="$name_NEW_ASSIGNMENT_REVIEW_SERVICE_CHECK_TURNITIN" type="checkbox" value="true" />
							#end
								$tlang.getString("review.originality.check.turnitin")
							</label>
						</div>
						#end
						#if($show_NEW_ASSIGNMENT_REVIEW_SERVICE_CHECK_INTERNET)
						<div class="checkbox">
							<label for="$name_NEW_ASSIGNMENT_REVIEW_SERVICE_CHECK_INTERNET">
							#if ($!value_NEW_ASSIGNMENT_REVIEW_SERVICE_CHECK_INTERNET.equals("true"))
								<input id="$name_NEW_ASSIGNMENT_REVIEW_SERVICE_CHECK_INTERNET" name="$name_NEW_ASSIGNMENT_REVIEW_SERVICE_CHECK_INTERNET" type="checkbox" value="true" checked="checked" />
							#else
								<input id="$name_NEW_ASSIGNMENT_REVIEW_SERVICE_CHECK_INTERNET" name="$name_NEW_ASSIGNMENT_REVIEW_SERVICE_CHECK_INTERNET" type="checkbox" value="true" />
							#end
								$tlang.getString("review.originality.check.internet")
							</label>
						</div>
						#end
						#if($show_NEW_ASSIGNMENT_REVIEW_SERVICE_CHECK_PUB)
						<div class="checkbox">
							<label for="$name_NEW_ASSIGNMENT_REVIEW_SERVICE_CHECK_PUB">
							#if ($!value_NEW_ASSIGNMENT_REVIEW_SERVICE_CHECK_PUB.equals("true"))
								<input id="$name_NEW_ASSIGNMENT_REVIEW_SERVICE_CHECK_PUB" name="$name_NEW_ASSIGNMENT_REVIEW_SERVICE_CHECK_PUB" type="checkbox" value="true" checked="checked" />
							#else
								<input id="$name_NEW_ASSIGNMENT_REVIEW_SERVICE_CHECK_PUB" name="$name_NEW_ASSIGNMENT_REVIEW_SERVICE_CHECK_PUB" type="checkbox" value="true" />
							#end
								$tlang.getString("review.originality.check.pub")
							</label>
						</div>
						#end
						#if($show_NEW_ASSIGNMENT_REVIEW_SERVICE_CHECK_INSTITUTION)
						<div class="checkbox">
							<label for="$name_NEW_ASSIGNMENT_REVIEW_SERVICE_CHECK_INSTITUTION">
							#if ($!value_NEW_ASSIGNMENT_REVIEW_SERVICE_CHECK_INSTITUTION.equals("true"))
								<input id="$name_NEW_ASSIGNMENT_REVIEW_SERVICE_CHECK_INSTITUTION" name="$name_NEW_ASSIGNMENT_REVIEW_SERVICE_CHECK_INSTITUTION" type="checkbox" value="true" checked="checked" />
							#else
								<input id="$name_NEW_ASSIGNMENT_REVIEW_SERVICE_CHECK_INSTITUTION" name="$name_NEW_ASSIGNMENT_REVIEW_SERVICE_CHECK_INSTITUTION" type="checkbox" value="true" />
							#end
								$tlang.getString("review.originality.check.institution")
							</label>
						</div>
						#end
					</div>
				<!-- End TII custom options -->
					#elseif($reviewServiceName.equals("VeriCite"))
                        <div class="well">
                            <h5>$tlang.getString("review.advancedSettings.vericite")</h5>

                            <!-- Exclude Quoted materials -->
							#if($show_NEW_ASSIGNMENT_REVIEW_SERVICE_EXCLUDE_QUOTED)
                                <div class="checkbox">
                                    <label for="$name_NEW_ASSIGNMENT_REVIEW_SERVICE_EXCLUDE_QUOTED">
										#if ($!value_NEW_ASSIGNMENT_REVIEW_SERVICE_EXCLUDE_QUOTED.equals("true"))
                                            <input id="$name_NEW_ASSIGNMENT_REVIEW_SERVICE_EXCLUDE_QUOTED"
                                                   name="$name_NEW_ASSIGNMENT_REVIEW_SERVICE_EXCLUDE_QUOTED"
                                                   type="checkbox" value="true" checked="checked"/>
										#else
                                            <input id="$name_NEW_ASSIGNMENT_REVIEW_SERVICE_EXCLUDE_QUOTED"
                                                   name="$name_NEW_ASSIGNMENT_REVIEW_SERVICE_EXCLUDE_QUOTED"
                                                   type="checkbox" value="true"/>
										#end
										$tlang.getString("review.exclude.quoted")
                                    </label>
                                    <div class="info-text help-block small">$tlang.getString(
										"review.exclude.quoted.help")</div>
                                </div>
							#end

                            <!-- Exclude Self Plag -->
							#if($show_NEW_ASSIGNMENT_REVIEW_SERVICE_EXCLUDE_SELF_PLAG)
                                <div class="checkbox">
                                    <label for="$name_NEW_ASSIGNMENT_REVIEW_SERVICE_EXCLUDE_SELF_PLAG">
										#if ($!value_NEW_ASSIGNMENT_REVIEW_SERVICE_EXCLUDE_SELF_PLAG.equals("true"))
                                            <input id="$name_NEW_ASSIGNMENT_REVIEW_SERVICE_EXCLUDE_SELF_PLAG"
                                                   name="$name_NEW_ASSIGNMENT_REVIEW_SERVICE_EXCLUDE_SELF_PLAG"
                                                   type="checkbox" value="true" checked="checked"/>
										#else
                                            <input id="$name_NEW_ASSIGNMENT_REVIEW_SERVICE_EXCLUDE_SELF_PLAG"
                                                   name="$name_NEW_ASSIGNMENT_REVIEW_SERVICE_EXCLUDE_SELF_PLAG"
                                                   type="checkbox" value="true"/>
										#end
										$tlang.getString("review.exclude.self.plag")
                                    </label>
                                    <div class="info-text help-block small">$tlang.getString(
										"review.exclude.self.plag.help")</div>
                                </div>
							#end

                            <!-- Store Inst Index -->
							#if($show_NEW_ASSIGNMENT_REVIEW_SERVICE_STORE_INST_INDEX)
                                <div class="checkbox">
                                    <label for="$name_NEW_ASSIGNMENT_REVIEW_SERVICE_STORE_INST_INDEX">
										#if ($!value_NEW_ASSIGNMENT_REVIEW_SERVICE_STORE_INST_INDEX.equals("true"))
                                            <input id="$name_NEW_ASSIGNMENT_REVIEW_SERVICE_STORE_INST_INDEX"
                                                   name="$name_NEW_ASSIGNMENT_REVIEW_SERVICE_STORE_INST_INDEX"
                                                   type="checkbox" value="true" checked="checked"/>
										#else
                                            <input id="$name_NEW_ASSIGNMENT_REVIEW_SERVICE_STORE_INST_INDEX"
                                                   name="$name_NEW_ASSIGNMENT_REVIEW_SERVICE_STORE_INST_INDEX"
                                                   type="checkbox" value="true"/>
										#end
										$tlang.getString("review.store.inst.index")
                                    </label>
                                    <div class="info-text help-block small">$tlang.getString(
										"review.store.inst.index.help")</div>
                                </div>
							#end

                            <!-- Student Preview -->
							#if($show_NEW_ASSIGNMENT_REVIEW_SERVICE_STUDENT_PREVIEW)
                                <div class="checkbox">
                                    <label for="$name_NEW_ASSIGNMENT_REVIEW_SERVICE_STUDENT_PREVIEW">
                                        <input id="$name_NEW_ASSIGNMENT_REVIEW_SERVICE_STUDENT_PREVIEW"
                                               name="$name_NEW_ASSIGNMENT_REVIEW_SERVICE_STUDENT_PREVIEW"
                                               type="checkbox" value="true"
											#if ($!value_NEW_ASSIGNMENT_REVIEW_SERVICE_STUDENT_PREVIEW.equals("true"))
                                               checked="checked"
											#end
                                        />
										$tlang.getString("review.studentPreview")
                                    </label>
                                    <div class="info-text help-block small">$tlang.getString(
										"review.studentPreview.help")</div>
                                </div>
							#end
                        </div>

                        <!-- End VeriCite custom options -->
				#elseif($reviewServiceName.equals("Compilatio"))
						#if ($content_review_note)
							$content_review_note
						#end
						<h4>
							$tlang.getString("review.originality.reports")
						</h4>
						<div class="radio">
							#if($show_NEW_ASSIGNMENT_REVIEW_SERVICE_REPORT.contains($name_NEW_ASSIGNMENT_REVIEW_SERVICE_REPORT_IMMEDIATELY))
								<label for="$name_NEW_ASSIGNMENT_REVIEW_SERVICE_REPORT_RADIO">
									<input type="radio" name="$name_NEW_ASSIGNMENT_REVIEW_SERVICE_REPORT_RADIO" value="$name_NEW_ASSIGNMENT_REVIEW_SERVICE_REPORT_IMMEDIATELY" #if($value_NEW_ASSIGNMENT_REVIEW_SERVICE_REPORT_RADIO.equals("$name_NEW_ASSIGNMENT_REVIEW_SERVICE_REPORT_IMMEDIATELY"))checked#end/>$tlang.getString("review.originality.reports.immediately")<br/>
								</label>
								<br/>
							#end
							#if($show_NEW_ASSIGNMENT_REVIEW_SERVICE_REPORT.contains($name_NEW_ASSIGNMENT_REVIEW_SERVICE_REPORT_DUE))
								<label for="$name_NEW_ASSIGNMENT_REVIEW_SERVICE_REPORT_RADIO">
									<input type="radio" name="$name_NEW_ASSIGNMENT_REVIEW_SERVICE_REPORT_RADIO" value="$name_NEW_ASSIGNMENT_REVIEW_SERVICE_REPORT_DUE" #if($value_NEW_ASSIGNMENT_REVIEW_SERVICE_REPORT_RADIO.equals("$name_NEW_ASSIGNMENT_REVIEW_SERVICE_REPORT_DUE"))checked#end/>$tlang.getString("review.originality.reports.due")<br/>
								</label>
							#end
						</div>
				<!-- End Compilatio custom options -->
				#elseif($reviewServiceName.equals("Urkund"))
						#if ($content_review_note)
							$content_review_note
						#end
				<!-- End Urkund custom options -->
				#end
			</div>
			</div>
		#end
		#if(($!withGrade && $!withGradebook) || ($enableAnonGrading || $value_CheckAnonymousGrading))
			<h4>$!tlang.getString('grading')</h4>
		#end

		#if ($withGrade)
			<div class="form-group row form-required">
				<label for="$name_GradeType" class="col-sm-2 control-label">
					$tlang.getString("gen.grasca")
				</label>
				<div class="col-sm-6">
					<span class="skip">$tlang.getString("newassig.selectmessage")</span>
					<select id="$name_GradeType" 
					name="$name_GradeType" title="$tlang.getString("gen.grasca")" onchange="SetMaxPoint(this, $name_GradePoints)">
					#foreach ($i in [1..5])
						#if ($i == $value_GradeType)
							<option value="$i" selected="selected">$gradeTypeTable.get($i)</option>
						#else
							<option value="$i"
								#if(($!assignment && !$assignment.draft) && $!value_additionalOptions.equals("peerreview"))
									disabled="disabled" 
								#end
							>$gradeTypeTable.get($i)</option>
						#end
					#end
					</select>
					#if(($!assignment && !$assignment.draft) && $!value_additionalOptions.equals("peerreview"))
						$tlang.getString("gen.cant.change.setting.after.draft")
					#end
				</div>
			</div>

			## enable the maxfield when it is points grade type
			<div class="form-group row">
				<label for="$name_GradePoints" class="col-sm-2 control-label">
					$tlang.getString("gen.forpoi")
				</label>
				<div class="col-sm-2">
					<span class="reqStar" style="display:none" id="req-new_assignment_grade_points">*</span>
				#if ($value_GradeType == 3)
					<input name="$name_GradePoints" id="$name_GradePoints" value="$!value_GradePoints" type="text" size="5" maxlength="11" class="form-control"/>
				#else
					<input name="$name_GradePoints" id="$name_GradePoints"  value="$!value_GradePoints" type="text" size="5" maxlength="11" disabled="disabled" style="background-color:#eee;border:1px solid gray" class="form-control"/>
				#end
				</div>
			</div>
		#end

		#if ($!withGrade && $!withGradebook)
			## show the "Add to Gradebook" choices or not
			#if(!$!allowGroupAssignmentsInGradebook)
				#set ($addToGBDisplay="none")
			#else
				#set ($addToGBDisplay="block")
			#end
				<div style="display:$!addToGBDisplay">
				<div class="checkbox indnt2" style="display:$!addToGBDisplay">
					<div class="radio">
						## hide the assignment list from Gradebook when clicked
						<label for="$!gradebookChoice_no">
							<input type="radio" name="$!name_Addtogradebook" id="$!gradebookChoice_no" value="$!gradebookChoice_no" #if($!gradebookChoice.equals("$!gradebookChoice_no"))checked#end onclick="if (document.getElementById('gradebookList')) {$('#gradebookList').fadeOut('slow');$('#categoryList').fadeOut('slow');}" >
							#if(!$!noAddToGradebookChoice)$tlang.getString("grading.no")#else$tlang.getString("grading.no2")#end
						</label>
					</div>
					#if (!$!noAddToGradebookChoice)
					<div class="radio">
						## hide the assignment list from Gradebook when clicked
						<label for="$!gradebookChoice_add">
						<input type="radio" name="$!name_Addtogradebook" id="$!gradebookChoice_add" value="$!gradebookChoice_add" #if($!gradebookChoice.equals("$!gradebookChoice_add"))checked#end
							onclick="
							if ($('#new_assignment_grade_points').prop('value'))
							{
								if (document.getElementById('categoryList'))
								{
									## show the gradebook assignment list
									if (document.getElementById('gradebookList'))
										$('#gradebookList').fadeOut('slow');
									if($!value_totalCategories > 1)
										$('#categoryList').fadeIn('slow');
								}
								else
								{
									if (document.getElementById('gradebookList'))
										$('#gradebookList').fadeOut('slow');
									if (document.getElementById('associate'))
										$('#associate').prop('checked',false);
								}
							}
							else
							{
								## show alert since gradebook integration is only allowed for point-based assignment
								$('#no').prop('checked',true);
								if (document.getElementById('categoryList'))
									$('#categoryList').fadeOut('slow');
								if (document.getElementById('gradebookList'))
									$('#gradebookList').fadeOut('slow');
								if (document.getElementById('associate'))
									$('#associate').prop('checked',false);
								if (document.getElementById('gradebookListWarnAssoc'))
								{
					       	 		$('#gradebookListWarnAssoc' ).fadeIn('slow');
					        		$('#gradebookListWarnAssoc').animate({opacity: 1.0}, 2500)
					  				$('#gradebookListWarnAssoc' ).fadeOut('slow',function ()
					  				{
										$('#new_assignment_grade_type').focus();
							      	});
							     }
							}" >
						$tlang.getString("grading.add")</label>
						<span id="gradebookListWarnAssoc" class="alertMessageInline" style="display:none;border:none">$tlang.getString("grading.associate.warn")</span>
					</div>
					#end
					## if there exists properiate assignment entries in Gradebook
					#if (!$!gradebookAssignmentsLabel.isEmpty())
					<div class="radio">
						## show the assignment list from Gradebook when clicked
						<label for="$!gradebookChoice_associate">
							<input
								type="radio"
								name="$!name_Addtogradebook"
								id="$!gradebookChoice_associate"
								value="$!gradebookChoice_associate"
								#if($!gradebookChoice.equals("$!gradebookChoice_associate"))checked#end
								onclick="if( document.getElementById('gradebookList') )
								{
									if ($('#new_assignment_grade_points').prop('value'))
									{
										## show the gradebook assignment list
										$('#categoryList').fadeOut('slow');
										$('#gradebookList').fadeIn('slow');
									}
									else
									{
										## show alert since gradebook integration is only allowed for point-based assignment
										$('#no').prop('checked',true);
										$('#categoryList').fadeOut('slow');
										$('#gradebookList').fadeOut('slow');
										$('#associate').prop('checked',false);
						       	 		$('#gradebookListWarn' ).fadeIn('slow');
						        		$('#gradebookListWarn').animate({opacity: 1.0}, 2500)
						  				$('#gradebookListWarn' ).fadeOut('slow',function ()
						  				{
											$('#new_assignment_grade_type').focus();
								      	});
									}
								}" >
						$tlang.getString("grading.associate")</label>
						<span id="gradebookListWarn" class="alertMessageInline" style="display:none;border:none">$tlang.getString("grading.associate.warn")</span>
					</div>
					#end
				</div>
			</div>
			## if there exists properiate assignment entries in Gradebook
			#if (!$!gradebookAssignmentsLabel.isEmpty())
				## show the "Gradebook Assignment list" choices or not
				#if($!allowGroupAssignmentsInGradebook && $!gradebookChoice.equals("$!gradebookChoice_associate"))
					#set ($gbListDisplay="block")
				#else
					#set ($gbListDisplay="none")
				#end
				<div id="gradebookList" class="col-sm-offset-1 form-group row" style="display:$gbListDisplay">
					<select name="$!name_AssociateGradebookAssignment" >
						<option  value="">$tlang.getString("grading.select")</option>
						#set($gAssignmentSet = $!gradebookAssignmentsLabel.keySet())
						#foreach ($gaId in $!gAssignmentSet.iterator())
							<option  value="$gaId"
								#if($!gradebookAssignmentsSelectedDisabled.get($gaId).equals("disabled"))
									disabled="disabled"
								#elseif($!gradebookAssignmentsSelectedDisabled.get($gaId).equals("selected"))
									selected="selected"
								#end>
									$validator.escapeHtml($!gradebookAssignmentsLabel.get($gaId))
							</option>
						#end
					</select>
				</div>
			#end
			#if (!$!categoryTable.isEmpty())
				## show the "Category list" choices or not
				<p id="categoryList" class="checkbox  indnt4" #if($!gradebookChoice.equals("$!gradebookChoice_add"))style="display:block" #else style="display:none" #end>
					<label for="category">
						$tlang.getString("grading.categorylist")
					</label>
					<select name="$name_Category" id="category">
						#foreach ($i in $categoryKeys)
							<option value="$i" #if ($i == $!value_Category)selected="selected"#end>$categoryTable.get($i)</option>
						#end
					</select>
				</p>
			#end
		#end

		## SAK-17606 - Show the anonymous grading checkbox if enabled
		#if( $enableAnonGrading || $value_CheckAnonymousGrading)
			#set ($anonDisabled = !$enableAnonGrading || $forceAnonGrading)
			<div class="checkbox">
				<label for="$name_CheckAnonymousGrading" #if($anonDisabled) class="disabled" #end>
					<input id="$name_CheckAnonymousGrading" name="$name_CheckAnonymousGrading" type="checkbox" value="true"
					#if ($forceAnonGrading || $value_CheckAnonymousGrading)
						checked="checked"
					#end
					#if($anonDisabled)
						disabled="disabled"
					#end
					/>
					$tlang.getString("grading.anonymous")
				</label>
			</div>
		#end
		## end anonymous check

		## whether to notify student about released grade
		<fieldset>
			<h4>
				$tlang.getString("send.submission.releasegrade.email.options")
			</h4>
			<div class="radio">
				<label for="notsendreleasegradenotif">
				<input type="radio" name="$!name_assignment_releasegrade_notification" id="notsendreleasegradenotif" value="$!value_assignment_releasegrade_notification_none" #if($!value_assignment_releasegrade_notification.equals($!value_assignment_releasegrade_notification_none))checked="checked" #end />
					$tlang.getString('send.submission.releasegrade.email.none')
				</label>
			</div>
			<div class="radio">
				<label for="sendreleasegradenotif">
				<input type="radio" name="$!name_assignment_releasegrade_notification" id="sendreleasegradenotif" value="$!value_assignment_releasegrade_notification_each" #if($!value_assignment_releasegrade_notification.equals($!value_assignment_releasegrade_notification_each))checked="checked" #end />
					$tlang.getString('send.submission.releasegrade.email')
				</label>
			</div>
		</fieldset>

		<h4>
			$tlang.getString("additionalOptionsName")
		</h4>
		<p class="text-muted small">
			$tlang.getString("gen.cant.change.after.draft")
		</p>
		<div class="radio">
			<label for="$name_noAdditionalOptionsName">
				<input id="$name_noAdditionalOptionsName" name="$name_additionalOptions" type="radio" value="1"
					#if ($!value_additionalOptions.equals("none"))
						checked="checked"
					#elseif($!assignment && !$assignment.draft)
						disabled="disabled"
					#end
					onclick="ASN.toggleAddOptions('none');" />
					$tlang.getString("noAdditionalOptionsName")
			</label>
		</div>

		## Peer Assessment
		#if ($allowPeerAssessment)
			<div class="peerAssessmentContainer">
				<div class="radio">
					<label for="$name_UsePeerAssessment">
						<input id="$name_UsePeerAssessment" name="$name_additionalOptions" type="radio" value="peerreview"
						#if ($!value_additionalOptions.equals("peerreview"))
							checked="checked"
						#elseif($!assignment && !$assignment.draft)
							disabled="disabled"
						#end
						onclick="ASN.toggleAddOptions('peerreview')"/>
						$tlang.getString("peerAssessmentUse")
					</label>
				</div>

				#if ($!value_additionalOptions.equals("peerreview"))
					<div id="peerAssessmentOptions" class="col-sm-offset-1">
				#else
					<div id="peerAssessmentOptions" style="display:none" class="col-sm-offset-1">
				#end
					<div class="messageInformation">
						$tlang.getString("peerassessment.note")
					</div>
					<div id="peerperiod-finish">
						$tlang.getString("peerassessment.periodfinishes")
						<input type="text" id="new_assignment_peerperiod" name="new_assignment_peerperiod" class="datepicker" value="">
					</div>

						<script type="text/javascript">
						      localDatePicker({
						      	input:'#new_assignment_peerperiod',
						      	useTime:1,
						      	val:"$value_PeerPeriodYear$H$value_PeerPeriodMonth$H$value_PeerPeriodDay $value_PeerPeriodHour:$value_PeerPeriodMin",
						      	parseFormat: 'YYYY-MM-DD HH:mm',
						      	ashidden:{
						      		month:"$name_PeerPeriodMonth",
						      		day:"$name_PeerPeriodDay",
						      		year:"$name_PeerPeriodYear",
						      		hour:"$name_PeerPeriodHour",
						      		minute:"$name_PeerPeriodMin"
						      	}
						      });
						</script>
					##Anonymous Eval
					#if ($!value_PeerAssessmentAnonEval)
						<input id="$name_PeerAssessmentAnonEval" name="$name_PeerAssessmentAnonEval" type="checkbox" value="true" checked="checked"/>
					#else
						<input id="$name_PeerAssessmentAnonEval" name="$name_PeerAssessmentAnonEval" type="checkbox" value="true"/>
					#end
					<label for="$name_PeerAssessmentAnonEval">
						$tlang.getString("peerassessment.anonymousEvaluation")
					</label>
					<br/>
					##Students View Reviews
					#if ($!value_PeerAssessmentStudentViewReviews)
						<input id="$name_PeerAssessmentStudentViewReviews" name="$name_PeerAssessmentStudentViewReviews" type="checkbox" value="true" checked="checked"/>
					#else
						<input id="$name_PeerAssessmentStudentViewReviews" name="$name_PeerAssessmentStudentViewReviews" type="checkbox" value="true"/>
					#end
					<label for="$name_PeerAssessmentStudentViewReviews">
						$tlang.getString("peerassessment.studentViewReviews")
					</label>
					<br/>
					##Number of Submissions for review
					<span class="reqStar">*</span>
					<input name="$name_PeerAssessmentNumReviews" id="$name_PeerAssessmentNumReviews" value="$!value_PeerAssessmentNumReviews" type="text" size="5" maxlength="11"/>
					<label for="$name_PeerAssessmentNumReviews">
						$tlang.getString("peerassessment.numSubmissions")
					</label>
					<br/>
					<br/>
					$tlang.getString("peerassessment.reviewInstructions")
					<br/>
					<table border="0" style="margin:0"><tr><td>
						<textarea name="$name_PeerAssessmentInstructions" id="$name_PeerAssessmentInstructions" cols="80" rows="30" wrap="virtual">$validator.escapeHtmlTextarea($!value_PeerAssessmentInstructions)</textarea>
						#chef_setupformattedtextarea($name_PeerAssessmentInstructions)
					</td</tr></table>
				</div>
			</div>
		#end

		#if ($group_submissions_enabled)
			<div class="radio">
				<label for="$name_CheckIsGroupSubmission" class="$class">
					<input id="$name_CheckIsGroupSubmission" name="$name_additionalOptions" type="radio" value="GROUP" onclick="ASN.toggleAddOptions('GROUP');"
					#if ($!value_additionalOptions.equals("GROUP") && $!groupsList)
						checked="checked"
					#elseif( !$!groupsList || ($!assignment && !$assignment.draft))
						disabled="disabled"
					#end
					/>
					$tlang.getString("group.issubmit")
				</label>
			</div>
		#end

		#if ($multipleGroupUsers)
			<p class="checkbox indnt2">
			<div class="text-warning">$tlang.getString("group.user.multiple.warning")</div>
			<div class="text-warning">
			#foreach($duser in $!multipleGroupUsers)
				#if ($velocityCount > 1), #end
				$duser
			#end
		</div>
		</p>
		#end

	<a name="extraNodesTop"></a>
	<h4>
		$tlang.getString("additional_information")
	</h4>

	<div class="col-sm-12 row table-reponsive">
		<table class="table table-striped" id="extraNodeLinkList">
			<caption style="border-bottom:1px solid #ccc;text-align:left; margin-top:1em;padding-bottom:.3em">$tlang.getString("supplement")</caption>
			<tr>
				<td>
					$tlang.getString("modelAnswer")
				</td>
				<td class="itemAction" style="white-space:nowrap">
					<div id="nomodelanswer"  #if(!$!modelanswer) style="display:block"#else style="display:none" #end>
						<a id="modelanswer_add" class="extraNodeLink" href="javascript:void(0)">$tlang.getString("new")<span class="skip"> $tlang.getString("modelAnswer")</span></a>
					</div>
					<div id="hasmodelanswer"  #if($!modelanswer) style="display:block"#else style="display:none" #end>
						<a id="modelanswer_edit" class="extraNodeLink" href="javascript:void(0)">$tlang.getString("gen.revi")<span class="skip"> $tlang.getString("modelAnswer")</span></a> | <a id="modelanswer_delete" class="extraNodeLink" href="javascript:void(0)">$tlang.getString("delet")<span class="skip"> $tlang.getString("modelAnswer")</span></a>
						<input id = "modelanswer_to_delete" name = "modelanswer_to_delete" type= "hidden" value = "false" />
					</div>
				</td>
			</tr>
			## show the private note section if only the user can view or edit the item
			#if ($!allowEditAssignmentNoteItem || $!allowReadAssignmentNoteItem)
				<tr>
					<td>
						$tlang.getString("note")
					</td>
					<td class="itemAction" style="white-space:nowrap">
						<div id="nonote"  #if(!$!note) style="display:block"#else style="display:none" #end>
							<a id="note_add" class="extraNodeLink" href="javascript:void(0)">$tlang.getString("new")<span class="skip"> $tlang.getString("note")</span></a>
						</div>
						<div id="hasnote"  #if($!note) style="display:block"#else style="display:none" #end>
							#if ($!allowEditAssignmentNoteItem)
								<a id="note_edit" class="extraNodeLink" href="javascript:void(0)">$tlang.getString("gen.revi")<span class="skip"> $tlang.getString("note")</span></a> | <a id="note_delete" class="extraNodeLink" href="javascript:void(0)">$tlang.getString("delet")<span class="skip"> $tlang.getString("note")</span></a>
							#else
								#if ($!allowReadAssignmentNoteItem)
									<a id="note_edit" class="extraNodeLink" href="javascript:void(0)">$tlang.getString("gen.view2")</a>
								#end
							#end
						</div>
						<input id = "note_to_delete" name = "note_to_delete" type= "hidden" value = "false" />
					</td>
				</tr>
			#end
			<tr>
				<td>
					$tlang.getString("allPurpose")
				</td>
				<td class="itemAction" style="white-space:nowrap">
					<div id="noallPurpose" #if(!$!allPurpose) style="display:block"#else style="display:none" #end>
						<a id="allPurpose_add" class="extraNodeLink" href="javascript:void(0)">$tlang.getString("new")<span class="skip"> $tlang.getString("allPurpose")</span></a>
					</div>
					<div id="hasallPurpose" #if($!allPurpose) style="display:block"#else style="display:none" #end>
						<a id="allPurpose_edit" class="extraNodeLink" href="javascript:void(0)">$tlang.getString("gen.revi")<span class="skip"> $tlang.getString("allPurpose")</span></a> | <a id="allPurpose_delete" class="extraNodeLink" href="javascript:void(0)">$tlang.getString("delet")<span class="skip"> $tlang.getString("allPurpose")</span></a>
					</div>
					<input type="hidden" name="value_allPurpose" #if($!allPurpose) value="true" #else value="false" #end />
					<input id = "allPurpose_to_delete" name = "allPurpose_to_delete" type= "hidden" value = "false" />
				</td>
			</tr>
		</table>
	</div>

		<a name="extraNodesBoxTop"></a>
		<input type="hidden" name = "attachments_for" id="attachments_for" value="$!attachments_for" />
		<fieldset class="extraNode" id="modelanswer-node" style="display:none">## the panel for model answer
			<legend>$tlang.getString("modelAnswer")</legend>
			<div class="form-group row form-required">
				<label for="modelanswer_text" class="col-lg-2 form-control-label">
					$tlang.getString("modelAnswer.instruction")
				</label>
				<div class="col-lg-8">
					<div class="validationError alertMessage" id="modelanswer_text_message">
						$tlang.getString("extraNodesRequired")
					</div>
					<textarea name="modelanswer_text" id="modelanswer_text" cols="60" rows="10" wrap="virtual">$validator.escapeHtmlTextarea($!modelanswer_text)</textarea>
					<textarea name="modelanswer_text_holder" id="modelanswer_text_holder" style="display:none" cols="60" rows="2" wrap="virtual">$validator.escapeHtmlTextarea($!modelanswer_text)</textarea>
				</div>
				###chef_setupformattedtextareaparams("modeltext" "200" "365" "small")
			</div>
			## attachments
			<label for="modelAnswerAttach" class="block">
					$tlang.getString("gen.att")
			</label>
			#set ($size = 0)
			#set ($props = false)
			#foreach ($attachment in $modelanswer_attachments)
				#set ($props = $attachment.Properties)
				#if ($!props)
					#set ($size = $size + 1)
				#end
			#end
			#if ($size == 0)
				<p>
                                    #if ($value_SubmissionType == 5)
                                        $tlang.getString("gen.noatt.single")
                                    #else
                                        $tlang.getString("gen.noatt")
                                    #end
                                </p>
			#else
				<ul class="attachList indnt1">
					#foreach ($attachment in $modelanswer_attachments)
						#set ($props = false)
						#set ($props = $attachment.Properties)
						#if ($!props)
							<li>
								#if ($props.getBooleanProperty($props.NamePropIsCollection))
									<img src = "#imageLink($contentTypeImageService.getContentTypeImage("folder"))" border="0" alt="$tlang.getString("gen.folatt")" />
								#else
									<img src = "#imageLink($contentTypeImageService.getContentTypeImage($props.getProperty($props.NamePropContentType)))" border="0" alt="$tlang.getString("gen.filatt")" />
								#end
								<a href="$attachment.Url" target="_blank">$validator.escapeHtml($props.getPropertyFormatted($props.NamePropDisplayName))</a>
								#propertyDetails($props)
							</li>
						#end
					#end
				</ul>
			#end
			<div class="act">
				<input type="button" name="modelAnswerAttach" value="$tlang.getString('gen.addatt')" onclick="javascript:document.newAssignmentForm.onsubmit();document.getElementById('option').value='modelAnswerAttach';document.newAssignmentForm.submit();return false;"/>
			</div>

			<div class="form-group row form-required">

				<label for="modelanswer_to" class="col-lg-2 form-control-label">
					$tlang.getString("modelAnswer.show_to_student.prompt")
				</label>
				## show to student time option
				<div class="col-lg-8">
					<select id="modelanswer_to" name="modelanswer_showto" title="$tlang.getString("modelAnswer.show_to_student.tooltip")">
						#foreach ($k in ["0", "1", "2", "3", "4"])
							#set($string = "modelAnswer.show_to_student.")
							#set($string = $string.concat($k))
							<option value="$k" #if($k.equals($!modelanswer_showto))selected="selected" #set( $modelanswer_to_val = $k) #end> $tlang.getString($string) </option>
						#end
					</select>
					<span class="validationError alertMessageInline" id="modelanswer_to_message">
						$tlang.getString("extraNodesRequired")
					</span>

					<input type="text" id="modelanswer_to_holder"  style="display:none"  value="$modelanswer_to_val" />
				</div>
			</div>
			<p class="act">
				<input class="extraNodeInput" type="button" id="modelanswer_save" value="$tlang.getString('gen.sav')" class="active" />
				<input class="extraNodeInput" type="button" id="modelanswer_cancel" value="$tlang.getString('gen.can')" />
			</p>
		</fieldset>
		#*the panel for grading guideline
			<fieldset class="extraNode" id="gradingguidelines-node" style="display:none">
				<legend>Grading guidelines</legend>
					<div class="validationError alertMessage" id="gradingguidelines-message">
					</div>
				<div class="longtext" style="margin:.2em">
					<span class="reqStar">*</span>
					<label for="ggtext" class="block">
						Provide grading rationale. You can choose to whom and when this will display.
					</label>
						<textarea name="ggtext" id="ggtext" cols="60" rows="10" wrap="virtual"></textarea>
						###chef_setupformattedtextareaparams("ggtext" "200" "365" "small")
				</div>
				<div class="act">
						<input type="button" name="attach" value="$tlang.getString('gen.addatt')" onclick="javascript:document.newAssignmentForm.onsubmit();document.getElementById('option').value='attach';document.newAssignmentForm.submit();return false;"/>
					</div>
				<p class="longtext"  style="margin:.2em">
					<span class="reqStar">*</span>
					<label for="ggwho" class="block">
						Show
					</label>
					<select id="ggwho">
						<option value="ggwhodefault"> --select one-- </option>
						<option value="ggwho1">Only to instructors</option>
						<option value="ggwho2">also to students (after grading)</option>
						<option value="ggwho3">also to students (after accept until date)</option>
					</select>
				</p>
				<p class="act">
					<input class="extraNodeInput"  type="button" value="Save" class="active"/><input class="extraNodeInput"  type="button" value="Cancel" />
				</p>
			</fieldset>
		*#
		<fieldset class="extraNode" id="note-node" style="display:none">## the panel for private note
			<legend>$tlang.getString("note")</legend>
			<div class="row form-group form-required " >
				<label for="note_text" class="col-lg-2 form-control-label">
					$tlang.getString("note.instruction")
				</label>
				<div class="col-lg-8">
					<div class="validationError alertMessage" id="note_text_message">
						$tlang.getString("extraNodesRequired")
					</div>
					#if ($!note && $!allowEditAssignmentNoteItem || !$!note)
						<textarea name="note_text" id="note_text" cols="60" rows="10" wrap="virtual">$validator.escapeHtmlTextarea($!note_text)</textarea>
						<textarea name="note_text_holder" id="note_text_holder"  style="display:none"  cols="60" rows="2" wrap="virtual">$validator.escapeHtmlTextarea($!note_text)</textarea>
					#else
						#if ($!allowReadAssignmentNoteItem)
					 		<div class="notes">$validator.escapeHtml($!note_text)</div>
				 		#end
					#end
					###chef_setupformattedtextareaparams("assigntext" "200" "365" "small")
				</div>
			</div>
			<div class="row form-group form-required">
				<label for="note_to" class="col-lg-2 form-control-label">
					$tlang.getString("note.to.prompt")
				</label>
				<div class="col-lg-8">
					#if ($!note && $!allowEditAssignmentNoteItem || !$!note)
						<select id="note_to" name="note_to" title="$tlang.getString("note.to.tooltip")">
							#foreach ($k in ["0", "1", "2", "3"])
								#set($string = "note.to.")
								#set($string = $string.concat($k))
								<option value="$k" #if($k.equals($!note_to)) selected="selected" #set ($note_to_val=$k) #end> $tlang.getString($string) </option>
							#end
						</select>
					#else
						#if ($!allowReadAssignmentNoteItem)
							#foreach ($k in ["0", "1", "2", "3"])
								#set($string = "note.to.")
								#set($string = $string.concat($k))
								#if($k.equals($!note_to))
									$tlang.getString($string)
								#end
							#end
						#end
					#end
					<span class="validationError alertMessageInline" id="note_to_message">
						$tlang.getString("extraNodesRequired")
					</span>
					<input type="text" id="note_to_holder"  style="display:none"  value="$note_to_val" />
				</div>
			</div>
			#if ($!note && $!allowEditAssignmentNoteItem || !$!note)
				<p class="act">
					## can only edit if there is no note item, or if there is a note item and the current user can edit it.
					<input class="extraNodeInput" type="button" id="note_save" value="$tlang.getString('gen.sav')" class="active" />
					<input class="extraNodeInput" type="button" id="note_cancel" value="$tlang.getString('gen.can')" />
				</p>
			#end
		</fieldset>
		<fieldset class="extraNode" id="allPurpose-node" style="display:none">## the panel for allPurpose type of object
			<legend>$tlang.getString('allPurpose')</legend>
			<div class="form-group row form-required">
				<label  for="allPurpose_title" class="form-control-label col-lg-2">
					$validator.escapeHtml($tlang.getString("gen.title"))
				</label>
				<div class="col-lg-8">
					<input id="allPurpose_title" name="allPurposeTitle" type="text" size="20" maxlength="30" value="$!value_allPurposeTitle" class="form-control"/>
					<input id="allPurpose_title_holder"  style="display:none"  name="allPurposeTitle" type="text" size="2" maxlength="30" value="$!value_allPurposeTitle" />
					<span class="validationError alertMessageInline" id="allPurpose_title_message">
						$tlang.getString("extraNodesRequired")
					</span>
				</div>
			</div>

			<div class="form-group row form-required">
				<label for="allPurpose_text" class="form-control-label col-lg-2">
					$tlang.getString("allPurpose.instruction")
				</label>
				<div class="col-lg-8">
					<div class="validationError alertMessage" id="allPurpose_text_message">
						$tlang.getString("extraNodesRequired")
					</div>
					<textarea name="allPurposeText" id="allPurpose_text" cols="60" rows="10" wrap="virtual">$validator.escapeHtmlTextarea($!value_allPurposeText)</textarea>
					<textarea name="allPurposeTextHolder"  id="allPurpose_text_holder"  style="display:none"  cols="60" rows="2" wrap="virtual">$validator.escapeHtmlTextarea($!value_allPurposeText)</textarea>
				</div>
			</div>
			## attachments for allpurpose item
			<label for="allPurposeAttach" class="block">
					$tlang.getString("gen.att")
			</label>
			#set ($size = 0)
			#set ($props = false)
			#foreach ($attachment in $allPurpose_attachments)
				#set ($props = $attachment.Properties)
				#if ($!props)
					#set ($size = $size + 1)
				#end
			#end
			#if ($size == 0)
				<p>
                                    #if ($value_SubmissionType == 5)
                                        $tlang.getString("gen.noatt.single")
                                    #else
                                        $tlang.getString("gen.noatt")
                                    #end
                                </p>
			#else
				<ul class="attachList indnt1">
					#foreach ($attachment in $allPurpose_attachments)
						#set ($props = false)
						#set ($props = $attachment.Properties)
						#if ($!props)
							<li>
								#if ($props.getBooleanProperty($props.NamePropIsCollection))
									<img src = "#imageLink($contentTypeImageService.getContentTypeImage("folder"))" border="0" alt="$tlang.getString("gen.folatt")" />
								#else
									<img src = "#imageLink($contentTypeImageService.getContentTypeImage($props.getProperty($props.NamePropContentType)))" border="0" alt="$tlang.getString("gen.filatt")" />
								#end
								<a href="$attachment.Url" target="_blank">$validator.escapeHtml($props.getPropertyFormatted($props.NamePropDisplayName))</a>
								#propertyDetails($props)
							</li>
						#end
					#end
				</ul>
			#end

			<div class="act">
				<input type="button" name="allPurposeAttach" id="allPurposeAttach" value="$tlang.getString('gen.addatt')" onclick="javascript:document.newAssignmentForm.onsubmit();document.getElementById('option').value='allPurposeAttach';document.newAssignmentForm.submit();return false;"/>
			</div>
			<div class="validationError alertMessage" id="allPurpose_release_after_retract_message">
				$tlang.getString("allPurpose.alert.release.afer.retract")
			</div>
			## Show This Item Checkbox
			<div class="form-group row">

				<div class="col-sm-3">
					<label for="allPurposeHide1">
						<input name="allPurposeHide" id="allPurposeHide1" value="false" #if(!$!value_allPurposeHide)checked="checked"#end type="radio" />
						$tlang.getString("allPurpose.show")
					</label>
				</div>

				<div class="col-sm-9">
					<div class="form-group row">
						<label for="allPurposeShowFrom" class="col-sm-2">
							<input name="allPurposeShowFrom" id="allPurposeShowFrom" value="true" type="checkbox" #if ($value_allPurposeShowFrom) checked="checked" #end />
							$tlang.getString("allPurpose.show.from")
						</label>
						<div class="col-sm-10">
							<input type="text" id="allPurposeRelease" name="allPurposeRelease" class="datepicker" value="">

							<script type="text/javascript">
										localDatePicker({
										input:'#allPurposeRelease',
										useTime:1,
										val:"$value_allPurposeReleaseYear$H$value_allPurposeReleaseMonth$H$value_allPurposeReleaseDay $value_allPurposeReleaseHour:$value_allPurposeReleaseMin",
										parseFormat: 'YYYY-MM-DD HH:mm',
										ashidden:{
											month:"allPurpose_releaseMonth",
											day:"allPurpose_releaseDay",
											year:"allPurpose_releaseYear",
											hour:"allPurpose_releaseHour",
											minute:"allPurpose_releaseMin"
										}
									});
							</script>
						</div>
					</div>
					<div class="form-group row">
						<label for="allPurposeShowTo" class="col-sm-2">
							<input name="allPurposeShowTo" id="allPurposeShowTo" value="true" type="checkbox" #if ($!value_allPurposeShowTo) checked="checked" #end />
							$tlang.getString("allPurpose.show.util")
						</label>
						<div class="col-sm-10">
							<input type="text" id="allPurposeRetract" name="allPurposeRetract" class="datepicker" value="">

							<script type="text/javascript">
									localDatePicker({
									input:'#allPurposeRetract',
									useTime:1,
									val:"$value_allPurposeRetractYear$H$value_allPurposeRetractMonth$H$value_allPurposeRetractDay $value_allPurposeRetractHour:$value_allPurposeRetractMin",
									parseFormat: 'YYYY-MM-DD HH:mm',
									ashidden:{
										month:"allPurpose_retractMonth",
										day:"allPurpose_retractDay",
										year:"allPurpose_retractYear",
										hour:"allPurpose_retractHour",
										minute:"allPurpose_retractMin"
									}
								});
							</script>
						</div>
					</div>
				</div>
			</div>
			## Hide This Item Checkbox
			<label for="allPurposeHide2">
				<input name="allPurposeHide" id="allPurposeHide2" value="true" #if($!value_allPurposeHide)checked="checked"#end type="radio" />
				$tlang.getString("allPurpose.show.hide")
			</label>
			<h4><span class="reqStar">*</span>$tlang.getString("allPurpose.show.to")</h4>
			<div class="validationError alertMessage" id="allPurpose_userselect">
				$tlang.getString("extraNodesRequired")
			</div>
			<div class="table-responsive">
			<table class="table table-striped table-bordered table-hover" id="allPurposeGroupLists">
				<tbody>
					#set ($roleCount=0)
					#foreach ($role in $!roleUsers.keySet())

						#set ($roleCount=$roleCount + 1)
						#set($expandString=$tlang.getString("allPurpose.show.expand").concat(" ").concat($role).concat(" ").concat($tlang.getString("allPurpose.show.list")))
						#set($collapseString=$tlang.getString("allPurpose.show.collapse").concat(" ").concat($role).concat(" ").concat($tlang.getString("allPurpose.show.list")))
						#set($expandId = "expand_")
						#set($expandId = $expandId.concat($role))
						#set($collapseId="collapse_")
						#set($collapseId=$collapseId.concat($role))
						#set($roleDivString = $role.concat("Div"))
						#set($showInputString = "allPurpose_")
						#set($showInputString = $showInputString.concat($role))
						<tr>
							<td class="groupCell">
								<a href="javascript:void(0)" id="collapse_$roleCount" class="toggleRoleLink" style="display:none;" title="$collapseString">
									<img src="/library/image/sakai/collapse.gif" alt="$collapseString" /><span class="members"><i class="icon-sakai--sakai-membership"></i></span>
								</a>
								<a href="javascript:void(0)" id="expand_$roleCount" class="toggleRoleLink" style="display:inline" title="$expandString">
									<img src="/library/image/sakai/expand.gif"  alt="$expandString"/><span class="members"><i class="icon-sakai--sakai-membership"></i></span>
								</a>
								<input id="$showInputString" name="showInputString_$roleCount" #if ($!value_allPurposeAccessList.contains($role)) checked="checked" #end type="checkbox" name="allPurpose_$role" class="selectAllMembers"/>
								<label for="showInputString_$roleCount">
									$role
								</label>
								(<span class="highlight countDisplay"></span> <span class="highlight">$tlang.getString("allPurpose.user.selection.count")</span>)
								<ul id="roleDiv_$roleCount"  style="display:none;" class="attachList userList">
									#set($userCount=0)
									#foreach($user in $!roleUsers.get($role))
										#set($showInputString = "allPurpose_")
										#set($showInputString = $showInputString.concat($user.getId()))
										<li>
											<label for="$showInputString" style="white-space:nowrap;padding:2px;width:90%;display:block" #if ($!value_allPurposeAccessList.contains($user.getId())) class="selectedItem" #end>
												<input id="$showInputString" name="$showInputString" #if ($!value_allPurposeAccessList.contains($user.getId())) class="selectedItem" checked="checked" #set($userCount=$userCount + 1) #end type="checkbox" value="$user.Id"/>
												$validator.escapeHtml($user.getDisplayName())
											</label>
										</li>
									#end
									<li class="countHolder" class="skip" style="display:none">$userCount</li>
								</ul>
							</td>
						</tr>
					#end
				</tbody>
			</table>
			</div>
			<p class="act" style="margin:0;padding:0">
				<input class="extraNodeInput" type="button" id="allPurpose_save" value="$tlang.getString("allPurpose_save")" class="active"/>
				<input class="extraNodeInput" type="button" id ="allPurpose_cancel" value="$tlang.getString("allPurpose_cancel")" />
			</p>
		</fieldset>
		<div class="row col-sm-12">
			#buttonBar()
		</div>
		<input type="hidden" name="sakai_csrf_token" value="$sakai_csrf_token" />
	</form>
</div>
<!-- end: chef_assignments_instructor_new_edit_assignment.vm  --><|MERGE_RESOLUTION|>--- conflicted
+++ resolved
@@ -744,13 +744,8 @@
 					</div>
 				#end
 
-<<<<<<< HEAD
-				#if ($!value_UseReviewService.equals("true") && $!value_SubmissionType != 4)
+				#if ($!value_UseReviewService && $!value_SubmissionType != 4)
 					<div id="reviewServiceOptions" class="col-sm-offset-1">
-=======
-				#if ($!value_UseReviewService && $!value_SubmissionType != 4)
-					<div id="reviewServiceOptions" class="indnt3">
->>>>>>> 1ab3330b
 				#else
 					<div id="reviewServiceOptions" style="display:none" class="col-sm-offset-1">
 				#end
