--- conflicted
+++ resolved
@@ -29,12 +29,8 @@
             </fieldset>
 
             <div class="act">
-<<<<<<< HEAD
-                <input type="submit" wicket:id="continuebutton" wicket:message="value:importExport.button.continue"/>
+                <input class="active" type="submit" wicket:id="continuebutton" wicket:message="value:importExport.button.continue"/>
                 <input type="submit" wicket:id="cancelbutton" wicket:message="value:importExport.button.cancel"/>
-=======
-                <input class="active" type="submit" />
->>>>>>> ede7a1f8
             </div>
         </form>
 
