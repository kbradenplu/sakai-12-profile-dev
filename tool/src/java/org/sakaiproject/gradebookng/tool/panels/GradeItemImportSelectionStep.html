<wicket:panel xmlns:wicket="http://wicket.apache.org">

    <h2><wicket:message key="importExport.selection.heading" /></h2>
    <p><wicket:message key="importExport.selection.description" /></p>
    <p><wicket:message key="importExport.selection.note" /></p>

    <form wicket:id="form">
<<<<<<< HEAD
        <span wicket:id="group">
            <table style="border: 2px dotted #fc0; width: 400px; padding: 5px;">
                <tr>
                    <td valign="top">Select grades</td>
                    <td>
                        <input type="checkbox" wicket:id="groupselector">check/uncheck all</input><br/>
                        <table cellspacing="0" cellpadding="2">
                            <tr>
                                <td><b>Select</b></td>
                                <td><b>Title</b></td>
                                <td><b>Point Value</b></td>
                                <td><b>Status</b></td>
                            </tr>
                            <tr wicket:id="grades">
                                <td><input type="checkbox" wicket:id="checkbox"/></td>
                                <td><span wicket:id="itemTitle">[this is where itemTitle will be]</span></td>
                                <td><span wicket:id="itemPointValue">[this is where itemPointValue will be]</span></td>
                                <td><span wicket:id="status">[this is where status will be]</span></td>
                            </tr>
                        </table>
                  <span valign="top">
                  </span>
                    </td>
                </tr>
            </table>
        </span>
        <div><wicket:message key="importExport.selection.details" /></div>
        <div class="act">
            <input type="submit" wicket:id="backbutton" wicket:message="value:importExport.button.back"/>
            <input type="submit" wicket:id="nextbutton" wicket:message="value:importExport.button.next"/>
        </div>
    </form>


=======
        <div wicket:id="group">
            <table class="table table-striped table-condensed">
                <thead>
                    <tr>
                        <th class="select-toggle">
                            <label wicket:for="groupselector">check/uncheck all</label>
                            <input type="checkbox" wicket:id="groupselector"/>
                        </th>
                        <th>Title</th>
                        <th>Point Value</th>
                        <th>Status</th>
                    </tr>
                </thead>
                <tbody>
                    <tr wicket:id="grades">
                        <td><input type="checkbox" wicket:id="checkbox"/></td>
                        <td><span wicket:id="itemTitle">[this is where itemTitle will be]</span></td>
                        <td><span wicket:id="itemPointValue">[this is where itemPointValue will be]</span></td>
                        <td><span wicket:id="status">[this is where status will be]</span></td>
                    </tr>
               </tbody>
            </table>

            <p><wicket:message key="importExport.selection.details" /></p>

            <div class="act">
              <input type="button" value="Back" onclick="window.history.back()" />
              <input type="submit" value="Next" />
            </div>
        </div>
    </form>
>>>>>>> ede7a1f8

</wicket:panel><|MERGE_RESOLUTION|>--- conflicted
+++ resolved
@@ -5,42 +5,6 @@
     <p><wicket:message key="importExport.selection.note" /></p>
 
     <form wicket:id="form">
-<<<<<<< HEAD
-        <span wicket:id="group">
-            <table style="border: 2px dotted #fc0; width: 400px; padding: 5px;">
-                <tr>
-                    <td valign="top">Select grades</td>
-                    <td>
-                        <input type="checkbox" wicket:id="groupselector">check/uncheck all</input><br/>
-                        <table cellspacing="0" cellpadding="2">
-                            <tr>
-                                <td><b>Select</b></td>
-                                <td><b>Title</b></td>
-                                <td><b>Point Value</b></td>
-                                <td><b>Status</b></td>
-                            </tr>
-                            <tr wicket:id="grades">
-                                <td><input type="checkbox" wicket:id="checkbox"/></td>
-                                <td><span wicket:id="itemTitle">[this is where itemTitle will be]</span></td>
-                                <td><span wicket:id="itemPointValue">[this is where itemPointValue will be]</span></td>
-                                <td><span wicket:id="status">[this is where status will be]</span></td>
-                            </tr>
-                        </table>
-                  <span valign="top">
-                  </span>
-                    </td>
-                </tr>
-            </table>
-        </span>
-        <div><wicket:message key="importExport.selection.details" /></div>
-        <div class="act">
-            <input type="submit" wicket:id="backbutton" wicket:message="value:importExport.button.back"/>
-            <input type="submit" wicket:id="nextbutton" wicket:message="value:importExport.button.next"/>
-        </div>
-    </form>
-
-
-=======
         <div wicket:id="group">
             <table class="table table-striped table-condensed">
                 <thead>
@@ -67,11 +31,10 @@
             <p><wicket:message key="importExport.selection.details" /></p>
 
             <div class="act">
-              <input type="button" value="Back" onclick="window.history.back()" />
-              <input type="submit" value="Next" />
+              <input type="submit" wicket:id="backbutton" wicket:message="value:importExport.button.back" onclick="window.history.back()"/>
+              <input class="active" type="submit" wicket:id="nextbutton" wicket:message="value:importExport.button.next"/>
             </div>
         </div>
     </form>
->>>>>>> ede7a1f8
 
 </wicket:panel>