--- conflicted
+++ resolved
@@ -165,15 +165,10 @@
 						<tr>
 							<td headers="item">
 								<h4>
-<<<<<<< HEAD
-									<img src="#imageLink($att_item.iconLocation)" border= "0" alt="$att_item.hoverText" hspace="0" />
-									##<img src="#imageLink($contentTypeImageService.getContentTypeImage($att_item.contentType))" border= "0" alt ="$contentTypeImageService.getContentTypeDisplayName($att_item.contentType) icon" hspace="0" />
-									<a href="$att_item.accessUrl" target="_blank" title="$tlang.getString('gen.type'): $att_item.hoverText  [$tlang.getString('gen.newwin')]" style="text-decoration:none;">$att_item.displayName</a>
-=======
+
 									<span class="$att_item.iconClass" aria-hidden="true"></span>
 									<span class="sr-only">$!att_item.hoverText</span>
 									<a href="$att_item.accessUrl" target="_blank" title="$tlang.getString('gen.type'): $att_item.hoverText  [$tlang.getString('gen.newwin')]">$att_item.displayName</a>
->>>>>>> 7f56fd16
 								</h4>	
 							</td>
 							<td  headers="action">
@@ -225,14 +220,6 @@
 			<tr>
 				<th id="title">
 					#if ($expandallflag && "$expandallflag" == "$TRUE")
-<<<<<<< HEAD
-						<a href="#toolLinkParam("ResourcesAction" "doUnexpandall" "collectionId=$validator.escapeUrl($collectionId)")" title ="$tlang.getString('collapse.all')" style="text-decoration:none;">
-							<img src = "#imageLink("sakai/collapse-expand.gif")" border="0" title="$tlang.getString('collapse.all')" alt="$tlang.getString('collapse.all')" hspace="0" />
-						</a>								 
-					#else
-						<a href="#toolLinkParam("ResourcesAction" "doExpandall" "collectionId=$validator.escapeUrl($collectionId)")" title ="$stlang.getString('label.expand.all')" style="text-decoration:none;">
-							<img src = "#imageLink("sakai/expand-collapse.gif")" border="0" title="$stlang.getString('label.expand.all')" alt="$stlang.getString('label.expand.all')" hspace="0" />
-=======
 						<a href="#toolLinkParam("ResourcesAction" "doUnexpandall" "collectionId=$validator.escapeUrl($collectionId)")" title ="$tlang.getString('collapse.all')">
 						<span class="fa fa-compress" aria-hidden="true"></span>
 						<span class="sr-only">$tlang.getString('collapseall')</span>
@@ -241,7 +228,6 @@
 						<a href="#toolLinkParam("ResourcesAction" "doExpandall" "collectionId=$validator.escapeUrl($collectionId)")" title ="$stlang.getString('label.expand.all')">
 						<span class="fa fa-expand" aria-hidden="true"></span>
 						<span class="sr-only">$tlang.getString('label.expand.all')</span>
->>>>>>> 7f56fd16
 						</a>								 
 					#end
 					<a href="#toolLinkParam("ResourcesAction" "doSort" "criteria=title&collectionId=$validator.escapeUrl($collectionId)")" title ="$tlang.getString('sh.sorttit')"> 
@@ -294,17 +280,6 @@
 								$validator.escapeHtml(${item.name})
 							#else
 								#if (!$item.isExpanded())
-<<<<<<< HEAD
-									<a href="#toolLinkParam("ResourcesAction" "doExpand_collection" "collectionId=$validator.escapeUrl($item.Id)")" title="$tlang.getString('sh.open')" style="text-decoration:none;">
-										<img src = "#imageLink("sakai/dir_closedplus.gif")" border="0" title="$tlang.getString('sh.open')" alt="$tlang.getString('sh.open')" />
-										$validator.escapeHtml(${item.name})
-									</a>
-								#else
-									<a href="#toolLinkParam("ResourcesAction" "doCollapse_collection" "collectionId=$validator.escapeUrl($item.Id)")" title="$tlang.getString('sh.close')" style="text-decoration:none;">
-										<img src = "#imageLink("sakai/dir_openminus.gif")" border="0" title="$tlang.getString('sh.close')" alt="$tlang.getString('sh.close')" />
-									</a>
-									<a href="#toolLinkParam("ResourcesAction" "doCollapse_collection" "collectionId=$validator.escapeUrl($item.Id)")" title="$tlang.getString('sh.close')" style="text-decoration:underline;">
-=======
 									<a href="#toolLinkParam("ResourcesAction" "doExpand_collection" "collectionId=$validator.escapeUrl($item.Id)")" title="$tlang.getString('sh.open')">
 									<span class="sr-only">$tlang.getString('sh.open')</span>
 								#else
@@ -312,7 +287,6 @@
 									<span class="sr-only">$tlang.getString('sh.close')</span>
 								#end
 										<span class="$item.iconClass" aria-hidden="true"></span>
->>>>>>> 7f56fd16
 										$validator.escapeHtml(${item.name})
 									</a>
 							#end
@@ -402,17 +376,9 @@
 					<tr>
 						<th colspan="3">
 						<h4>
-<<<<<<< HEAD
-							<a href="#" onclick="document.getElementById('attachForm').action='#toolLink("ResourcesAction" "doHideOtherSites")';submitform('attachForm');" title= "$tlang.getString('list.hide')" style="text-decoration:none;">
-							   <img src="#imageLink("sakai/collapse.gif")" alt="$tlang.getString('list.hide')" border="0" align="top" />
-							</a>
-							<a href="#" onclick="document.getElementById('attachForm').action='#toolLink("ResourcesAction" "doHideOtherSites")';submitform('attachForm');" title= "$tlang.getString('list.hide')">
-							   $validator.escapeHtml("$tlang.getString('list.hide')")
-=======
 							<a href="#"
 								onclick="document.getElementById('attachForm').action='#toolLink("ResourcesAction" "doHideOtherSites")';submitform('attachForm');" title= "$tlang.getString('list.hide')">
 								<span class="fa fa-caret-down" aria-hidden="true"></span><span class="sr-only">$tlang.getString('list.hide')</span> $validator.escapeHtml("$tlang.getString('list.hide')")
->>>>>>> 7f56fd16
 							</a>
 						</h4>
 						</th>
@@ -495,19 +461,6 @@
 										$validator.escapeHtml(${item.name})
 									#else
 										#if (!$item.isExpanded())
-<<<<<<< HEAD
-											<a href="#toolLinkParam("ResourcesAction" "doExpand_collection" "collectionId=$validator.escapeUrl($item.Id)")" title="$tlang.getString('sh.open')" style="text-decoration:none;">
-												<img src = "#imageLink("sakai/dir_closedplus.gif")" border="0" title="$tlang.getString('sh.open')" alt="$tlang.getString('sh.open')" />
-											</a>
-											<a href="#toolLinkParam("ResourcesAction" "doExpand_collection" "collectionId=$validator.escapeUrl($item.Id)")" title="$tlang.getString('sh.open')" style="text-decoration:underline;">
-												$validator.escapeHtml(${item.name})
-											</a>
-										#else
-											<a href="#toolLinkParam("ResourcesAction" "doCollapse_collection" "collectionId=$validator.escapeUrl($item.Id)")" title="$tlang.getString('sh.close')" style="text-decoration:none;">
-												<img src = "#imageLink("sakai/dir_openminus.gif")" border="0" title="$tlang.getString('sh.close')" alt="$tlang.getString('sh.close')" />
-											</a>
-											<a href="#toolLinkParam("ResourcesAction" "doCollapse_collection" "collectionId=$validator.escapeUrl($item.Id)")" title="$tlang.getString('sh.close')" style="text-decoration:underline;">
-=======
 											<a href="#toolLinkParam("ResourcesAction" "doExpand_collection" "collectionId=$validator.escapeUrl($item.Id)")" title="$tlang.getString('sh.open')">
 											<span class="sr-only">$tlang.getString('sh.open')</span>
 										#else
@@ -515,7 +468,6 @@
 											<span class="sr-only">$tlang.getString('sh.close')</span>
 										#end
 												<span class="$item.iconClass" aria-hidden="true"></span>
->>>>>>> 7f56fd16
 												$validator.escapeHtml(${item.name})
 											</a>
 									#end
