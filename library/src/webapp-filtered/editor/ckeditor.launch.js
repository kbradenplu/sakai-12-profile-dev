/*******************************************************************************
 * $URL:  $
 * $Id:  $
 * **********************************************************************************
 *
 * Copyright (c) 2010 The Sakai Foundation
 *
 * Licensed under the Educational Community License, Version 2.0 (the "License");
 * you may not use this file except in compliance with the License.
 * You may obtain a copy of the License at
 *
 *       http://www.opensource.org/licenses/ECL-2.0
 *
 * Unless required by applicable law or agreed to in writing, software
 * distributed under the License is distributed on an "AS IS" BASIS,
 * WITHOUT WARRANTIES OR CONDITIONS OF ANY KIND, either express or implied.
 * See the License for the specific language governing permissions and
 * limitations under the License.
 *
 ******************************************************************************/
var sakai = sakai || {};
sakai.editor = sakai.editor || {};
sakai.editor.editors = sakai.editor.editors || {};
// Temporarily disable enableResourceSearch till citations plugin is ported (SAK-22862)
sakai.editor.enableResourceSearch = false;

sakai.editor.editors.ckeditor = sakai.editor.editors.ckeditor || {} ;

//get path of directory ckeditor
var basePath = "/library/editor/ckextraplugins/";
var webJars = "/library/webjars/"

// Please note that no more parameters should be added to this signature.
// The config object allows for name-based config options to be passed.
// The w and h parameters should be removed as soon as their uses can be migrated.
sakai.editor.editors.ckeditor.launch = function(targetId, config, w, h) {
    //http://www.quirksmode.org/js/findpos.html
    function findPos(obj) {
        var curleft = curtop = 0;
        if (obj.offsetParent) {
            do {
                curleft += obj.offsetLeft;
                curtop += obj.offsetTop;
            } while (obj = obj.offsetParent);
            return [curleft,curtop];
        }
    }

    //http://stackoverflow.com/a/1038781/3708872
    function getWidth() {
      if (self.innerHeight) {
        return self.innerWidth;
      }

      if (document.documentElement && document.documentElement.clientWidth) {
        return document.documentElement.clientWidth;
      }

      if (document.body) {
        return document.body.clientWidth;
      }
    }

    var folder = "";

    var collectionId = "";
    if (config != null && config.collectionId) {
        collectionId=config.collectionId;
    }
    else if (sakai.editor.collectionId) {
        collectionId=sakai.editor.collectionId
    }

    if (collectionId) {
        folder = "CurrentFolder=" + collectionId
    }

    var language = sakai.locale && sakai.locale.userLanguage || '';
    var country = sakai.locale && sakai.locale.userCountry || null;

    if (sakai.editor.editors.ckeditor.browser === "elfinder") {
        var elfinderUrl = '/library/editor/elfinder/sakai/elfinder.html?connector=elfinder-connector/elfinder-servlet/connector';

        // Add tilde to userId in order to avoid permission error while getting resources from user workspace
        collectionId = collectionId.replace('/user/','/user/~');

        var filebrowser = {
            browseUrl :      elfinderUrl + '&startdir=' + collectionId,
            imageBrowseUrl : elfinderUrl + '&startdir=' + collectionId + '&type=images',
            flashBrowseUrl : elfinderUrl + '&startdir=' + collectionId + '&type=flash'
        };

    } else {
        var fckeditorUrl = '/library/editor/FCKeditor/editor/filemanager/browser/default/browser.html' +
            '?Connector=/sakai-fck-connector/web/editor/filemanager/browser/default/connectors/jsp/connector';

        var filebrowser = {
            browseUrl : fckeditorUrl + collectionId + '&' + folder,
            imageBrowseUrl : fckeditorUrl + collectionId + '&' + folder + "&Type=Image",
            flashBrowseUrl : fckeditorUrl + collectionId + '&' + folder + "&Type=Flash"
        };
    }

    var ckconfig = {
	//Some defaults for audio recorder
        audiorecorder : {
            "maxSeconds" : 180,
            "attemptAllowed" : Number.MAX_VALUE,
            "attemptsRemaining": Number.MAX_VALUE
        },
        skin: 'moono',
        defaultLanguage: 'en',
        allowedContent: true, // http://docs.ckeditor.com/#!/guide/dev_advanced_content_filter-section-3
        language: language + (country ? '-' + country.toLowerCase() : ''),
        // This is used for uploading by the autorecorder and fmath_formula plugins.
        // TODO Get this to work with elfinder.
        fileConnectorUrl : '/sakai-fck-connector/web/editor/filemanager/browser/default/connectors/jsp/connector' + collectionId + '?' + folder,

        // These are the general URLs for browsing generally and specifically for images/flash object.
        filebrowserBrowseUrl :      filebrowser.browseUrl,
        filebrowserImageBrowseUrl : filebrowser.imageBrowseUrl,
        filebrowserFlashBrowseUrl : filebrowser.flashBrowseUrl,

        extraPlugins: (sakai.editor.enableResourceSearch ? 'resourcesearch,' : '')+'',


        // These two settings enable the browser's native spell checking and context menus.
        // Control-Right-Click (Windows/Linux) or Command-Right-Click (Mac) on highlighted words
        // will cause the CKEditor menu to be suppressed and display the browser's standard context
        // menu. In some cases (Firefox and Safari, at least), this supplies corrections, suggestions, etc.
        disableNativeSpellChecker: false,
        browserContextMenuOnCtrl: true,

        // Fix the smileys to a single location
        smiley_path: "/library/editor/ckeditor/plugins/smiley/images/",

        toolbar_Basic:
        [
            ['Source', '-', 'Bold', 'Italic', 'Underline', '-', 'Link', 'Unlink', '-', 'NumberedList','BulletedList', 'Blockquote']
        ],
        toolbar_Full:
        [

            ['Source','-','Templates','Print'],
            // Uncomment the next line and comment the following to enable the default spell checker.
            // Note that it uses spellchecker.net, displays ads and sends content to remote servers without additional setup.
            //['Cut','Copy','Paste','PasteText','PasteFromWord','-','Print', 'SpellChecker', 'Scayt'],
            ['Cut','Copy','Paste','PasteText','SelectAll','RemoveFormat'],
            ['Undo','Redo','-','Find','Replace'],
            ['Bold','Italic','Underline','Strike','-','Subscript','Superscript'],
            ['NumberedList','BulletedList','Outdent','Indent','Blockquote','CreateDiv'],
            '/',
	    //['atd-ckeditor'],
            ['JustifyLeft','JustifyCenter','JustifyRight','JustifyBlock','TextColor','BGColor'],
            //['BidiLtr', 'BidiRtl' ],
            ['Link','Unlink','Anchor'],
            (sakai.editor.enableResourceSearch
                ? ['AudioRecorder','ResourceSearch', 'Image','Youtube','Html5audio','Table','HorizontalRule','Smiley','SpecialChar','EqnEditor','FontAwesome']
                : ['AudioRecorder','Image','Youtube','Html5audio','Table','HorizontalRule','Smiley','SpecialChar','EqnEditor']),
            '/',
            ['Styles','Format','Font','FontSize'],
            ['Maximize', 'ShowBlocks','A11ychecker','-','About']

/*            ['About'],
            ['Source','-','Templates'],
            // Uncomment the next line and comment the following to enable the default spell checker.
            // Note that it uses spellchecker.net, displays ads and sends content to remote servers without additional setup.
            //['Cut','Copy','Paste','PasteText','PasteFromWord','-','Print', 'SpellChecker', 'Scayt'],
            ['Cut','Copy','Paste','PasteText','PasteFromWord','-','Print', 'SakaiPreview'],
            ['Undo','Redo','-','Find','Replace','-','SelectAll','RemoveFormat'],
            ['NumberedList','BulletedList','-','Outdent','Indent','Blockquote','CreateDiv'],
            '/',
            ['Bold','Italic','Underline','Strike','-','Subscript','Superscript'],
						['atd-ckeditor'],
            ['JustifyLeft','JustifyCenter','JustifyRight','JustifyBlock'],
            ['BidiLtr', 'BidiRtl' ],
            ['Link','Unlink','Anchor'],
            (sakai.editor.enableResourceSearch
                ? ( sakai.editor.contentItemUrl
                    ? ['ContentItem', 'AudioRecorder','ResourceSearch', 'Image','Movie','Table','HorizontalRule','Smiley','SpecialChar','fmath_formula']
                    : ['AudioRecorder','ResourceSearch', 'Image','Movie','Table','HorizontalRule','Smiley','SpecialChar','fmath_formula']
                  )
		: ( sakai.editor.contentItemUrl
                    ? ['ContentItem', 'AudioRecorder', 'Image','Movie','Table','HorizontalRule','Smiley','SpecialChar','fmath_formula']
                    : ['AudioRecorder', 'Image','Movie','Table','HorizontalRule','Smiley','SpecialChar','fmath_formula']
                  )
            ),
            '/',
            ['Styles','Format','Font','FontSize'],
            ['TextColor','BGColor'],
            ['Maximize', 'ShowBlocks']
            ,['A11ychecker'] */
        ],
        toolbar: 'Full',
        resize_dir: 'both',
        //SAK-23418
        pasteFromWordRemoveFontStyles : false,
        pasteFromWordRemoveStyles : false,
        autosave_saveDetectionSelectors : "form input[type='button'],form input[type='submit']",
        //Delay for autosave
        autosave_delay: 120,
        //autosave_messageType can be "no" or "notification"
        autosave_messageType : "statusbar", 

        //wordcount Plugin see https://github.com/w8tcha/CKEditor-WordCount-Plugin for more config options
        //This value should match the one in antisamy (kernel/kernel-impl/src/main/resources/antisamy/low-security-policy.xml)
        wordcount : {
            "maxCharCount" : 1000000,
            //Previous behavior
            "countSpacesAsCharsHTML" : true,
            "countHTML" : true,
            "showParagraphs" : false,
            "showWordCount" : true,
            "showCharCount" : true,
        },

        //SAK-29598 - Add more templates to CK Editor
        templates_files: [basePath+"templates/default.js"],
        templates: 'customtemplates',
        templates_replaceContent: false
    };

    if (config != null && config.baseFloatZIndex) {
	ckconfig.baseFloatZIndex = config.baseFloatZIndex;
    }

    //To add extra plugins outside the plugins directory, add them here! (And in the variable)
    (function() {
        // SAK-30370 present a nice and simple editor without plugins to the user on a tiny screen.
        if (getWidth() < 800) {
            ckconfig.toolbar = 'Basic';
        }
        else {
            CKEDITOR.plugins.addExternal('lineutils',basePath+'lineutils/', 'plugin.js');
            CKEDITOR.plugins.addExternal('widget',basePath+'widget/', 'plugin.js');
            CKEDITOR.plugins.addExternal('iframedialog',basePath+'iframedialog/', 'plugin.js');
            CKEDITOR.plugins.addExternal('movieplayer',basePath+'movieplayer/', 'plugin.js');
            CKEDITOR.plugins.addExternal('fmath_formula',basePath+'fmath_formula/', 'plugin.js');
            CKEDITOR.plugins.addExternal('audiorecorder',basePath+'audiorecorder/', 'plugin.js');
<<<<<<< HEAD
            //CKEDITOR.plugins.addExternal('image2',basePath+'image2/', 'plugin.js');
=======
            CKEDITOR.plugins.addExternal('contentitem',basePath+'contentitem/', 'plugin.js');
            CKEDITOR.plugins.addExternal('image2',basePath+'image2/', 'plugin.js');
>>>>>>> fdf36ac9
            CKEDITOR.plugins.addExternal('sakaipreview',basePath+'sakaipreview/', 'plugin.js');
            //Autosave has a dependency on notification
            CKEDITOR.plugins.addExternal('autosave',webJars+'autosave/8541f541d9985cfd0859c7d8eb6be404afe95a2d/', 'plugin.js');
            CKEDITOR.plugins.addExternal('wordcount',webJars+'wordcount/4897cb23a9f2ca7fb6b792add4350fb9e2a1722c/', 'plugin.js');
            CKEDITOR.plugins.addExternal('notification',basePath+'notification/', 'plugin.js');
            // Accessibility checker has a dependency on balloonpanel
            CKEDITOR.plugins.addExternal('balloonpanel',basePath+'balloonpanel/', 'plugin.js');
            CKEDITOR.plugins.addExternal('a11ychecker',basePath+'a11ychecker/', 'plugin.js');
	    CKEDITOR.plugins.addExternal('youtube',basePath+'youtube/', 'plugin.js');
	    CKEDITOR.plugins.addExternal('html5audio',basePath+'html5audio/', 'plugin.js');

            /*
               To enable after the deadline uncomment these two lines and add atd-ckeditor to toolbar
               and to extraPlugins. This also needs extra stylesheets.
               See readme for more info http://www.polishmywriting.com/atd-ckeditor/readme.html
               You have to actually setup a server or get an API key
               Hopefully this will get easier to configure soon.
             */
            CKEDITOR.plugins.addExternal('atd-ckeditor',basePath+'atd-ckeditor/', 'plugin.js'); 
            /*
               Replace this with your own server if you download it from http://openatd.wordpress.com/
               Or you can proxy to the public one, see the page for more information.
             */
            //ckconfig.atd_rpc='//localhost/proxy/spellcheck';
            //ckconfig.extraPlugins+="atd-ckeditor,";
            //ckconfig.contentsCss = [basePath+'atd-ckeditor/atd.css'];

<<<<<<< HEAD
            ckconfig.extraPlugins+="sakaipreview,audiorecorder,movieplayer,wordcount,fmath_formula,autosave,notification${ckeditor-a11y-extra-plugins},balloonpanel,a11ychecker,youtube,widget,html5audio";
=======
            ckconfig.extraPlugins+="sakaipreview,image2,audiorecorder,contentitem,movieplayer,wordcount,fmath_formula,autosave,notification${ckeditor-a11y-extra-plugins}";
>>>>>>> fdf36ac9

            // Load FontAwesome CSS in case a user wants to manually add FA markup
            ckconfig.contentsCss = [webJars+'fontawesome/4.7.0/css/font-awesome.min.css'];
            //If the siteskin is defined, add the print.css
            if (sakai.editor.sitePrintSkin) {
                ckconfig.contentsCss.push(sakai.editor.sitePrintSkin);
            } 
            CKEDITOR.dtd.$removeEmpty.span = false;
            CKEDITOR.dtd.$removeEmpty['i'] = false;
        }
    })();

	  CKEDITOR.replace(targetId, ckconfig);
      //SAK-22505
      CKEDITOR.on('dialogDefinition', function(e) {
          // Take the dialog name and its definition from the event
          // data.
          var dialogName = e.data.name;
          var dialogDefinition = e.data.definition;

          var onShow = dialogDefinition.onShow;
          dialogDefinition.onShow = function() {
              var result;
              if (typeof onShow !== 'undefined' && typeof onShow.call === 'function') {
                  result = onShow.call(this);
              }
              return result;
          }

          if ( dialogName == 'link' )
          {
              var targetTab = dialogDefinition.getContents('target');
              var linkTypeItems = targetTab.elements[0].children[0].items;
              var itemsNoPopup = [];
              for (i=0;i<linkTypeItems.length;i++) {
                  if (linkTypeItems[i][1] != "popup") {
                      itemsNoPopup.push(linkTypeItems[i]);
                  }
              }
              targetTab.elements[0].children[0].items = itemsNoPopup;

          }

      });
}

sakai.editor.launch = sakai.editor.editors.ckeditor.launch;
<|MERGE_RESOLUTION|>--- conflicted
+++ resolved
@@ -237,12 +237,8 @@
             CKEDITOR.plugins.addExternal('movieplayer',basePath+'movieplayer/', 'plugin.js');
             CKEDITOR.plugins.addExternal('fmath_formula',basePath+'fmath_formula/', 'plugin.js');
             CKEDITOR.plugins.addExternal('audiorecorder',basePath+'audiorecorder/', 'plugin.js');
-<<<<<<< HEAD
+	    //CKEDITOR.plugins.addExternal('contentitem',basePath+'contentitem/', 'plugin.js');
             //CKEDITOR.plugins.addExternal('image2',basePath+'image2/', 'plugin.js');
-=======
-            CKEDITOR.plugins.addExternal('contentitem',basePath+'contentitem/', 'plugin.js');
-            CKEDITOR.plugins.addExternal('image2',basePath+'image2/', 'plugin.js');
->>>>>>> fdf36ac9
             CKEDITOR.plugins.addExternal('sakaipreview',basePath+'sakaipreview/', 'plugin.js');
             //Autosave has a dependency on notification
             CKEDITOR.plugins.addExternal('autosave',webJars+'autosave/8541f541d9985cfd0859c7d8eb6be404afe95a2d/', 'plugin.js');
@@ -270,11 +266,7 @@
             //ckconfig.extraPlugins+="atd-ckeditor,";
             //ckconfig.contentsCss = [basePath+'atd-ckeditor/atd.css'];
 
-<<<<<<< HEAD
             ckconfig.extraPlugins+="sakaipreview,audiorecorder,movieplayer,wordcount,fmath_formula,autosave,notification${ckeditor-a11y-extra-plugins},balloonpanel,a11ychecker,youtube,widget,html5audio";
-=======
-            ckconfig.extraPlugins+="sakaipreview,image2,audiorecorder,contentitem,movieplayer,wordcount,fmath_formula,autosave,notification${ckeditor-a11y-extra-plugins}";
->>>>>>> fdf36ac9
 
             // Load FontAwesome CSS in case a user wants to manually add FA markup
             ckconfig.contentsCss = [webJars+'fontawesome/4.7.0/css/font-awesome.min.css'];
