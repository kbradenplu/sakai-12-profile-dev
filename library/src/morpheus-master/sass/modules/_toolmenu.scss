--- conflicted
+++ resolved
@@ -20,10 +20,7 @@
 		border: 0;
 		font-size: 1em;
 		margin: 0;
-<<<<<<< HEAD
-=======
 		padding: 0 1em;
->>>>>>> 461b41bb
 		width: 100%;
 		height: 3em;
 		text-align: right;
@@ -310,11 +307,8 @@
 				width: calc(#{$tool-menu-width} - 1px); /* width of sidebar minus border edge */
 				height:3em;
 				padding: 0;
-<<<<<<< HEAD
-=======
 				border-top: $tool-menu-collapse-border-top;
 				border-bottom: none;
->>>>>>> 461b41bb
 				cursor:pointer;
 				font-size: 1.2em;
 				color: $tool-menu-collapse-text-color;
