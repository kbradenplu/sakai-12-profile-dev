--- conflicted
+++ resolved
@@ -485,13 +485,9 @@
 			&.is-current{
 				position: relative;
 				margin-right: -1px;
-<<<<<<< HEAD
 				box-shadow: none;
-				a{
-=======
 
 				.Mrphs-toolsNav__menuitem--link{
->>>>>>> 7bcce557
 					color: $tool-menu-item-selected-text-color;
 					background: $tool-menu-item-selected-background-color;
 
