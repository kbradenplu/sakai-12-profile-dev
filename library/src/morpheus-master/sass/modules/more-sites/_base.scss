body.active-more-sites{
        overflow: hidden;
}

#portalMask{
	background: $all-sites-mask-background;
	position: fixed;
}

#selectSiteModal{
	position: fixed;
	z-index: 10000;
	overflow:visible;
	outline: none;
	@include transition( left 0.4s linear 0s );
	&.dhtml_more_tabs{
		background: $all-sites-background-color;
		display: block;
		position: fixed;
		width: 60% ;
		max-height: 100%;
		padding: 0 1em 1em 1em;
		box-shadow: $all-sites-drop-shadow;
		@media #{$phone}{
			width: 100%;
			height: 100%;
			top: $banner-height + ($banner-height - 4);
			left: 0;
			overflow: visible;
			position: fixed;
			padding: 0;
			box-shadow: 0px 0 0px 0px rgba(0,0,0,0);
			@include transition( left 0.26s linear 0s );
			&:after {
				bottom: 100%;
				left: auto;
				right: 40px;
				border: solid transparent;
				content: " ";
				height: 0;
				width: 0;
				position: absolute;
				pointer-events: none;
				border-color: rgba(255, 255, 255, 0);
				border-bottom-color: $tool-menu-background-color;
				border-width: 7px;
				margin-left: -7px;
				outline: 0;
			}
		}
	}
	&.outscreen{
		left: 110%;
		max-width: 100%;
		display: none !important; //Important added by SAK-31260
		@media #{$phone}{
			display: none;
		}
	}
	&:after{
	        bottom: 100%;
		left: 95%;
		border: solid transparent;
		content: " ";
		height: 0;
		width: 0;
		position: absolute;
		pointer-events: none;
		border-color: rgba(255, 255, 255, 0);
		border-bottom-color: $tool-menu-background-color;
		border-width: 7px;
		margin-left: -7px;
		outline: 0;
	}
}

#selectSite{
	.tab-pane{
		overflow-y: auto;
		overflow-x: hidden;
	}

	.tab-box{
		padding: 5px 5px 5px 1em;
		height: 100%;
		background-color: $all-sites-tab-active-background-color;
		margin: 0 1px 0 0;
	}

	.tab-bar{
		list-style: none;
		padding: 0 0 0 0;
		border-bottom: 1px solid $all-sites-tab-border-color;
	}

	.tab-bar .tab-btn{
		position: relative;
		display: inline-block;
		padding: 0 2em;
		height: $tool-tab-height;
		line-height: $tool-tab-height;
		border: 1px solid $all-sites-tab-border-color;
		border-bottom:  0;
		margin: 0;
		color: $all-sites-tab-text-color;
		background-color: $all-sites-tab-background-color;
	}

	.tab-bar .tab-btn:hover{
		cursor: pointer;
		color: $all-sites-tab-hover-text-color;
		background-color: $all-sites-tab-hover-background-color;
		&:before {
			border-top: 4px solid $all-sites-tab-hover-highlight;
			content: '';
			display: block;
			position: absolute;
			left: -1px;
			right: -1px;
			top: -1px;
		}
	}

	.tab-bar .tab-btn.active{
		cursor: default;
		color: $all-sites-tab-active-text-color;
		background: $all-sites-tab-active-background-color;
		&:before {
			border-top: 4px solid $all-sites-tab-active-highlight-color;
			content: '';
			display: block;
			position: absolute;
			left: -1px;
			right: -1px;
			top: -1px;
		}
		&:after{
			border-bottom: 1px solid $tool-tab-active-background-color;
			content: '';
			display: block;
			position: absolute;
			left: 0;
			right: 0;
			bottom: -1px;
		}
	}

	.tab-bar .tab-btn.tab-disabled{
		color: lighten( $text-color, 50% );
	}

	.tab-bar .tab-btn.tab-disabled:hover{
		cursor:default;
	}

	.tab-bar{
		margin: 5px 0 0 0;
		position: relative;
		z-index: 2;
	}


	.tab-bar{
		.tab-btn{
			.favorites-tab-label {
				font-weight: $tool-tab-text-weight;
				font-size: $tool-tab-text-size;
				line-height: $tool-tab-height;
				padding: 0;
				margin: 0;
			}
			&.active{
				.favorites-tab-label {
					font-size: $tool-tab-active-text-size;
				}
			}
			&.organizeFavorites {
				margin-left: -5px;
			}
		}
	}


        #selectSite-navbar{
		overflow: hidden;
		margin: 0;
		padding: 0;
        }

	.favorites-term-header {
		color: $all-sites-title-text-color;
		font-size: $all-sites-title-text-size;
		font-weight: $all-sites-title-text-weight;
		margin: 1.5em 0 0.6em 0;
	}
}

ul#otherSitesMenu{
	margin: 0;
	padding: 0 0 0 0;
	list-style: none;
	@media #{$desktop}{
		margin-top: 0.5em;
		width: 100%;
		text-align: right;
	}
	@media #{$phone}{
		margin-left: 5px;
	}
	display: inline-block;
	li:not(.otherSitesMenuClose){
		display: inline-block;
		a{
			@extend .button;
			@media #{$phone}{
				padding: 0.3em;
			}
		}
	}

	li.otherSitesMenuClose{
		display: inline-block;
		font-size: 1.5em;

		a {
			color: $all-sites-close-action-color;

			&:hover {
				color: $all-sites-close-action-hover-color;
			}
		}

		@media #{$phone}{
			position: absolute;
			right: 10px;
			top: 3px;
		}
	}
}


#otherSitesCategorWrap{
	overflow-y: auto;
	overflow-x: hidden;

	.moresites-left-col{
 		display: inline-block;
		width: 49%;
		float: left;
		margin-right: 1%;
		@media #{$more-sites-single-column}{
			width: 100%;
			float: none;
		}
		.fav-sites-term:first-child .favorites-term-header{
			margin-top: 0;
		}
	}
	.moresites-right-col{
		display: inline-block;
		width: 49%;
		float: left;
		@media #{$more-sites-single-column}{
			width: 100%;
			float: none;
		}
		.fav-sites-term:first-child .favorites-term-header{
			margin-top: 0;
		}
	}
}



ul.otherSitesCategorList,
ul.favoriteSiteList{
	clear: both;
	list-style: none;
	padding: 0 0 0 0;
	li{
		display: inline-block;
<<<<<<< HEAD
		border: 1px solid darken( $background-color, 30% );
		background: darken( $background-color, 5% );
		//@include border-radius( 4px );
		//margin: 0.3em;
		//padding: 0.1em 0.5em 0.1em 0.5em;
		padding: 0.2em 0em 0em 0.5em;
		a{
			@extend .userNav_link;
			font-weight: 700;
			.fullTitle{
				padding: .3em 100em .3em 0em;
				display: inline-block;
			}
			&.toolMenus{
				display: inline-block;
=======
		font-size: $all-sites-button-text-size;
		background: $all-sites-button-background-color;
		border: 1px solid $all-sites-button-border-color;
		@include border-radius( $all-sites-button-border-radius );
		margin: 0.3em;
		padding: 0;
		position: relative;

		a{
			color: $all-sites-button-text-color;
			font-weight: $all-sites-button-text-weight;

			&:hover {
				color: $all-sites-button-hover-text-color;
>>>>>>> fb308273
			}
		}

		.site-favorite-btn {
			padding: 0 0.5em 0 10px;
			height: $all-sites-button-height;
			display: inline-block;

			.site-nonfavorite {
				color: $all-sites-button-star-empty-color;
			}
			.site-favorite {
				color: $all-sites-button-star-full-color;
			}
		}

		.toolMenus {
			display: inline-block;
			color: $all-sites-button-dropdown-color;
			padding: 0 1em 0 0;
			height: $all-sites-button-height;
			line-height: $all-sites-button-height;

			&.toolMenusActive {
				i {
					@include transform( rotate(180deg) );
				}
			}
		}

		&.is-selected{
			color: $all-sites-button-selected-text-color;
			font-size: $all-sites-button-selected-text-size;
			font-weight: $all-sites-button-selected-text-weight;
			background: $all-sites-button-selected-background-color;
			border-color: $all-sites-button-selected-border-color;
			border-radius: $all-sites-button-selected-border-radius;

			.toolMenus {
				color: $all-sites-button-selected-dropdown-color;
			}

			.site-favorite-btn {
				.site-nonfavorite {
					color: $all-sites-button-selected-star-empty-color;
				}
				.site-favorite {
					color: $all-sites-button-selected-star-full-color;
				}
			}
		}

		&:hover {
			color: $all-sites-button-hover-text-color;
			font-size: $all-sites-button-hover-text-size;
			font-weight: $all-sites-button-hover-text-weight;
			background: $all-sites-button-hover-background-color;
			border: 1px solid $all-sites-button-hover-border-color;

			.toolMenus {
				color: $all-sites-button-hover-dropdown-color;
			}

			.site-favorite-btn {
				.site-nonfavorite {
					color: $all-sites-button-hover-star-empty-color;
				}
				.site-favorite {
					color: $all-sites-button-hover-star-full-color;
				}
			}
		}
	}
}

#otherSiteSearch{
	display: block;

	@media #{$more-sites-single-column}{
		text-align: left;
		margin-bottom: 1em;
	}

	label{
		color: $text-color;
	}

	margin: 1em 1em 1em 0;

	#txtSearch{
		width: 18em;
		min-height: 2em;

		padding: 0 5px 0 5px;
		border-radius: 50px !important;
		border: 1px solid #e5e5e5;
	}

	#txtSearch:focus {
		outline: none;
	}

        .other-site-search-clear{
		position: relative;
		text-decoration: none;
		font-family: 'FontAwesome';
	}

	.other-site-search-clear:before{
		position: absolute;
		top: -5px;
		right: 14px;
		content: '\f057';
		font-family: 'FontAwesome';
		color: #ccc;
		font-size: 1.2em;
		line-height: 1.5em;
		text-align: right;
	}
}

.otherSiteToolIcon{
	padding-right: 0.5em;
}

ul#otherSiteTools{
	list-style: none;
	padding-left: 0;
	padding-bottom: 5px;
	background: $all-sites-tool-menu-background-color;

	li{
		border: 0;
		margin: 0;
		display: block;

		a{
			display: block;
			padding: 5px 6px;
			color: $all-sites-tool-menu-text-color;
			font-size: $all-sites-tool-menu-text-size;
			background: $all-sites-tool-menu-background-color;
			text-decoration: none;
			font-weight: $all-sites-tool-menu-text-weight;
			border-left: $all-sites-tool-menu-left-border;

			.otherSiteToolIcon{
				display: inline-block;
				color: $all-sites-tool-menu-icon-color;
			}

			&:hover {
				background: $all-sites-tool-menu-hover-background-color;
				color: $all-sites-tool-menu-hover-text-color;
				border-left: $all-sites-tool-menu-hover-left-border;

				.otherSiteToolIcon{
					color: $all-sites-tool-menu-hover-icon-color;
				}
			}
		}

		&.gotosite {
			border-top: 1px solid $all-sites-tool-menu-divider-color;

			a {
				&:after {
					color: $all-sites-tool-menu-icon-color;
					font-family: FontAwesome;
					content: '\f178';
					margin-left: 10px;
				}

				&:hover {
					&:after {
						color: $all-sites-tool-menu-hover-icon-color;
					}
				}
			}
		}

		.icon-sakai--see-all-tools{
			display: none;
		}
	}
}

ul.favoriteSiteList{
	list-style: none;
	padding: 0 0 0 0;
	> li{
		display: block;
		font-size: $all-sites-button-text-size;
		background: $all-sites-button-background-color;
		border: 1px solid $all-sites-button-border-color;
		@include border-radius( $all-sites-button-border-radius );
		width: 305px;
		white-space: nowrap;
		overflow: hidden;
		margin: 0.3em;
<<<<<<< HEAD
		padding: 0.3em 0.5em 0.3em 0.5em;
		//padding: 0 0 0 0;
=======
		padding: 0;
>>>>>>> fb308273
	}
}

	div.fav-title-myworkspace {
		width: 276px;
		
		a {
			width: 100%;

			.fa-home {
				font-size: 1.33333em;
				padding: 0 0.5em 0 10px;
			}

			&:hover {
				text-decoration: none;
			}
			.fa-home, .fullTitle {
				height: $all-sites-button-height;
				line-height: $all-sites-button-height;
			}
		}
	}

.fav-title{
	width: 240px;
	overflow: hidden;
	display: inline-block;
	vertical-align: middle;
	a{
		width: 100%;
		display: inline-block;
		height: $all-sites-button-height;
		line-height: $all-sites-button-height;
		text-decoration: none !important;
		vertical-align: middle;
	}
}

#organizeFavorites{
	padding-left: 1em;
	@media #{$phone}{
		.heading{
			display: none;
		}
	}
}

.tab-btn.organizeFavorites{
	.favorites-desktop{
		display: inline;
	}
	.favorites-mobile{
		display: none;
	}
	.favoriteCount{
		display: inline-block;
	}

	@media #{$phone}{
		.favorites-desktop{
			display: none;
		}
		.favorites-mobile{
			display: inline;
		}
	}
}

.organizeFavoritesList{
	list-style: none;
	padding: 0 0 0 0;
	.fav-drag-handle{
		display: inline-block;
		position: relative;
		right: 2px;
		padding: 0 6px;
		height: $tool-tab-height;
		line-height: $tool-tab-height;
		color: $all-sites-button-drag-icon-color;
		cursor: move; /* fallback if grab cursor is unsupported */
		cursor: grab;
		cursor: -moz-grab;
		cursor: -webkit-grab;
		border-left: 1px dotted $all-sites-button-border-color;
	}
	> li {
		&:hover {
			.fav-drag-handle {
				color: $all-sites-button-drag-icon-hover-color;
			}
		}
	}
	.fav-drag-handle:active{
		cursor: grabbing;
		cursor: -moz-grabbing;
		cursor: -webkit-grabbing;
	}
	.site-favorite-btn{
		padding-right: 0.5em;
	}

	.site-favorite-is-past-max {
		opacity: 0.5;
	}
}


li.organizeFavorites:not(.active) .favoriteCountAndWarning.maxFavoritesReached {
	font-weight: bold;
	color: #de8e07;
}

/* If we've hit max favorites, show a warning icon */
.favoriteCountAndWarning {
	&.maxFavoritesReached {
		#favoriteMaxWarningIndicator {
			display: inline;
		}
	}
	&:not(.maxFavoritesReached) {
		#favoriteMaxWarningIndicator {
			display: none;
		}
	}
}

/* Selector length arms race! */
#selectSiteModal #selectSite .tab-pane .organizeFavoritesList li.favorites-max-marker {
	font-family: $header-font-family;
	width: 95%;
	border: 0;
	background: transparent !important;
	border-top: rgb(229, 229, 229) 2px dashed;
	padding-left: 12px !important;
	&:hover {
		border-top: rgb(229, 229, 229) 2px dashed;
		background: transparent !important;
	}

	.warning-icon {
		color: #de8e07;
		padding-right: 8px;
	}

}


#organizeFavoritesPurgatoryList{
	.fav-drag-handle{
		display: none;
	}
	a{
		color: darken($background-color-secondary, 10%);
		.fullTitle{
			color: darken($background-color-secondary, 10%);
		}
	}
}

.site-favorite-icon.site-favorite:before{
	@extend .fa;
	@extend .fa-star;
	color: #F49D08;
}

.site-favorite-icon.site-nonfavorite:before{
	@extend .fa;
	@extend .fa-star-o;
	color: #CDCDCD;
}

.site-favorite-icon.site-workspace:before{
	@extend .fa;
	@extend .fa-home;
	color: #000;
}


.site-favorite-icon{
	font-size: 1.3em;
	display: inline-block;
	position: relative;
	top: 2px;
}

.favorites-select-all-none {
    padding-left: 14px;
    padding-right: 8px;
    cursor: pointer;
    margin: 0;
    height: 28px;
    float: left;

    &:hover {
        .site-favorite-icon:before {
            color: $all-sites-button-star-empty-color;
        }
        .site-favorite-icon.site-favorite:before {
            color: $all-sites-button-star-full-color;
        }
    }

    .site-favorite-icon {
        font-size: 95%;
        top: 0;
    }
}

.favorites-help-text {
    margin-top: 1em;
}

.site-favorite-icon.site-favorite:hover{
	text-shadow: -1px 0 #F49D08, 0 1px #F49D08, 1px 0 #F49D08, 0 -1px #F49D08;
}

.site-favorite-icon.site-nonfavorite:hover:before{
	color: #999;
}


.moresites-refresh-notification{
	position: absolute;
	left: 50%;
	transform: translateX(-50%);
	top: 13px;
	border: 1px solid $tool-border-color;
	z-index: 1000;
	display: inline-block;

	-webkit-transition: background-color 0.2s, color 0.2s;
	-moz-transition: background-color 0.2s, color 0.2s;
	-ms-transition: background-color 0.2s, color 0.2s;
	-o-transition: background-color 0.2s, color 0.2s;
	transition: background-color 0.2s, color 0.2s;

	background-color: #f7e084;
	color: #000 !important;
	text-align: center;
	padding: 6px 8px;
	border-radius: 3px;
	text-decoration: none;

	a
	{
		display: inline-block; // to override flex on login links
		color: $primary-color;
	}

	@media #{$phone}{
		display: none;
	}
}

#organize-favorites-pane {
	float: left;
	width: 70%;
	border-right: solid 1px $all-sites-tab-border-color;
}

#favorite-settings-pane {
	float: left;
	width: 28%;
	padding-left: 1em;

	/* Switch generator CSS from https://proto.io/freebies/onoff/ */
	.onoffswitch {
		position: relative; width: 66px;
		-webkit-user-select:none; -moz-user-select:none; -ms-user-select: none;
	}
	.onoffswitch-checkbox {
		display: none;
	}
	.onoffswitch-label {
		display: block; overflow: hidden; cursor: pointer;
		border: 2px solid #999999; border-radius: 20px;
	}
	.onoffswitch-inner {
		display: block; width: 200%; margin-left: -100%;
		transition: margin 0.3s ease-in 0s;
	}
	.onoffswitch-inner:before, .onoffswitch-inner:after {
		display: block; float: left; width: 50%; height: 23px; padding: 0; line-height: 23px;
		font-size: 14px; color: white; font-family: Trebuchet, Arial, sans-serif; font-weight: bold;
		box-sizing: border-box;
	}
	.onoffswitch-inner:before {
		content: "ON";
		padding-left: 10px;
		background-color: #4ACC5F; color: #FFFFFF;
	}
	.onoffswitch-inner:after {
		content: "OFF";
		padding-right: 10px;
		background-color: #EEEEEE; color: #999999;
		text-align: right;
	}
	.onoffswitch-switch {
		display: block; width: 16px; margin: 3.5px;
		background: #FFFFFF;
		position: absolute; top: 0; bottom: 0;
		right: 39px;
		border: 2px solid #999999; border-radius: 20px;
		transition: all 0.3s ease-in 0s; 
	}
	.onoffswitch-checkbox:checked + .onoffswitch-label .onoffswitch-inner {
		margin-left: 0;
	}
	.onoffswitch-checkbox:checked + .onoffswitch-label .onoffswitch-switch {
		right: 0px;
	}
	/* End switch generator CSS from https://proto.io/freebies/onoff/ */
}

@media #{$phone} {
	#organizeFavorites {
		#organize-favorites-pane {
			float: none;
			width: 100%;
			border-right: none;
			border-bottom: 1px solid $all-sites-tab-border-color;
		}
		#favorite-settings-pane {
			float: none;
			width: 100%;
			padding: 1em 0 0 0;
		}
	}
}<|MERGE_RESOLUTION|>--- conflicted
+++ resolved
@@ -279,23 +279,24 @@
 	padding: 0 0 0 0;
 	li{
 		display: inline-block;
-<<<<<<< HEAD
-		border: 1px solid darken( $background-color, 30% );
-		background: darken( $background-color, 5% );
+
+//saving changes for posterity, remove after checking.
+//		border: 1px solid darken( $background-color, 30% );
+//		background: darken( $background-color, 5% );
 		//@include border-radius( 4px );
 		//margin: 0.3em;
 		//padding: 0.1em 0.5em 0.1em 0.5em;
-		padding: 0.2em 0em 0em 0.5em;
-		a{
-			@extend .userNav_link;
-			font-weight: 700;
-			.fullTitle{
-				padding: .3em 100em .3em 0em;
-				display: inline-block;
-			}
-			&.toolMenus{
-				display: inline-block;
-=======
+//		padding: 0.2em 0em 0em 0.5em;
+//		a{
+//			@extend .userNav_link;
+//			font-weight: 700;
+//			.fullTitle{
+//				padding: .3em 100em .3em 0em;
+//				display: inline-block;
+//			}
+//			&.toolMenus{
+//				display: inline-block;
+
 		font-size: $all-sites-button-text-size;
 		background: $all-sites-button-background-color;
 		border: 1px solid $all-sites-button-border-color;
@@ -310,7 +311,6 @@
 
 			&:hover {
 				color: $all-sites-button-hover-text-color;
->>>>>>> fb308273
 			}
 		}
 
@@ -511,12 +511,12 @@
 		white-space: nowrap;
 		overflow: hidden;
 		margin: 0.3em;
-<<<<<<< HEAD
-		padding: 0.3em 0.5em 0.3em 0.5em;
+
+//preserving for posterity
+//		padding: 0.3em 0.5em 0.3em 0.5em;
 		//padding: 0 0 0 0;
-=======
+
 		padding: 0;
->>>>>>> fb308273
 	}
 }
 
