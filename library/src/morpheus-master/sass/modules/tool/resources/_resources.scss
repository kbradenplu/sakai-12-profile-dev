--- conflicted
+++ resolved
@@ -247,12 +247,10 @@
 		color : $primary-color;
 		text-decoration: none;
 	}
-<<<<<<< HEAD
 
 	#webDavUrl {
         	   background-color: #ccc;
         }
-=======
 	
 	/* SAK-33897 - Restore + symbols in folders */
 	a.nil.fa-folder {
@@ -288,5 +286,4 @@
 			}
 		}
 	}
->>>>>>> 1ab3330b
 }