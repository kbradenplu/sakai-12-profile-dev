.#{$namespace}sakai-assignment-grades {
	#req-new_assignment_grade_points{
		color: $error-color;
	    margin: 9px 0 0 -13px;
		position: absolute;
	}
	.assignment-pager {
		text-align: center;
		.panel-heading {
			padding: 5px 10px;
		}
		input {
			margin: 0;
		}

		button{
			margin: 0;
		}
	}

	.form-required{
		label{
			&:after{
				content: "*";
				color: $error-color;
				position: relative;
				top: 3px;
			}
		}
	}

	#gradeOverridePanel{
		margin-left: 50px;
		width:100%;
		background-color: $tool-background-color;
		.row-override:nth-child(odd){
			background: darken($tool-background-color, 5%);
		}
		.row-override{
			padding: 0.5em 0 0.5em;
		}
		.shorttext{
			display: block;
		}
		.assignment-checkbox-inline{
			display: inline-block;
		}
	}

	#reorder-list-sortingToolBar, #reorder-list{
		max-width: 1200px;
	}

	label.innerRadio{
		margin-left: 20px;
	}

	#sendFeedbackPanel, #allowResubmissionPanel{
		.discTria{
			font-weight: bold;
			background-color: #cef;
		}
	}

	// Styles for navigators in Grading Student Screen
	.leftColumn{
		float: left;
		display: table-cell;
		width: 40%;

		.instruction.textPanelFooter{
			margin-top: 0.5em;
		}
	}

	.centreColumn {
		display: table-cell;
		width: 20%;
		text-align: center;

		#subsOnlyContainer{
			display: block;
			text-align: center;
			margin-top: 0.5em;
		}
	}

	.rightColumn {
		display: table-cell;
		width: 40%;
		text-align: right;

		.instruction.textPanelFooter{
			margin-top: 0.5em;
		}
	}

	.leftColumn, .rightColumn, .centreColumn{
		@media #{$phone}{
			display:block;
			width: 100%;
			text-align:center;
		}
	}

	.table{
		h5{
			margin: 0 0 0.5em 0;
		}
		.peer-header{
			font-size: 0.9em;
			line-height: 1;
			padding: 0.5em 0 0.5em 2.5em;
		}
	}

	.toggleAnchor {
	  border: 1px solid #cef;
	  background: #cef  !important;
	  padding: 5px !important;
	  cursor: pointer;
	  margin-bottom: 0;
	  &:hover {
	    border: 1px solid #9cf;
	  }
	}

	.toggleAnchorOpen {
	  &:hover {
	    border: 1px solid #9cf;
	  }
	  border: 1px solid #cef;
	  background: #cef !important;
	  padding: 5px !important;
	  cursor: pointer;
	}

	a.toggleAnchor {
	  display: block;
	  text-decoration: none !important;
	  > {
	    h3, h4 {
	      display: inline;
	    }
	  }
	}

	.discTria > a {
	  text-decoration: none !important;
	}

	.toggledContent {
	  margin: 0;
	  border: 2px solid #cef;
	  border-top: none;
	  padding: 1em;
	  h4 {
	    color: #000 !important;
	    width: 40em;
	    margin: .5em 0 !important;
	    padding: .3em 0;
	    border-bottom: 2px solid #ccc;
	  }
	}

	.smallCol {
	  width: 25px;
	}

	#allowResubmission_shownInner, #sendFeedback_shownInner {
	  padding: 1em;
	}

	#allowResubmission_shownInner, #sendFeedback_shownInner p {
	  border: none;
	}

	.highLightBlock {
	  background: #eee;
	}

	.popupMessage {
	  background-color: #ffffcb !important;
	  border: 1px solid lightgray;
	  padding: 0.4em;
	  width: 475px;
	  position: absolute;
	  z-index: 1000;
	}

	.reportIcon {
	  display: inline-block;
	  width: 20px;
	}

	.disclosureTriangle {
	  vertical-align: top;
	}

	.attachmentsIcon {
	  max-width: none;
	}

	.assignmentUnsubmittable {
	  background-color: #900;
	  color: #fff;
	}

	.assignmentUnsubmittableAttachments {
	  background-color: #fdd;
	}

	.assignmentUnsubmittable, .assignmentUnsubmittableAttachments {
	  border: 1px solid #900;
	  padding: 0 10px 10px;
	  margin: 1em 0;
	}

	.assignmentUnsubmittable {
	  h3 {
	    color: #fff;
	  }
	  .assignmentInline {
	    background-color: #fff;
	    border: 1px solid #eee;
	    color: #000;
	    margin-top: 10px;
	    max-height: 300px;
	    overflow-y: auto;
	    padding: 0 10px;
	  }
	}

	.assignmentWarning {
	  background: url('/library/skin/images/error.png') no-repeat left;
	  padding-left: 2em;
	}

	.assignmentAttachRadio {
	  margin: 2px;
	  padding: 0 1em;
	  input, img, span, input[type=file] {
	    line-height: 2.5em;
	    vertical-align: middle;
	  }
	}

	.assignmentAttachmentHighlight {
	  background-color: #ffe;
	}

	.assignmentAttachBox {
	  background-color: #eee;
	  padding: 10px;
	  h3 {
	    margin: 0;
	  }
	}

	.assignmentRosette {
	  vertical-align: middle;
	}

	/* SAK-26349 */

	.groupsContainer {
	  strong {
	    font-weight: normal;
	    cursor: pointer;
	    padding-left: 1em !important;
	  }
	  .expand {
	    background: url('/library/image/sakai/collapse.gif') no-repeat left !important;
	  }
	  .collapse {
	    background: url('/library/image/sakai/expand.gif') no-repeat left !important;
	    display: block !important;
	  }
	}

	label.disabled {
	  color: #aaa;
	}

	/* start SAK-29314 */

	.navigator {
	  width: 100%;
	  display: table;
	  fieldset.roundedBorder {
	    border: 2px solid #c8c8c8;
	    border-radius: 5px;
	    padding: 1em;
	    margin-bottom: 1em;
	    legend {
	      padding-left: 6px;
	      padding-right: 6px;
	      background: rgba(255, 255, 255, 0);
	      color: #444444;
	    }
	  }
	}

	td.specialLink a {
	  &:link, &:visited {
	    color: #197FA8;
	  }
	}

	.gradingHeader {
	  width: 100%;
	  line-height: 1.4em;
	  padding: 3px;
	}

	/* end SAK-29314 */

	select.selectSet {
	  display: none;
	}

	#extraNodeLinkList {
	  max-width: 1200px;
	}

	.extraNode {
	  border: 1px solid #69d;
	  padding: 0  1.5em 1em 1.5em;
	  width: 100%;
	  max-width: 1200px;
	  legend {
	    margin-bottom: 1em;
	  }
	}

	.extraNodeLink {
	  cursor: pointer;
	}

	.extraNode legend {
	  padding: 0 .5em;
	  color: #555;
	}

	.members {
	  font-size: 0.9em;
	}

	.userList {
	  margin-left: 36px !important;
	  .selectedItem {
	    background: #def;
	    color: #000;
	    font-weight: bold;
	  }
	  li label:hover {
	    cursor: pointer;
	    background: #ffe;
	  }
	}

	fieldset {
	  .alertMessageInline, .alertMessage {
	    border: none;
	  }
	}

	.smallMatches {
	  background-color: lightyellow;
	  border-style: solid;
	  border-width: 1px;
	  border-color: lightgray;
	  padding: 1em 1em 1em 2em;
	}

	.itemAction {
	  &.spinnerBesideContainer a {
	    margin: 0 4px;
	  }
	  a:link {
	    border: 1px solid transparent;
	  }
	}

	.contentReviewIcon {
		@extend .fa, .fa-flag;
	}

	.contentReviewIconDraft {
		@extend .fa, .fa-pencil-square;
	}

	.contentReviewIconWarn {
		@extend .fa, .fa-exclamation-triangle;
		color: #FFC107;
	}

	.contentReviewIconPending {
		@extend .fa, .fa-hourglass-half;
		color: #2196F3;
	}

	.contentReviewIconNoService {
		@extend .fa, .fa-cog;
		color: #212121;
	}

	.contentReviewIconThreshold-1 {
		@extend .contentReviewIcon;
		color: #F44336;
	}

	.contentReviewIconThreshold-1-draft {
		@extend .contentReviewIconDraft;
		color: #F44336;
	}

	.contentReviewIconThreshold-2 {
		@extend .contentReviewIcon;
		color: #FF9800;
	}

	.contentReviewIconThreshold-2-draft {
		@extend .contentReviewIconDraft;
		color: #FF9800;
	}

	.contentReviewIconThreshold-3 {
		@extend .contentReviewIcon;
		color: #FFD600;
	}

	.contentReviewIconThreshold-3-draft {
		@extend .contentReviewIconDraft;
		color: #FFD600;
	}

	.contentReviewIconThreshold-4 {
		@extend .contentReviewIcon;
		color: #4CAF50;
	}

	.contentReviewIconThreshold-4-draft {
		@extend .contentReviewIconDraft;
		color: #4CAF50;
	}

	.contentReviewIconThreshold-5 {
		@extend .contentReviewIcon;
		color: #2196F3;
	}

	.contentReviewIconThreshold-5-draft {
		@extend .contentReviewIconDraft;
		color: #2196F3;
	}

	.contentReviewIconThreshold-6 {
		@extend .contentReviewIcon;
		color: #9E9E9E;
	}

	.contentReviewIconThreshold-6-draft {
		@extend .contentReviewIconDraft;
		color: #9E9E9E;
	}
<<<<<<< HEAD
}

#submissionType, #subType {
  margin-left: 15px;
=======

	div#pagingHeader {
		height: 20px;
		padding: 15px;
		@include display-flex;
		@include align-items(center);
		@include justify-content(center);
	}
>>>>>>> 33a409c9
}<|MERGE_RESOLUTION|>--- conflicted
+++ resolved
@@ -464,12 +464,6 @@
 		@extend .contentReviewIconDraft;
 		color: #9E9E9E;
 	}
-<<<<<<< HEAD
-}
-
-#submissionType, #subType {
-  margin-left: 15px;
-=======
 
 	div#pagingHeader {
 		height: 20px;
@@ -478,5 +472,8 @@
 		@include align-items(center);
 		@include justify-content(center);
 	}
->>>>>>> 33a409c9
+}
+
+#submissionType, #subType {
+  margin-left: 15px;
 }