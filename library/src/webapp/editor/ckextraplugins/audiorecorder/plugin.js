//Keep track of the DialogId
//http://cksource.com/forums/viewtopic.php?f=11&t=16040&start=10
var tab1doc=null;
var tab1window=null;
var oAudio=null;
var isNew=true;
var flashPlayer = "/library/editor/ckextraplugins/movieplayer/StrobeMediaPlayback.swf";
var youtubePlugin = "/library/editor/ckextraplugins/movieplayer/YouTubePlugin.swf";
var videoMimeSupported = ['video/mp4','audio/mpeg','application/x-shockwave-flash','video/x-ms-wmv'];
var audioMimeSupported = ['audio/x-wav'];
//IE8 compatibility
if (!String.prototype.trim) {
    String.prototype.trim = function () {
        return this.replace(/^\s+|\s+$/g, '');
    };
}

if (!window.location.origin) { // Some browsers (mainly IE) does not have this property, so we need to build it manually...
  window.location.origin = window.location.protocol + '//' + window.location.hostname + (window.location.port ? (':' + window.location.port) : '');
}


/** Create Movie html */

/** Movie object */
var Audio = function (o){
	this.id = '';
	this.contentType = '';
	this.url = '';
	this.autoplay = '0';
	this.width = '320';
	this.height = '240';
	if(o) this.setObjectElement(o);
};

//Creates an element for CKEditor
Audio.prototype.createCKElement = function () {
    var mediaurl = this.url.trim();

	var audioElement = new CKEDITOR.dom.element('audio');
	audioElement.setAttributes({'class': 'audioaudio'});
	audioElement.setAttributes({'controls': 'controls'});
	var sourceElement = new CKEDITOR.dom.element('source');
	sourceElement.setAttributes({'src': mediaurl});
	sourceElement.setAttributes({'type': this.contentType});
	audioElement.append(sourceElement);
	return audioElement;
}

/** Set movie attribute */
Audio.prototype.setAttribute = function(attr, val) {
	if (val=="true") {
		this[attr]=true;
	} else if (val=="false") {
		this[attr]=false;
	} else {
		this[attr]=val;
	}
}

CKEDITOR.plugins.add( 'audiorecorder',
{
	 requires : ['flash', 'iframedialog' ],
   //http://alfonsoml.blogspot.com/2009/12/plugin-localization-in-ckeditor-vs.html
   lang: ['en'],
<<<<<<< HEAD
   getPlaceholderCss1 : function (thisfullpath) { // Do not dispaly the first item
/*       return 'img.cke_audiorecorder1' +
		    '{' +
		    'background-image: url(' + CKEDITOR.getUrl( thisfullpath + 'images/placeholder1.png' ) + ');' +
		    'background-position: center center;' +
		    'background-repeat: no-repeat;' +
		    'border: 1px solid #a9a9a9;' +
		    'width: 110px;' +
		    'height: 90px;' +
		    '}'; */
       return '';
   },
   getPlaceholderCss2 : function (thisfullpath) {
       return 'img.cke_audiorecorder2' +
		    '{' +
		    'background-image: url(' + CKEDITOR.getUrl( thisfullpath + 'images/placeholder.png' ) + ');' +
		    'background-position: center center;' +
		    'background-repeat: no-repeat;' +
		    'border: 1px solid #a9a9a9;' +
		    'width: 110px;' +
		    'height: 90px;' +
		    '}'; 
   },
=======
>>>>>>> d0b8a2ce

   init: function( editor )
   {
      var command = editor.addCommand( 'audiorecorder.cmd', new CKEDITOR.dialogCommand( 'audiorecorder.dlg' ) );
      var thispath = this.path;

      editor.ui.addButton( 'AudioRecorder',
         {
         label: editor.lang.audiorecorder.tooltip,
         command: 'audiorecorder.cmd',
	 icon:  thispath + 'audiorecorder.gif'
      });
	//audio_plugin.js
    CKEDITOR.dialog.add( 'audiorecorder.dlg', function( api ) {
            var dialogDef = {
                title : editor.lang.audiorecorder.dlgtitle, minWidth : 550, minHeight : 230,
                contents : [ {
                        id : 'tab1', label : '', title : '', expand : true, padding : 0,
                        elements : [
				{
                                type : 'iframe',
                                //TODO: Pass the name as a extra parameter to iframe if possible instead
                                src : thispath + 'audiorecorder.html?parentname='+api.name,
                                width : 550, height : 500 - (CKEDITOR.env.ie ? 10 : 0),
                                onContentLoad : function() {
                                    //Save the frameId
                                    var iframe = document.getElementById( this._.frameId );
                                    tab1window=iframe.contentWindow;
                                    tab1doc=tab1window.document;
                                }
                            }
			    /*
                            {
                                type : 'button',
                                id : 'browse',
                                label : editor.lang.common.browseServer,
                                filebrowser :  {
                                    action : 'Browse',
                                    onSelect : function (fileUrl, data) {
                                      tab1doc.getElementById('txtUrl').value = decodeURI(fileUrl);
                                    }
                                }
                            }
			    */
                        ]
                        }
                ],
				//Don't show any buttons
                buttons : [],
				onHide : function () {
					var editor = this._.editor;
					//Try to stop the recording and update the iframe when the dialog is closed
					audioiframe = tab1window.stopRecording();
                    // If there's no URL, just stop entirely
					txtUrl = tab1doc.getElementById('txtUrl').value;
					if(txtUrl === undefined || txtUrl.length == 0) {
//                        alert(editor.lang.audiorecorder.error) ;
                        return false ;
                    }

                    var e = (oAudio || new Audio()) ;
                    e.updateObject(tab1doc) ;

					//Fix for IE8 because createFromHtml doesn't work, so have to create it by hand
					var audioElement = e.createCKElement();
<<<<<<< HEAD
					var objectElementHTML = e.getInnerHTML();
				
				    // Some HTML element must be inserted, so let's use a <span>.
				    // The objectElementHTML is currently suppressed by AntiSamy, and seems superfluous anyway.
				    //var objectElement = CKEDITOR.dom.element.createFromHtml(objectElementHTML);
				        var objectElement = CKEDITOR.dom.element.createFromHtml("<span></span>");
					var fakeElement1,fakeElement2;

					fakeElement1= this._.editor.createFakeElement( objectElement, 'cke_audiorecorder1', 'audiorecorder', true );
					fakeElement2= this._.editor.createFakeElement( audioElement, 'cke_audiorecorder2', 'audiorecorder', true );
					editor.insertHtml(fakeElement1.getOuterHtml());
					editor.insertHtml(fakeElement2.getOuterHtml());
=======

					editor.insertElement(audioElement);
>>>>>>> d0b8a2ce
				}

            };

            return dialogDef;
        }) ;


   },

});

/** Update Audio object from Form */
Audio.prototype.updateObject = function (tab1doc){
	this.url = tab1doc.getElementById('txtUrl').value;
	this.contentType = this.getContentType(this.url);
    //Might not have this defined
    if (tab1doc.getElementById('txtWidth')) {
        this.width = (isNaN(tab1doc.getElementById('txtWidth').value)) ? 0 : parseInt(tab1doc.getElementById('txtWidth').value);
        this.height = (isNaN(tab1doc.getElementById('txtHeight').value)) ? 0 : parseInt(tab1doc.getElementById('txtHeight').value);
        this.autoplay = (tab1doc.getElementById('chkAutoplay').checked) ? '1' : '0';
    }
};

/** Get the file extension  */
Audio.prototype.getExtension = function (url) {
    var ext = url.match(/\.(wav|avi|asf|fla|flv|mov|mp3|mp4|mpg|mpeg|qt|swf|wma|wmv)\s*$/i);
    if(ext != null && ext.length && ext.length > 0) {
        ext = ext[1];
    }else{
        if(url.contains('youtube.com/')) {
            ext = 'swf';
        }else{
            ext = '';
        }
    }
    return ext;
};

/** Configure content type basing on provided url */
Audio.prototype.getContentType = function (url) {
    var ext = this.getExtension(url);
    var contentType =
            (ext=="mpg"||ext=="mpeg") ? "video/mpeg":
            (ext=="mp4") ? "video/mp4":
            (ext=="mp3") ? "audio/mpeg":
            (ext=="flv"||ext=="fla"||ext=="swf") ? "application/x-shockwave-flash":
            (ext=="wmv"||ext=="wm" ||ext=="avi") ? "video/x-ms-wmv":
            (ext=="asf") ? "video/x-ms-asf":
            (ext=="wav") ? "audio/x-wav":
            (ext=="wma") ? "audio/x-ms-wma":
            (ext=="mov"||ext=="qt") ? "video/quicktime" : "video/x-ms-wmv";
    return contentType;
};

Audio.prototype.setObjectElement = function (e){
		if (!e) return ;
		this.width = GetAttribute( e, 'width', this.width );
		this.height = GetAttribute( e, 'height', this.height );
};

String.prototype.endsWith = function(str)
{return (this.match(str+"$")==str)}

String.prototype.contains = function(str)
{return (this.match(str)==str)}

Array.prototype.contains = function(obj) {
    var i = this.length;
    while (i--) {
        if (this[i] === obj) {
            return true;
        }
    }
    return false;
}<|MERGE_RESOLUTION|>--- conflicted
+++ resolved
@@ -63,7 +63,7 @@
 	 requires : ['flash', 'iframedialog' ],
    //http://alfonsoml.blogspot.com/2009/12/plugin-localization-in-ckeditor-vs.html
    lang: ['en'],
-<<<<<<< HEAD
+
    getPlaceholderCss1 : function (thisfullpath) { // Do not dispaly the first item
 /*       return 'img.cke_audiorecorder1' +
 		    '{' +
@@ -87,8 +87,6 @@
 		    'height: 90px;' +
 		    '}'; 
    },
-=======
->>>>>>> d0b8a2ce
 
    init: function( editor )
    {
@@ -154,7 +152,6 @@
 
 					//Fix for IE8 because createFromHtml doesn't work, so have to create it by hand
 					var audioElement = e.createCKElement();
-<<<<<<< HEAD
 					var objectElementHTML = e.getInnerHTML();
 				
 				    // Some HTML element must be inserted, so let's use a <span>.
@@ -167,10 +164,6 @@
 					fakeElement2= this._.editor.createFakeElement( audioElement, 'cke_audiorecorder2', 'audiorecorder', true );
 					editor.insertHtml(fakeElement1.getOuterHtml());
 					editor.insertHtml(fakeElement2.getOuterHtml());
-=======
-
-					editor.insertElement(audioElement);
->>>>>>> d0b8a2ce
 				}
 
             };
