--- conflicted
+++ resolved
@@ -88,8 +88,6 @@
 		    '}'; 
    },
 
-<<<<<<< HEAD
-=======
    onLoad: function() {
        //v4
      // Check to see is this.path has a proto in it, otherwise add it in
@@ -101,7 +99,6 @@
      }
    },
  
->>>>>>> ce6ed103
    init: function( editor )
    {
       var command = editor.addCommand( 'audiorecorder.cmd', new CKEDITOR.dialogCommand( 'audiorecorder.dlg' ) );
@@ -171,11 +168,7 @@
 
 					//Fix for IE8 because createFromHtml doesn't work, so have to create it by hand
 					var audioElement = e.createCKElement();
-<<<<<<< HEAD
-					var objectElementHTML = e.getInnerHTML();
-=======
 				    //var objectElementHTML = e.getInnerHTML();
->>>>>>> ce6ed103
 				
 				    // Some HTML element must be inserted, so let's use a <span>.
 				    // The objectElementHTML is currently suppressed by AntiSamy, and seems superfluous anyway.
